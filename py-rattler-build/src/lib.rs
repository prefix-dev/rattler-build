--- conflicted
+++ resolved
@@ -5,12 +5,8 @@
     metadata::Debug,
     opt::{BuildData, ChannelPriorityWrapper, CommonData, TestData},
     run_test,
-<<<<<<< HEAD
-    tool_configuration::{self, SkipExisting, TestStrategy},
-=======
     tool_configuration::{self, ContinueOnFailure, SkipExisting, TestStrategy},
     upload,
->>>>>>> 199f3ff0
 };
 use clap::ValueEnum;
 use pyo3::exceptions::PyRuntimeError;
