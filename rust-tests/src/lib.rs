#[cfg(test)]
mod tests {
    use duct::cmd;
    use rattler_package_streaming::read::extract_tar_bz2;
    use std::{
        collections::HashMap,
        ffi::{OsStr, OsString},
        fs::File,
        path::{Component, Path, PathBuf},
        process::{Command, Output},
    };

    enum RattlerBuild {
        WithCargo(PathBuf),
        WithBinary(String),
    }
    impl RattlerBuild {
        fn with_cargo(path: impl AsRef<Path>) -> Option<Self> {
            path.as_ref()
                .exists()
                .then(|| Self::WithCargo(path.as_ref().to_path_buf()))
        }
        fn with_binary(path: impl AsRef<Path>) -> Option<Self> {
            path.as_ref()
                .exists()
                .then(|| Self::WithBinary(path.as_ref().display().to_string()))
        }

        fn build<K: AsRef<Path>, T: AsRef<Path>>(
            &self,
            recipe: K,
            output_dir: T,
            variant_config: Option<&str>,
            target_platform: Option<&str>,
        ) -> Output {
            let rs = recipe.as_ref().display().to_string();
            let od = output_dir.as_ref().display().to_string();
            let mut iter = vec![
                "--log-style=plain",
                "build",
                "--recipe",
                rs.as_str(),
                "--package-format=tarbz2",
                "--output-dir",
                od.as_str(),
            ];
            if let Some(target_platform) = target_platform {
                iter.push("--target-platform");
                iter.push(target_platform);
            }
            if let Some(variant_config_path) = variant_config {
                iter.push("--variant-config");
                iter.push(variant_config_path);
            }
            self.with_args(iter)
        }

        fn with_args(&self, args: impl IntoIterator<Item = impl AsRef<OsStr>>) -> Output {
            let (command, dir, cmd_args) = match self {
                RattlerBuild::WithCargo(path) => (
                    "cargo",
                    Some(path),
                    vec!["run", "--release", "-q", "-p", "rattler-build", "--"],
                ),
                RattlerBuild::WithBinary(binary) => (binary.as_str(), None, vec![]),
            };

            let mut args_vec: Vec<OsString> = cmd_args.into_iter().map(OsString::from).collect();

            args_vec.extend(args.into_iter().map(|s| s.as_ref().to_os_string()));

            let mut expression = cmd(command, &args_vec).stderr_to_stdout().stdout_capture();

            if let Some(dir) = dir {
                expression = expression.dir(dir);
            }

            let output = expression
                .unchecked()
                .run()
                .expect("failed to execute rattler-build");

            let stdout = String::from_utf8(output.stdout.clone())
                .expect("Failed to convert output to UTF-8");

            println!(
                "Running: {} {}",
                command,
                args_vec
                    .iter()
                    .map(|s| s.to_string_lossy())
                    .collect::<Vec<_>>()
                    .join(" ")
            );

            println!("{}", stdout);

            output
        }
    }

    #[allow(unreachable_code)]
    pub const fn host_subdir() -> &'static str {
        #[cfg(all(target_os = "linux", target_arch = "aarch64"))]
        return "linux-aarch64";

        #[cfg(target_os = "linux")]
        #[cfg(not(target_arch = "aarch64"))]
        return "linux-64";

        #[cfg(target_os = "macos")]
        #[cfg(not(target_arch = "aarch64"))]
        return "osx-64";

        #[cfg(target_os = "macos")]
        return "osx-arm64";

        #[cfg(target_os = "windows")]
        #[cfg(not(target_arch = "aarch64"))]
        return "win-64";

        panic!("Unsupported platform")
    }

    struct WithTemp(PathBuf);
    impl WithTemp {
        fn as_dir(&self) -> &Path {
            self.0.as_path()
        }
    }
    impl From<PathBuf> for WithTemp {
        fn from(value: PathBuf) -> Self {
            WithTemp(value)
        }
    }
    impl Drop for WithTemp {
        /// delete temp dir after the fact
        fn drop(&mut self) {
            // self.0.exists().then_some({
            //     _ = std::fs::remove_dir_all(&self.0);
            // });
        }
    }

    /// doesn't correctly handle spaces within argument of args escape all spaces
    fn shx(src: impl AsRef<str>) -> Option<String> {
        let (prog, args) = src.as_ref().split_once(' ')?;
        Command::new(prog)
            .args(args.split(' '))
            .output()
            .ok()
            .and_then(|o| String::from_utf8(o.stdout).ok())
    }

    fn tmp(s: impl AsRef<str>) -> WithTemp {
        let path = std::env::temp_dir().join(s.as_ref());
        _ = std::fs::create_dir_all(&path);
        for i in 0.. {
            let p = path.join(format!("{i}"));
            if p.exists() {
                continue;
            }
            return p.into();
        }
        unreachable!("above is an infinite loop")
    }

    fn rattler() -> RattlerBuild {
        if let Ok(path) = std::env::var("RATTLER_BUILD_PATH") {
            if let Some(ret) = RattlerBuild::with_binary(path) {
                return ret;
            }
        }
        RattlerBuild::with_cargo(".").unwrap()
    }

    fn recipes() -> PathBuf {
        test_data_dir().join("recipes")
    }

    fn test_data_dir() -> PathBuf {
        PathBuf::from(shx("cargo locate-project --workspace -q --message-format=plain").unwrap())
            .parent()
            .expect("couldn't fetch workspace root")
            .join("test-data")
    }

    #[test]
    fn test_help() {
        let help_test = rattler().with_args(["help"]);

        assert!(help_test.status.success());

        let help_test = help_test.stdout;
        let help_text = help_test.split(|c| *c == b'\n').collect::<Vec<_>>();

        #[cfg(target_family = "unix")]
        assert!(help_text[0].starts_with(b"Usage: rattler-build [OPTIONS]"));
        #[cfg(target_family = "windows")]
        assert!(help_text[0].starts_with(b"Usage: rattler-build.exe [OPTIONS]"));
    }

    #[test]
    fn test_no_cmd() {
        let help_text = rattler().with_args(Vec::<&str>::new());

        assert!(help_text.status.success());

        let help_text = help_text.stdout;
        let lines = help_text.split(|c| *c == b'\n').collect::<Vec<_>>();
        assert!(lines[0].starts_with(b"Usage: rattler-build [OPTIONS]"));
    }

    #[test]
    fn test_run_exports_from() {
        let recipes = recipes();
        let tmp = tmp("test_run_exports_from");
        let rattler_build =
            rattler().build::<_, _>(recipes.join("run_exports_from"), tmp.as_dir(), None, None);
        // ensure rattler build succeeded
        assert!(rattler_build.status.success());
        let pkg = get_extracted_package(tmp.as_dir(), "run_exports_test");
        assert!(pkg.join("info/run_exports.json").exists());
        let actual_run_export: HashMap<String, Vec<String>> =
            serde_json::from_slice(&std::fs::read(pkg.join("info/run_exports.json")).unwrap())
                .unwrap();
        assert!(actual_run_export.contains_key("weak"));
        assert_eq!(actual_run_export.get("weak").unwrap().len(), 1);
        let x = &actual_run_export.get("weak").unwrap()[0];
        assert!(x.starts_with("run_exports_test ==1.0.0 h") && x.ends_with("_0"));
        assert!(pkg.join("info/index.json").exists());
        let index_json: HashMap<String, serde_json::Value> =
            serde_json::from_slice(&std::fs::read(pkg.join("info/index.json")).unwrap()).unwrap();
        assert!(index_json.get("depends").is_none());
    }

    #[test]
    fn test_run_exports() {
        let recipes = recipes();
        let tmp = tmp("test_run_exports");
        let rattler_build = rattler().build(recipes.join("run_exports"), tmp.as_dir(), None, None);
        // ensure rattler build succeeded
        assert!(rattler_build.status.success());
        let pkg = get_extracted_package(tmp.as_dir(), "run_exports_test");
        assert!(pkg.join("info/run_exports.json").exists());
        let actual_run_export: HashMap<String, Vec<String>> =
            serde_json::from_slice(&std::fs::read(pkg.join("info/run_exports.json")).unwrap())
                .unwrap();
        assert!(actual_run_export.contains_key("weak"));
        assert_eq!(actual_run_export.get("weak").unwrap().len(), 1);
        let x = &actual_run_export.get("weak").unwrap()[0];
        assert!(x.starts_with("run_exports_test ==1.0.0 h") && x.ends_with("_0"));
        assert!(pkg.join("info/index.json").exists());
        let index_json: HashMap<String, serde_json::Value> =
            serde_json::from_slice(&std::fs::read(pkg.join("info/index.json")).unwrap()).unwrap();
        assert!(index_json.get("depends").is_none());
    }

    fn get_package(folder: impl AsRef<Path>, mut glob_str: String) -> PathBuf {
        if !glob_str.ends_with("tar.bz2") {
            glob_str.push_str("*.tar.bz2");
        }
        if !glob_str.contains('/') {
            glob_str = "**/".to_string() + glob_str.as_str();
        }
        let path = std::env::current_dir().unwrap();
        _ = std::env::set_current_dir(folder.as_ref());
        let package_path = glob::glob(&glob_str)
            .expect("bad glob")
            .next()
            .expect("no glob matches")
            .expect("bad entry");
        _ = std::env::set_current_dir(path);
        folder.as_ref().join(package_path)
    }

    fn get_extracted_package(folder: impl AsRef<Path>, glob_str: impl AsRef<str>) -> PathBuf {
        let package_path = get_package(folder.as_ref(), glob_str.as_ref().to_string());
        // println!("package_path = {}", package_path.display());
        let extract_path = folder.as_ref().join("extract");
        // println!("extract_path = {}", extract_path.display());
        let _exr = extract_tar_bz2(File::open(package_path).unwrap(), &extract_path)
            .expect("failed to extract tar to target dir");
        extract_path
    }

    fn variant_hash(src: String) -> String {
        use sha1::Digest;
        let mut hasher = sha1::Sha1::new();
        hasher.update(src);
        let hash = hasher.finalize();
        format!("h{hash:x}")[..8].to_string()
    }

    #[test]
    fn test_pkg_hash() {
        let tmp = tmp("test_pkg_hash");
        let rattler_build = rattler().build(recipes().join("pkg_hash"), tmp.as_dir(), None, None);

        assert!(rattler_build.status.success());

        let pkg = get_package(tmp.as_dir(), "pkg_hash".to_string());
        // yes this was broken because in rust default formatting for map does include that one space in the middle!
        let expected_hash = variant_hash(format!("{{\"target_platform\": \"{}\"}}", host_subdir()));
        let pkg_hash = format!("pkg_hash-1.0.0-{expected_hash}_my_pkg.tar.bz2");
        let pkg = pkg.display().to_string();
        assert!(pkg.ends_with(&pkg_hash));
    }

    #[test]
    fn test_license_glob() {
        let tmp = tmp("test_license_glob");
        let rattler_build = rattler().build(recipes().join("globtest"), tmp.as_dir(), None, None);

        assert!(rattler_build.status.success());

        let pkg = get_extracted_package(tmp.as_dir(), "globtest");
        assert!(pkg.join("info/licenses/LICENSE").exists());
        assert!(pkg.join("info/licenses/cmake/FindTBB.cmake").exists());
        assert!(pkg.join("info/licenses/docs/ghp_environment.yml").exists());
        assert!(pkg.join("info/licenses/docs/rtd_environment.yml").exists());
        // check total count of files
        // 4 + 2 folder = 6
        let path = std::env::current_dir().unwrap();
        _ = std::env::set_current_dir(pkg);
        let glen = glob::glob("info/licenses/**/*")
            .unwrap()
            .filter(|s| s.is_ok())
            .count();
        _ = std::env::set_current_dir(path);
        assert_eq!(glen, 6);
    }

    fn check_info(folder: PathBuf, expected: PathBuf) {
        for f in ["index.json", "about.json", "link.json", "paths.json"] {
            let expected = expected.join(f);
            // println!("expected = {}", expected.display());
            let mut cmp: HashMap<String, serde_json::Value> =
                serde_json::from_slice(&std::fs::read(expected).unwrap()).unwrap();

            let actual_path = folder.join("info").join(f);
            assert!(actual_path.exists());
            // println!("actual = {}", actual_path.display());
            let actual: HashMap<String, serde_json::Value> =
                serde_json::from_slice(&std::fs::read(actual_path).unwrap()).unwrap();

            if f == "index.json" {
                cmp.insert("timestamp".to_string(), actual["timestamp"].clone());
            }
            if f == "paths.json" {
                let act_arr = actual["paths"].as_array().unwrap();
                let cmp_arr = cmp["paths"].as_array().unwrap();
                assert!(act_arr.len() == cmp_arr.len());
                for (i, p) in act_arr.iter().enumerate() {
                    let c = cmp_arr[i].as_object().unwrap();
                    let p = p.as_object().unwrap();
                    let cpath = PathBuf::from(c["_path"].as_str().unwrap());
                    let ppath = PathBuf::from(p["_path"].as_str().unwrap());
                    assert!(cpath == ppath);
                    assert!(c["path_type"] == p["path_type"]);
                    if ppath
                        .components()
                        .any(|s| s.eq(&Component::Normal("dist-info".as_ref())))
                    {
                        assert!(c["sha256"] == p["sha256"]);
                        assert!(c["size_in_bytes"] == p["size_in_bytes"]);
                    }
                }
            } else if actual.ne(&cmp) {
                panic!("Expected {f} to be {cmp:?} but was {actual:?}");
            }
        }
    }

    #[test]
    fn test_python_noarch() {
        let tmp = tmp("test_python_noarch");
        let rattler_build = rattler().build(recipes().join("toml"), tmp.as_dir(), None, None);

        assert!(rattler_build.status.success());

        let pkg = get_extracted_package(tmp.as_dir(), "toml");
        assert!(pkg.join("info/licenses/LICENSE").exists());
        let installer = pkg.join("site-packages/toml-0.10.2.dist-info/INSTALLER");
        assert!(installer.exists());
        assert_eq!(std::fs::read_to_string(installer).unwrap().trim(), "conda");
        check_info(pkg, recipes().join("toml/expected"));
    }

    #[test]
    fn test_git_source() {
        let tmp = tmp("test_git_source");
        let rattler_build = rattler().build(recipes().join("llamacpp"), tmp.as_dir(), None, None);

        assert!(rattler_build.status.success());

        let pkg = get_extracted_package(tmp.as_dir(), "llama.cpp");
        // this is to ensure that the clone happens correctly
        let license = pkg.join("info/licenses/LICENSE");
        assert!(license.exists());
        let src = std::fs::read_to_string(license).unwrap();
        assert!(src.contains(" Georgi "));
    }

    #[test]
    fn test_package_content_test_execution() {
        let tmp = tmp("test_package_content_test_execution");
        // let rattler_build = rattler().build(
        //     recipes().join("package-content-tests/rich-recipe.yaml"),
        //     tmp.as_dir(),
        //     None,
        // );
        //

        // assert!(rattler_build.status.success());

        // let rattler_build = rattler().build( recipes().join("package-content-tests/llama-recipe.yaml"),
        //     tmp.as_dir(),
        //     Some(recipes().join("package-content-tests/variant-config.yaml")),
        // );
        //

        // assert!(rattler_build.status.success());

        let rattler_build = rattler().build(
            recipes().join("package-content-tests/recipe-test-succeed.yaml"),
            tmp.as_dir(),
            None,
            None,
        );

        assert!(rattler_build.status.success());

        let rattler_build = rattler().build(
            recipes().join("package-content-tests/recipe-test-fail.yaml"),
            tmp.as_dir(),
            None,
            None,
        );

        assert!(rattler_build.status.code() == Some(1));
    }

    #[test]
    fn test_test_execution() {
        let tmp = tmp("test_test_execution");
        let rattler_build = rattler().build(
            recipes().join("test-execution/recipe-test-succeed.yaml"),
            tmp.as_dir(),
            None,
            None,
        );

        assert!(rattler_build.status.success());

        let rattler_build = rattler().build(
            recipes().join("test-execution/recipe-test-fail.yaml"),
            tmp.as_dir(),
            None,
            None,
        );

        assert!(rattler_build.status.code().unwrap() == 1);
    }

    #[test]
    fn test_noarch_flask() {
        let tmp = tmp("test_noarch_flask");
        let rattler_build = rattler().build(recipes().join("flask"), tmp.as_dir(), None, None);

        assert!(rattler_build.status.success());

        let pkg = get_extracted_package(tmp.as_dir(), "flask");
        // this is to ensure that the clone happens correctly
        let license = pkg.join("info/licenses/LICENSE.rst");
        assert!(license.exists());

        assert!(pkg.join("info/tests/1/run_test.sh").exists());
        assert!(pkg.join("info/tests/1/run_test.bat").exists());
        assert!(pkg
            .join("info/tests/1/test_time_dependencies.json")
            .exists());

        assert!(pkg.join("info/tests/0/python_test.json").exists());
        // make sure that the entry point does not exist
        assert!(!pkg.join("python-scripts/flask").exists());

        assert!(pkg.join("info/link.json").exists())
    }

    #[test]
    fn test_files_copy() {
        if cfg!(target_os = "windows") {
            return;
        }
        let tmp = tmp("test-sources");
        let rattler_build =
            rattler().build(recipes().join("test-sources"), tmp.as_dir(), None, None);

        assert!(rattler_build.status.success());
    }

    #[test]
    fn test_tar_source() {
        let tmp = tmp("test_tar_source");
        let rattler_build = rattler().build(recipes().join("tar-source"), tmp.as_dir(), None, None);

        assert!(rattler_build.status.success());
    }

    #[test]
    fn test_zip_source() {
        let tmp = tmp("test_zip_source");
        let rattler_build = rattler().build(recipes().join("zip-source"), tmp.as_dir(), None, None);

        assert!(rattler_build.status.success());
    }

    #[test]
    fn test_dry_run_cf_upload() {
        let tmp = tmp("test_polarify");
        let variant = recipes().join("polarify").join("linux_64_.yaml");
        let rattler_build = rattler().build(
            recipes().join("polarify"),
            tmp.as_dir(),
            variant.to_str(),
            None,
        );

        assert!(rattler_build.status.success());

        // try to upload the package using the rattler upload command
        let pkg_path = get_package(tmp.as_dir(), "polarify".to_string());
        let rattler_upload = rattler().with_args([
            "upload",
            "-vvv",
            "conda-forge",
            "--feedstock",
            "polarify",
            "--feedstock-token",
            "fake-feedstock-token",
            "--staging-token",
            "fake-staging-token",
            "--dry-run",
            pkg_path.to_str().unwrap(),
        ]);

        let output = String::from_utf8(rattler_upload.stdout).unwrap();
        assert!(rattler_upload.status.success());
        assert!(output.contains("Done uploading packages to conda-forge"));
    }

    #[test]
    fn test_correct_sha256() {
        let tmp = tmp("correct-sha");
        let rattler_build =
            rattler().build(recipes().join("correct-sha"), tmp.as_dir(), None, None);
        assert!(rattler_build.status.success());
    }

    #[test]
    #[cfg(any(target_os = "linux", target_os = "macos"))]
    fn test_rpath() {
        let tmp = tmp("test_rpath");
        let rattler_build = rattler().build(
            recipes().join("rpath"),
            tmp.as_dir(),
            None,
            Some("linux-64"),
        );

        assert!(rattler_build.status.success());
    }

    #[test]
    #[cfg(target_os = "linux")]
    fn test_overlinking_check() {
        let tmp = tmp("test_overlink_check");
        let rattler_build = rattler().build(
            recipes().join("overlinking"),
            tmp.as_dir(),
            None,
            Some("linux-64"),
        );
        assert!(!rattler_build.status.success());
        let output = String::from_utf8(rattler_build.stdout).unwrap();
        assert!(output.contains("linking check error: Overlinking against"));
    }

    #[test]
    #[cfg(target_os = "linux")]
    fn test_overdepending_check() {
        let tmp = tmp("test_overdepending_check");
        let rattler_build = rattler().build(
            recipes().join("overdepending"),
            tmp.as_dir(),
            None,
            Some("linux-64"),
        );
        assert!(!rattler_build.status.success());
        let output = String::from_utf8(rattler_build.stdout).unwrap();
        assert!(output.contains("linking check error: Overdepending against"));
    }

    #[test]
    #[cfg(target_os = "linux")]
    fn test_allow_missing_dso() {
        let tmp = tmp("test_allow_missing_dso");
        let rattler_build = rattler().build(
            recipes().join("allow_missing_dso"),
            tmp.as_dir(),
            None,
            Some("linux-64"),
        );
        assert!(rattler_build.status.success());
        let output = String::from_utf8(rattler_build.stdout).unwrap();
        assert!(output.contains("it is included in the allow list. Skipping..."));
    }

    #[test]
<<<<<<< HEAD
    #[cfg(target_os = "macos")]
    fn render_only_dont_install_pkgs() {
        // test covering this issue https://github.com/prefix-dev/rattler-build/issues/716
        let tmp = tmp("test_render_only");

        let rattler_build = rattler().with_args([
            "build",
            "--recipe",
            recipes().join("flask").to_str().unwrap(),
            "--render-only",
            "--output-dir",
            tmp.as_dir().to_str().unwrap(),
            "--target-platform",
            "win-64",
        ]);

        assert!(rattler_build.status.success());
=======
    fn test_render_only_recipe() {
        let recipe_path = recipes().join("rich").join("recipe.yaml");
        let rattler_build_render_only = rattler().with_args([
            "build",
            "--recipe",
            recipe_path.to_str().unwrap(),
            "--render-only",
        ]);

        assert!(rattler_build_render_only.status.success());
>>>>>>> 89dd3535
    }
}<|MERGE_RESOLUTION|>--- conflicted
+++ resolved
@@ -618,7 +618,19 @@
     }
 
     #[test]
-<<<<<<< HEAD
+    fn test_render_only_recipe() {
+        let recipe_path = recipes().join("rich").join("recipe.yaml");
+        let rattler_build_render_only = rattler().with_args([
+            "build",
+            "--recipe",
+            recipe_path.to_str().unwrap(),
+            "--render-only",
+        ]);
+
+        assert!(rattler_build_render_only.status.success());
+    }
+
+    #[test]
     #[cfg(target_os = "macos")]
     fn render_only_dont_install_pkgs() {
         // test covering this issue https://github.com/prefix-dev/rattler-build/issues/716
@@ -636,17 +648,5 @@
         ]);
 
         assert!(rattler_build.status.success());
-=======
-    fn test_render_only_recipe() {
-        let recipe_path = recipes().join("rich").join("recipe.yaml");
-        let rattler_build_render_only = rattler().with_args([
-            "build",
-            "--recipe",
-            recipe_path.to_str().unwrap(),
-            "--render-only",
-        ]);
-
-        assert!(rattler_build_render_only.status.success());
->>>>>>> 89dd3535
     }
 }