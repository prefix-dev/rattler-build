--- conflicted
+++ resolved
@@ -121,24 +121,11 @@
     "apt-get update && apt-get install --assume-yes libssl-dev:$CROSS_DEB_ARCH",
 ]
 
-<<<<<<< HEAD
 [package.metadata.cross.target.aarch64-unknown-linux-musl]
 pre-build = [
     "apt-get update && apt-get update -y git",
 ]
 
-[patch.crates-io]
-rattler = { git = "https://github.com/mamba-org/rattler", branch = "main" }
-rattler_conda_types = { git = "https://github.com/mamba-org/rattler", branch = "main" }
-rattler_digest = { git = "https://github.com/mamba-org/rattler", branch = "main" }
-rattler_index = { git = "https://github.com/mamba-org/rattler", branch = "main" }
-rattler_networking = { git = "https://github.com/mamba-org/rattler", branch = "main" }
-rattler_repodata_gateway = { git = "https://github.com/mamba-org/rattler", branch = "main" }
-rattler_shell = { git = "https://github.com/mamba-org/rattler", branch = "main" }
-rattler_solve = { git = "https://github.com/mamba-org/rattler", branch = "main" }
-rattler_virtual_packages = { git = "https://github.com/mamba-org/rattler", branch = "main" }
-rattler_package_streaming = { git = "https://github.com/mamba-org/rattler", branch = "main" }
-=======
 # [patch.crates-io]
 # rattler = { git = "https://github.com/mamba-org/rattler", branch = "main" }
 # rattler_conda_types = { git = "https://github.com/mamba-org/rattler", branch = "main" }
@@ -150,7 +137,6 @@
 # rattler_solve = { git = "https://github.com/mamba-org/rattler", branch = "main" }
 # rattler_virtual_packages = { git = "https://github.com/mamba-org/rattler", branch = "main" }
 # rattler_package_streaming = { git = "https://github.com/mamba-org/rattler", branch = "main" }
->>>>>>> 860fd027
 
 # rattler = { path = "../rattler/crates/rattler" }
 # rattler_conda_types = { path = "../rattler/crates/rattler_conda_types" }
