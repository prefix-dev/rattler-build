--- conflicted
+++ resolved
@@ -48,12 +48,8 @@
     "cli-tools",
     "indicatif",
 ] }
-<<<<<<< HEAD
 rattler_cache = { version = "0.1.7", default-features = false }
-rattler_conda_types = { version = "0.27.2", default-features = false }
-=======
 rattler_conda_types = { version = "0.27.3", default-features = false }
->>>>>>> a00d92a1
 rattler_digest = { version = "1.0.1", default-features = false, features = ["serde"] }
 rattler_index = { version = "0.19.25", default-features = false }
 rattler_networking = { version = "0.21.2", default-features = false }
