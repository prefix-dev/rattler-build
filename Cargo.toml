[workspace]
members = ["rust-tests"]

[package]
name = "rattler-build"
version = "0.34.1"
authors = ["rattler-build contributors <hi@prefix.dev>"]
repository = "https://github.com/prefix-dev/rattler-build"
edition = "2021"
license = "BSD-3-Clause"
readme = "README.md"
description = "A fast CLI tool to build conda packages on Windows, macOS and Linux"
documentation = "https://prefix-dev.github.io/rattler-build"
default-run = "rattler-build"
rust-version = "1.81.0"

[features]
default = ['rustls-tls', 'recipe-generation']
native-tls = [
    'reqwest/native-tls',
    'rattler/native-tls',
]
rustls-tls = [
    'reqwest/rustls-tls',
    'reqwest/rustls-tls-native-roots',
    'rattler/rustls-tls',
]
tui = [
    'ratatui',
    'crossterm',
    'ansi-to-tui',
    'throbber-widgets-tui',
    'tui-input',
]
recipe-generation = []
# This feature needs to add a dependency on
# clap-markdown = { git = "https://github.com/ruben-arts/clap-markdown", branch = "main" }
# but in order to be able to publish to crates we remove this feature
generate-cli-docs = []

[[bin]]
name = "rattler-build"
required-features = ["recipe-generation"]

[dependencies]
serde = { version = "1.0.217", features = ["derive"] }
serde_yaml = "0.9.34"
serde-untagged = "0.1.6"
anyhow = "1.0.95"
walkdir = "2.5.0"
hex = "0.4.3"
serde_json = "1.0.135"
reqwest = { version = "0.12.12", default-features = false, features = [
    "multipart",
] }
<<<<<<< HEAD
tokio = { version = "1.42.0", features = [
    "rt",
    "macros",
    "rt-multi-thread",
    "process",
] }
itertools = "0.13.0"
=======
tokio = { version = "1.43.0", features = ["rt", "macros", "rt-multi-thread", "process"] }
itertools = "0.14.0"
>>>>>>> d46d67df
content_inspector = "0.2.4"
serde_with = "3.12.0"
url = "2.5.4"
tracing = "0.1.41"
clap = { version = "4.5.24", features = ["derive", "env", "cargo"] }
minijinja = { version = "=2.4.0", features = [
    "unstable_machinery",
    "custom_syntax",
] }
tracing-subscriber = { version = "0.3.19", features = [
    "env-filter",
    "fmt",
    "ansi",
    "json",
] }
marked-yaml = { version = "0.7.2" }
miette = { version = "7.4.0", features = ["fancy"] }
num_cpus = "1.16.0"
goblin = "0.9.3"
scroll = "0.12.0"
pathdiff = "0.2.3"
comfy-table = "7.1.3"
futures = "0.3.31"
indicatif = "0.17.9"
console = { version = "0.15.10", features = ["windows-console-colors"] }
thiserror = "2.0.10"
tempfile = "3.15.0"
chrono = "0.4.39"
sha1 = "0.10.6"
spdx = "0.10.8"
ignore = "0.4.23"
globset = "0.4.15"
clap-verbosity-flag = "3.0.2"
tracing-core = "0.1.33"
petgraph = "0.7.1"
indexmap = "2.7.0"
dunce = "1.0.5"
fs-err = "3.0.0"
which = "7.0.1"
clap_complete = "4.5.41"
clap_complete_nushell = "4.5.5"
tokio-util = "0.7.13"

tar = "0.4.43"
zip = { version = "2.2.2", default-features = false, features = [
    "flate2",
    "deflate",
] }
bzip2 = "0.5.0"
base64 = "0.22.1"
flate2 = "1.0.35"
xz2 = "0.1.7"
zstd = "0.13.2"
toml = "0.8.19"
memmap2 = "0.9.5"
reqwest-middleware = { version = "0.4.0", features = [
        "json",
] }
async-once-cell = "0.5.4"
terminal_size = "0.4.1"
memchr = "2.7.4"
ratatui = { version = "0.29.0", optional = true }
crossterm = { version = "0.28.1", features = ["event-stream"], optional = true }
ansi-to-tui = { version = "7.0.0", optional = true }
throbber-widgets-tui = { version = "0.8", optional = true }
tui-input = { version = "0.11.1", optional = true }
reflink-copy = "0.1.21"
rayon = "1.10.0"
patch = "0.7.0"
regex = "1.11.1"
async-recursion = "1.1.1"

# Rattler crates
<<<<<<< HEAD
rattler = { version = "0.28.9", default-features = false, features = [
    "cli-tools",
    "indicatif",
] }
rattler_cache = { version = "0.3.1", default-features = false }
rattler_conda_types = { version = "0.29.7", default-features = false, features = [
    "rayon",
] }
rattler_digest = { version = "1.0.4", default-features = false, features = [
    "serde",
] }
rattler_index = { version = "0.20.4", default-features = false }
rattler_networking = { version = "0.21.9", default-features = false, features = [
    "s3",
] }
rattler_redaction = { version = "0.1.5" }
rattler_repodata_gateway = { version = "0.21.29", default-features = false, features = [
    "gateway",
] }
rattler_shell = { version = "0.22.12", default-features = false, features = [
    "sysinfo",
] }
rattler_solve = { version = "1.3.1", default-features = false, features = [
    "resolvo",
    "serde",
] }
rattler_virtual_packages = { version = "1.1.15", default-features = false }
rattler_package_streaming = { version = "0.22.20", default-features = false }
=======
rattler = { version = "0.28.11", default-features = false, features = ["cli-tools", "indicatif"] }
rattler_cache = { version = "0.3.3", default-features = false }
rattler_conda_types = { version = "0.29.9", default-features = false, features = ["rayon"] }
rattler_digest = { version = "1.0.5", default-features = false, features = ["serde"] }
rattler_index = { version = "0.20.6", default-features = false }
rattler_networking = { version = "0.21.10", default-features = false }
rattler_redaction = { version = "0.1.6" }
rattler_repodata_gateway = { version = "0.21.31", default-features = false, features = ["gateway"] }
rattler_sandbox = { version = "0.1.2", default-features = false, features = ["tokio"] }
rattler_shell = { version = "0.22.14", default-features = false, features = ["sysinfo"] }
rattler_solve = { version = "1.3.3", default-features = false, features = ["resolvo", "serde"] }
rattler_virtual_packages = { version = "1.1.17", default-features = false }
rattler_package_streaming = { version = "0.22.22", default-features = false }
>>>>>>> d46d67df
lazy_static = "1.5.0"
reqwest-retry = "0.7.0"
aws-smithy-types = { version = "1.2.11", default-features = false, features = [
    "rt-tokio",
] }
aws-config = { version = "1.5.13", default-features = false, features = [
    "rt-tokio",
    "rustls",
] }
aws-sdk-s3 = { version = "1.68.0", default-features = false, features = [
    "rt-tokio",
    "rustls",
    "sigv4a",
] }

[target.'cfg(not(target_os = "windows"))'.dependencies]
sha2 = { version = "0.10.8", features = ["asm"] }

[target.'cfg(target_os = "windows")'.dependencies]
sha2 = { version = "0.10.8" }

[dev-dependencies]
insta = { version = "1.42.0", features = ["yaml"] }
rstest = "0.24.0"
tracing-test = "0.2.5"
tracing-indicatif = "0.3.8"

[profile.dev.package."*"]
opt-level = 3

[package.metadata.cross.target.x86_64-unknown-linux-gnu]
pre-build = [
    "dpkg --add-architecture $CROSS_DEB_ARCH",
    "apt-get update && apt-get install --assume-yes libssl-dev:$CROSS_DEB_ARCH",
]

[package.metadata.cross.target.powerpc64le-unknown-linux-gnu]
pre-build = [
    "dpkg --add-architecture $CROSS_DEB_ARCH",
    "apt-get update && apt-get install --assume-yes libssl-dev:$CROSS_DEB_ARCH",
]

[patch.crates-io]
# this fork contains fixes for slow zip reading and large file writing
zip = { git = "https://github.com/wolfv/zip2", branch = "patched" }

<<<<<<< HEAD
rattler = { path = "../pavelzw-rattler/crates/rattler" }
rattler_cache = { path = "../pavelzw-rattler/crates/rattler_cache" }
rattler_conda_types = { path = "../pavelzw-rattler/crates/rattler_conda_types" }
rattler_digest = { path = "../pavelzw-rattler/crates/rattler_digest" }
rattler_index = { path = "../pavelzw-rattler/crates/rattler_index" }
rattler_networking = { path = "../pavelzw-rattler/crates/rattler_networking" }
rattler_repodata_gateway = { path = "../pavelzw-rattler/crates/rattler_repodata_gateway" }
rattler_shell = { path = "../pavelzw-rattler/crates/rattler_shell" }
rattler_solve = { path = "../pavelzw-rattler/crates/rattler_solve" }
rattler_redaction = { path = "../pavelzw-rattler/crates/rattler_redaction" }
rattler_virtual_packages = { path = "../pavelzw-rattler/crates/rattler_virtual_packages" }
rattler_package_streaming = { path = "../pavelzw-rattler/crates/rattler_package_streaming" }
=======
# rattler = { git = "https://github.com/conda/rattler", branch = "main" }
# rattler_sandbox = { git = "https://github.com/conda/rattler", branch = "main" }
# rattler_cache = { git = "https://github.com/conda/rattler", branch = "main" }
# rattler_conda_types = { git = "https://github.com/conda/rattler", branch = "main" }
# rattler_digest = { git = "https://github.com/conda/rattler", branch = "main" }
# rattler_index = { git = "https://github.com/conda/rattler", branch = "main" }
# rattler_networking = { git = "https://github.com/conda/rattler", branch = "main" }
# rattler_repodata_gateway = { git = "https://github.com/conda/rattler", branch = "main" }
# rattler_shell = { git = "https://github.com/conda/rattler", branch = "main" }
# rattler_solve = { git = "https://github.com/conda/rattler", branch = "main" }
# rattler_redaction = { git = "https://github.com/conda/rattler", branch = "main" }
# rattler_virtual_packages = { git = "https://github.com/conda/rattler", branch = "main" }
# rattler_package_streaming = { git = "https://github.com/conda/rattler", branch = "main" }
>>>>>>> d46d67df
<|MERGE_RESOLUTION|>--- conflicted
+++ resolved
@@ -16,10 +16,7 @@
 
 [features]
 default = ['rustls-tls', 'recipe-generation']
-native-tls = [
-    'reqwest/native-tls',
-    'rattler/native-tls',
-]
+native-tls = ['reqwest/native-tls', 'rattler/native-tls']
 rustls-tls = [
     'reqwest/rustls-tls',
     'reqwest/rustls-tls-native-roots',
@@ -43,6 +40,8 @@
 required-features = ["recipe-generation"]
 
 [dependencies]
+
+content_inspector = "0.2.4"
 serde = { version = "1.0.217", features = ["derive"] }
 serde_yaml = "0.9.34"
 serde-untagged = "0.1.6"
@@ -53,19 +52,13 @@
 reqwest = { version = "0.12.12", default-features = false, features = [
     "multipart",
 ] }
-<<<<<<< HEAD
-tokio = { version = "1.42.0", features = [
+tokio = { version = "1.43.0", features = [
     "rt",
     "macros",
     "rt-multi-thread",
     "process",
 ] }
-itertools = "0.13.0"
-=======
-tokio = { version = "1.43.0", features = ["rt", "macros", "rt-multi-thread", "process"] }
 itertools = "0.14.0"
->>>>>>> d46d67df
-content_inspector = "0.2.4"
 serde_with = "3.12.0"
 url = "2.5.4"
 tracing = "0.1.41"
@@ -120,9 +113,7 @@
 zstd = "0.13.2"
 toml = "0.8.19"
 memmap2 = "0.9.5"
-reqwest-middleware = { version = "0.4.0", features = [
-        "json",
-] }
+reqwest-middleware = { version = "0.4.0", features = ["json"] }
 async-once-cell = "0.5.4"
 terminal_size = "0.4.1"
 memchr = "2.7.4"
@@ -138,50 +129,37 @@
 async-recursion = "1.1.1"
 
 # Rattler crates
-<<<<<<< HEAD
-rattler = { version = "0.28.9", default-features = false, features = [
+rattler = { version = "0.28.11", default-features = false, features = [
     "cli-tools",
     "indicatif",
 ] }
-rattler_cache = { version = "0.3.1", default-features = false }
-rattler_conda_types = { version = "0.29.7", default-features = false, features = [
+rattler_cache = { version = "0.3.3", default-features = false }
+rattler_conda_types = { version = "0.29.9", default-features = false, features = [
     "rayon",
 ] }
-rattler_digest = { version = "1.0.4", default-features = false, features = [
+rattler_digest = { version = "1.0.5", default-features = false, features = [
     "serde",
 ] }
-rattler_index = { version = "0.20.4", default-features = false }
-rattler_networking = { version = "0.21.9", default-features = false, features = [
+rattler_index = { version = "0.20.6", default-features = false }
+rattler_networking = { version = "0.21.10", default-features = false, features = [
     "s3",
 ] }
-rattler_redaction = { version = "0.1.5" }
-rattler_repodata_gateway = { version = "0.21.29", default-features = false, features = [
+rattler_redaction = { version = "0.1.6" }
+rattler_repodata_gateway = { version = "0.21.31", default-features = false, features = [
     "gateway",
 ] }
-rattler_shell = { version = "0.22.12", default-features = false, features = [
+rattler_sandbox = { version = "0.1.2", default-features = false, features = [
+    "tokio",
+] }
+rattler_shell = { version = "0.22.14", default-features = false, features = [
     "sysinfo",
 ] }
-rattler_solve = { version = "1.3.1", default-features = false, features = [
+rattler_solve = { version = "1.3.3", default-features = false, features = [
     "resolvo",
     "serde",
 ] }
-rattler_virtual_packages = { version = "1.1.15", default-features = false }
-rattler_package_streaming = { version = "0.22.20", default-features = false }
-=======
-rattler = { version = "0.28.11", default-features = false, features = ["cli-tools", "indicatif"] }
-rattler_cache = { version = "0.3.3", default-features = false }
-rattler_conda_types = { version = "0.29.9", default-features = false, features = ["rayon"] }
-rattler_digest = { version = "1.0.5", default-features = false, features = ["serde"] }
-rattler_index = { version = "0.20.6", default-features = false }
-rattler_networking = { version = "0.21.10", default-features = false }
-rattler_redaction = { version = "0.1.6" }
-rattler_repodata_gateway = { version = "0.21.31", default-features = false, features = ["gateway"] }
-rattler_sandbox = { version = "0.1.2", default-features = false, features = ["tokio"] }
-rattler_shell = { version = "0.22.14", default-features = false, features = ["sysinfo"] }
-rattler_solve = { version = "1.3.3", default-features = false, features = ["resolvo", "serde"] }
 rattler_virtual_packages = { version = "1.1.17", default-features = false }
 rattler_package_streaming = { version = "0.22.22", default-features = false }
->>>>>>> d46d67df
 lazy_static = "1.5.0"
 reqwest-retry = "0.7.0"
 aws-smithy-types = { version = "1.2.11", default-features = false, features = [
@@ -228,7 +206,6 @@
 # this fork contains fixes for slow zip reading and large file writing
 zip = { git = "https://github.com/wolfv/zip2", branch = "patched" }
 
-<<<<<<< HEAD
 rattler = { path = "../pavelzw-rattler/crates/rattler" }
 rattler_cache = { path = "../pavelzw-rattler/crates/rattler_cache" }
 rattler_conda_types = { path = "../pavelzw-rattler/crates/rattler_conda_types" }
@@ -240,19 +217,4 @@
 rattler_solve = { path = "../pavelzw-rattler/crates/rattler_solve" }
 rattler_redaction = { path = "../pavelzw-rattler/crates/rattler_redaction" }
 rattler_virtual_packages = { path = "../pavelzw-rattler/crates/rattler_virtual_packages" }
-rattler_package_streaming = { path = "../pavelzw-rattler/crates/rattler_package_streaming" }
-=======
-# rattler = { git = "https://github.com/conda/rattler", branch = "main" }
-# rattler_sandbox = { git = "https://github.com/conda/rattler", branch = "main" }
-# rattler_cache = { git = "https://github.com/conda/rattler", branch = "main" }
-# rattler_conda_types = { git = "https://github.com/conda/rattler", branch = "main" }
-# rattler_digest = { git = "https://github.com/conda/rattler", branch = "main" }
-# rattler_index = { git = "https://github.com/conda/rattler", branch = "main" }
-# rattler_networking = { git = "https://github.com/conda/rattler", branch = "main" }
-# rattler_repodata_gateway = { git = "https://github.com/conda/rattler", branch = "main" }
-# rattler_shell = { git = "https://github.com/conda/rattler", branch = "main" }
-# rattler_solve = { git = "https://github.com/conda/rattler", branch = "main" }
-# rattler_redaction = { git = "https://github.com/conda/rattler", branch = "main" }
-# rattler_virtual_packages = { git = "https://github.com/conda/rattler", branch = "main" }
-# rattler_package_streaming = { git = "https://github.com/conda/rattler", branch = "main" }
->>>>>>> d46d67df
+rattler_package_streaming = { path = "../pavelzw-rattler/crates/rattler_package_streaming" }