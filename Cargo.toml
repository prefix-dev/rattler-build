[package]
name = "rattler-build"
version = "0.54.0"
authors = ["rattler-build contributors <hi@prefix.dev>"]
repository = "https://github.com/prefix-dev/rattler-build"
edition = "2024"
license = "BSD-3-Clause"
readme = "README.md"
description = "A fast CLI tool to build conda packages on Windows, macOS and Linux"
documentation = "https://prefix-dev.github.io/rattler-build"
default-run = "rattler-build"
rust-version = "1.89.0"

[workspace]
members = [
  "rust-tests",
<<<<<<< HEAD
  "crates/rattler_git",
  "crates/rattler_build_networking",
  "crates/rattler_build_source_cache",
  "crates/rattler_build_recipe_generator",
  "crates/rattler_prefix_guard",
  "crates/rattler_build_recipe",
  "crates/rattler_build_types",
  "crates/rattler_build_jinja",
  "crates/rattler_build_script",
  "crates/rattler_build_diffy",
  "crates/rattler_build_yaml_parser",
  "crates/rattler_build_allocator",
  "crates/rattler_build_package",
=======
  "crates/rattler_build_recipe_generator",
  "crates/rattler_build_allocator",
>>>>>>> ae7e3eb8
]

[workspace.package]
authors = ["rattler-build contributors <hi@prefix.dev>"]
edition = "2024"
license = "BSD-3-Clause"
readme = "README.md"
repository = "https://github.com/prefix-dev/rattler-build"

[workspace.dependencies]
async-once-cell = "0.5.4"
async-recursion = "1.1.1"
async-trait = "0.1"
bzip2 = "0.6.1"
chrono = "0.4.42"
clap = { version = "4.5.53", features = ["derive"] }
dashmap = "6.1"
dunce = "1.0.5"
console = { version = "0.16.1", features = ["windows-console-colors"] }
flate2 = "1.1.5"
fs-err = "3.2.0"
futures = "0.3.31"
globset = "0.4"
indexmap = "2.12.1"
<<<<<<< HEAD
indicatif = "0.18.0"
=======
>>>>>>> ae7e3eb8
insta = "1.44.3"
itertools = "0.14.0"
hex = "0.4.3"
libc = "0.2"
md-5 = "0.10"
lazy_static = "1.5.0"
miette = "7.6.0"
<<<<<<< HEAD
minijinja = { version = "2.12.0", features = [
  "unstable_machinery",
  "custom_syntax",
] }
rattler_conda_types = { version = "0.42.2", default-features = false }
rattler_digest = { version = "1.2.0", default-features = false, features = [
=======
rattler_conda_types = { version = "0.42.3", default-features = false }
rattler_digest = { version = "1.2.1", default-features = false, features = [
>>>>>>> ae7e3eb8
  "serde",
] }
rattler_build_types = { path = "crates/rattler_build_types" }
rattler_build_jinja = { path = "crates/rattler_build_jinja" }
rattler_build_recipe = { path = "crates/rattler_build_recipe" }
rattler_shell = { version = "0.25.13", default-features = false, features = [
  "sysinfo",
] }
regex = "1.12.2"
reqwest = { version = "0.12.24", default-features = false, features = ["json"] }
reqwest-middleware = "0.4.2"
reqwest-retry = "0.8.0"
serde = { version = "1.0.228", features = ["derive"] }
serde_json = "1.0.145"
serde_with = "3.16.1"
serde_yaml = "0.9.34"
serde-value = "0.7.0"
sevenz-rust2 = "0.19.1"
sha2 = "0.10.9"
strum = "0.27.2"
tar = "0.4.44"
tempfile = "3.23.0"
thiserror = "2.0.17"
tokio = { version = "1.48.0", features = ["rt", "macros"] }
tokio-util = { version = "0.7.17", features = ["codec", "compat"] }
toml = "0.9.8"
tracing = "0.1.43"
url = "2.5.7"
urlencoding = "2.1"
walkdir = "2.5.0"
which = "8.0.0"
windows-sys = "0.59"
xz2 = "0.1.7"
zip = { version = "6.0.0", default-features = false, features = ["deflate"] }
zstd = "0.13.3"
spdx = "0.12.0"
pathdiff = "0.2.3"
marked-yaml = "0.8.0"
rstest = "0.26.1"
petgraph = { version = "0.8.3", default-features = false }
sha1 = { version = "0.10.6" }

[features]
default = ['rustls-tls', 'recipe-generation', 's3']
# Enable optimized memory allocators for release builds.
# This provides significant performance improvements, especially on Linux musl.
# Disabled by default due to increased compile time.
performance = ["rattler_build_allocator"]
native-tls = [
  'reqwest/native-tls',
  'rattler/native-tls',
  'rattler_repodata_gateway/native-tls',
  'rattler_networking/native-tls',
  'rattler_package_streaming/native-tls',
]
rustls-tls = [
  'reqwest/rustls-tls',
  'reqwest-middleware/rustls-tls',
  'reqwest/rustls-tls-native-roots',
  'rattler/rustls-tls',
  'rattler_repodata_gateway/rustls-tls',
  'rattler_networking/rustls-tls',
  'rattler_package_streaming/rustls-tls',
]
tui = [
  'ratatui',
  'crossterm',
  'ansi-to-tui',
  'throbber-widgets-tui',
  'tui-input',
]
s3 = ['rattler_networking/s3', 'rattler_upload/s3', 'dep:rattler_s3']
recipe-generation = ["rattler_build_recipe_generator"]
# This feature needs to add a dependency on
# clap-markdown = { git = "https://github.com/ruben-arts/clap-markdown", branch = "main" }
# but in order to be able to publish to crates we remove this feature
generate-cli-docs = []
patch-test-extra = []

[[bin]]
name = "rattler-build"
required-features = ["recipe-generation"]

[[bin]]
name = "patch-apply-gen-test-data"
path = "./scripts/patch-apply-gen-test-data.rs"

[dependencies]
serde = { workspace = true }
serde_yaml = { workspace = true }
serde-untagged = "0.1.9"
anyhow = "1.0.100"
walkdir = { workspace = true }
hex = "0.4.3"
serde_json = { workspace = true }
sha1 = { workspace = true }
reqwest = { workspace = true, features = ["multipart"] }
tokio = { workspace = true, features = [
  "rt",
  "macros",
  "rt-multi-thread",
  "process",
] }
itertools = { workspace = true }
content_inspector = "0.2.4"
serde_with = { workspace = true }
url = { workspace = true }
tracing = { workspace = true }
clap = { workspace = true, features = ["env", "cargo", "suggestions"] }
<<<<<<< HEAD
minijinja = { workspace = true }
=======
minijinja = { version = "2.13.0", features = [
  "unstable_machinery",
  "custom_syntax",
] }
>>>>>>> ae7e3eb8
# Ansi colored logging using tracing subscriber is broken since 0.3.20. Rattler-build doesnt really
# care about this because it uses a custom formatter. However, downstream packages might care,
# therefor we explicitly loosen the bounds on tracing-subscriber.
# See: https://github.com/tokio-rs/tracing/issues/3378
tracing-subscriber = { version = "0.3", features = [
  "env-filter",
  "fmt",
  "ansi",
  "json",
] }
# marked-yaml = { version = "0.8.0" }
miette = { workspace = true, features = ["fancy"] }
num_cpus = "1.17.0"
goblin = "0.10.4"
scroll = "0.13.0"
pathdiff = "0.2.3"
comfy-table = "7.2.1"
futures = { workspace = true }
indicatif = { version = "0.18.0", features = ["in_memory"] }
console = { workspace = true }
thiserror = { workspace = true }
tempfile = { workspace = true }
chrono = "0.4.42"
<<<<<<< HEAD
spdx = "0.12.0"
ignore = "0.4"
globset = { workspace = true }
=======
sha1 = "0.10.6"
spdx = "0.13.2"
ignore = "0.4.25"
globset = "0.4.18"
>>>>>>> ae7e3eb8
clap-verbosity-flag = "3.0.4"
tracing-core = "0.1.35"
indexmap = { workspace = true }
dunce = "1.0.5"
fs-err = { workspace = true }
which = "8.0.0"
clap_complete = "4.5.61"
clap_complete_nushell = "4.5.10"
tokio-util = { version = "0.7.17", features = ["codec", "compat"] }


tar = { workspace = true }
zip = { workspace = true }
bzip2 = "0.6.1"
base64 = "0.22.1"
flate2 = { workspace = true }
lzma-rust2 = { version = "0.15", features = ["xz"] }
zstd = "0.13.3"
toml = { workspace = true }
memmap2 = "0.9.9"
reqwest-middleware = { version = "0.4.2", features = ["json"] }
async-once-cell = { workspace = true }
terminal_size = "0.4.3"
memchr = "2.7.6"
ratatui = { version = "0.29.0", optional = true }
crossterm = { version = "0.28.1", features = ["event-stream"], optional = true }
ansi-to-tui = { version = "7.0.0", optional = true }
throbber-widgets-tui = { version = "0.8", optional = true }
tui-input = { version = "0.14.0", optional = true }
reflink-copy = "0.1.28"
rayon = "1.11.0"
regex = { workspace = true }
async-recursion = { workspace = true }
# TODO: remove
petgraph = { workspace = true }

# Rattler crates
rattler_config = { version = "0.2.22" }
rattler = { version = "0.39.6", default-features = false, features = [
  "cli-tools",
  "indicatif",
] }
rattler_cache = { version = "0.6.5", default-features = false }
rattler_conda_types = { workspace = true, features = ["rayon"] }
rattler_digest = { workspace = true }
rattler_index = { version = "0.27.7", default-features = false }
rattler_networking = { version = "0.25.28", default-features = false, features = [
  "rattler_config",
] }
rattler_upload = { version = "0.4.6", default-features = false }
rattler_s3 = { version = "0.1.17", optional = true }
rattler_redaction = { version = "0.1.12" }
rattler_repodata_gateway = { version = "0.25.6", default-features = false, features = [
  "gateway",
] }
<<<<<<< HEAD
rattler_shell = { workspace = true }
rattler_prefix_guard = { path = "crates/rattler_prefix_guard" }
rattler_solve = { version = "4.1.0", default-features = false, features = [
  "resolvo",
  "serde",
] }
rattler_virtual_packages = { version = "2.3.2", default-features = false }
rattler_package_streaming = { version = "0.23.19", default-features = false }
rattler_menuinst = "0.2.40"
lazy_static = { workspace = true }
=======
rattler_shell = { version = "0.25.14", default-features = false, features = [
  "sysinfo",
] }
rattler_solve = { version = "4.1.1", default-features = false, features = [
  "resolvo",
  "serde",
] }
rattler_virtual_packages = { version = "2.3.3", default-features = false }
rattler_package_streaming = { version = "0.23.20", default-features = false }
rattler_menuinst = "0.2.41"
lazy_static = "1.5.0"
>>>>>>> ae7e3eb8
reqwest-retry = "0.8.0"
retry-policies = "0.5.1"
strum = "0.27.2"
unicode-normalization = "0.1.25"
line-ending = "1.5.1"
sevenz-rust2 = "0.19.1"
dialoguer = "0.12.0"
# needed to download test files. Possibly we can move this to dev dependencies.
http-range-client = { version = "0.9.1", default-features = false, features = [
  "reqwest-sync",
  "rustls-tls",
] }
<<<<<<< HEAD
=======
sevenz-rust2 = "0.20.0"
dialoguer = "0.12.0"
>>>>>>> ae7e3eb8

# Local rattler-build crates
rattler_build_recipe_generator = { path = "crates/rattler_build_recipe_generator", optional = true, features = [
  "cli",
] }
rattler_build_types = { path = "crates/rattler_build_types" }
rattler_build_variant_config = { path = "crates/rattler_build_variant_config", features = [
  "parser",
] }
rattler_build_jinja = { path = "crates/rattler_build_jinja" }
rattler_build_recipe = { path = "crates/rattler_build_recipe", features = [
  "variant-config",
] }
rattler_git = { path = "crates/rattler_git" }
rattler_build_diffy = { path = "crates/rattler_build_diffy" }
rattler_build_networking = { path = "crates/rattler_build_networking", features = [
  "middleware",
] }
rattler_build_source_cache = { path = "crates/rattler_build_source_cache" }
rattler_build_script = { path = "crates/rattler_build_script" }
rattler_build_allocator = { path = "crates/rattler_build_allocator", optional = true }

[target.'cfg(not(target_os = "windows"))'.dependencies]
sha2 = { workspace = true, features = ["asm"] }

[target.'cfg(target_os = "windows")'.dependencies]
sha2 = { workspace = true }

[dev-dependencies]
insta = { workspace = true, features = ["yaml", "filters"] }
rstest = { workspace = true }
tracing-test = "0.2.5"
tracing-indicatif = "0.3.13"
serial_test = "3.2.0"
criterion = { version = "0.8.1", features = ["html_reports"] }
pretty_assertions = "1.4.1"


[[bench]]
name = "parse_file"
harness = false

[patch.crates-io]
# rattler = { git = "https://github.com/conda/rattler", branch = "main" }
# rattler_sandbox = { git = "https://github.com/conda/rattler", branch = "main" }
# rattler_cache = { git = "https://github.com/conda/rattler", branch = "main" }
# rattler_conda_types = { git = "https://github.com/conda/rattler", branch = "main" }
# rattler_digest = { git = "https://github.com/conda/rattler", branch = "main" }
# rattler_index = { git = "https://github.com/conda/rattler", branch = "main" }
# rattler_networking = { git = "https://github.com/conda/rattler", branch = "main" }
# rattler_repodata_gateway = { git = "https://github.com/conda/rattler", branch = "main" }
# rattler_shell = { git = "https://github.com/conda/rattler", branch = "main" }
# rattler_solve = { git = "https://github.com/conda/rattler", branch = "main" }
# rattler_redaction = { git = "https://github.com/conda/rattler", branch = "main" }
# rattler_virtual_packages = { git = "https://github.com/conda/rattler", branch = "main" }
# rattler_package_streaming = { git = "https://github.com/conda/rattler", branch = "main" }
# rattler_menuinst = { git = "https://github.com/conda/rattler", branch = "main" }<|MERGE_RESOLUTION|>--- conflicted
+++ resolved
@@ -14,7 +14,6 @@
 [workspace]
 members = [
   "rust-tests",
-<<<<<<< HEAD
   "crates/rattler_git",
   "crates/rattler_build_networking",
   "crates/rattler_build_source_cache",
@@ -28,10 +27,6 @@
   "crates/rattler_build_yaml_parser",
   "crates/rattler_build_allocator",
   "crates/rattler_build_package",
-=======
-  "crates/rattler_build_recipe_generator",
-  "crates/rattler_build_allocator",
->>>>>>> ae7e3eb8
 ]
 
 [workspace.package]
@@ -54,12 +49,9 @@
 flate2 = "1.1.5"
 fs-err = "3.2.0"
 futures = "0.3.31"
-globset = "0.4"
+globset = "0.4.16"
 indexmap = "2.12.1"
-<<<<<<< HEAD
 indicatif = "0.18.0"
-=======
->>>>>>> ae7e3eb8
 insta = "1.44.3"
 itertools = "0.14.0"
 hex = "0.4.3"
@@ -67,23 +59,18 @@
 md-5 = "0.10"
 lazy_static = "1.5.0"
 miette = "7.6.0"
-<<<<<<< HEAD
-minijinja = { version = "2.12.0", features = [
+minijinja = { version = "2.13.0", features = [
   "unstable_machinery",
   "custom_syntax",
 ] }
-rattler_conda_types = { version = "0.42.2", default-features = false }
-rattler_digest = { version = "1.2.0", default-features = false, features = [
-=======
 rattler_conda_types = { version = "0.42.3", default-features = false }
 rattler_digest = { version = "1.2.1", default-features = false, features = [
->>>>>>> ae7e3eb8
   "serde",
 ] }
 rattler_build_types = { path = "crates/rattler_build_types" }
 rattler_build_jinja = { path = "crates/rattler_build_jinja" }
 rattler_build_recipe = { path = "crates/rattler_build_recipe" }
-rattler_shell = { version = "0.25.13", default-features = false, features = [
+rattler_shell = { version = "0.25.14", default-features = false, features = [
   "sysinfo",
 ] }
 regex = "1.12.2"
@@ -95,7 +82,7 @@
 serde_with = "3.16.1"
 serde_yaml = "0.9.34"
 serde-value = "0.7.0"
-sevenz-rust2 = "0.19.1"
+sevenz-rust2 = "0.20.0"
 sha2 = "0.10.9"
 strum = "0.27.2"
 tar = "0.4.44"
@@ -187,14 +174,7 @@
 url = { workspace = true }
 tracing = { workspace = true }
 clap = { workspace = true, features = ["env", "cargo", "suggestions"] }
-<<<<<<< HEAD
 minijinja = { workspace = true }
-=======
-minijinja = { version = "2.13.0", features = [
-  "unstable_machinery",
-  "custom_syntax",
-] }
->>>>>>> ae7e3eb8
 # Ansi colored logging using tracing subscriber is broken since 0.3.20. Rattler-build doesnt really
 # care about this because it uses a custom formatter. However, downstream packages might care,
 # therefor we explicitly loosen the bounds on tracing-subscriber.
@@ -218,16 +198,9 @@
 thiserror = { workspace = true }
 tempfile = { workspace = true }
 chrono = "0.4.42"
-<<<<<<< HEAD
-spdx = "0.12.0"
-ignore = "0.4"
+spdx = "0.13.2"
+ignore = "0.4.23"
 globset = { workspace = true }
-=======
-sha1 = "0.10.6"
-spdx = "0.13.2"
-ignore = "0.4.25"
-globset = "0.4.18"
->>>>>>> ae7e3eb8
 clap-verbosity-flag = "3.0.4"
 tracing-core = "0.1.35"
 indexmap = { workspace = true }
@@ -283,21 +256,8 @@
 rattler_repodata_gateway = { version = "0.25.6", default-features = false, features = [
   "gateway",
 ] }
-<<<<<<< HEAD
 rattler_shell = { workspace = true }
 rattler_prefix_guard = { path = "crates/rattler_prefix_guard" }
-rattler_solve = { version = "4.1.0", default-features = false, features = [
-  "resolvo",
-  "serde",
-] }
-rattler_virtual_packages = { version = "2.3.2", default-features = false }
-rattler_package_streaming = { version = "0.23.19", default-features = false }
-rattler_menuinst = "0.2.40"
-lazy_static = { workspace = true }
-=======
-rattler_shell = { version = "0.25.14", default-features = false, features = [
-  "sysinfo",
-] }
 rattler_solve = { version = "4.1.1", default-features = false, features = [
   "resolvo",
   "serde",
@@ -305,25 +265,19 @@
 rattler_virtual_packages = { version = "2.3.3", default-features = false }
 rattler_package_streaming = { version = "0.23.20", default-features = false }
 rattler_menuinst = "0.2.41"
-lazy_static = "1.5.0"
->>>>>>> ae7e3eb8
+lazy_static = { workspace = true }
 reqwest-retry = "0.8.0"
 retry-policies = "0.5.1"
 strum = "0.27.2"
 unicode-normalization = "0.1.25"
 line-ending = "1.5.1"
-sevenz-rust2 = "0.19.1"
+sevenz-rust2 = "0.20.0"
 dialoguer = "0.12.0"
 # needed to download test files. Possibly we can move this to dev dependencies.
 http-range-client = { version = "0.9.1", default-features = false, features = [
   "reqwest-sync",
   "rustls-tls",
 ] }
-<<<<<<< HEAD
-=======
-sevenz-rust2 = "0.20.0"
-dialoguer = "0.12.0"
->>>>>>> ae7e3eb8
 
 # Local rattler-build crates
 rattler_build_recipe_generator = { path = "crates/rattler_build_recipe_generator", optional = true, features = [
