[workspace]
<<<<<<< HEAD
members = [
  "rust-tests",
  "crates/rattler_git",
  "crates/rattler_build_networking",
  "crates/rattler_build_source_cache",
  "crates/rattler_build_recipe_generator",
  "crates/rattler_prefix_guard",
  "crates/rattler_build_recipe",
  "crates/rattler_build_types",
  "crates/rattler_build_jinja",
]
=======
members = ["rust-tests", "crates/rattler_build_recipe_generator", "crates/rattler_build_script"]
>>>>>>> d645d207

[workspace.package]
authors = ["rattler-build contributors <hi@prefix.dev>"]
edition = "2024"
license = "BSD-3-Clause"
readme = "README.md"
repository = "https://github.com/prefix-dev/rattler-build"

[workspace.dependencies]
async-once-cell = "0.5.4"
async-recursion = "1.1.1"
async-trait = "0.1"
bzip2 = "0.6.0"
chrono = "0.4.41"
clap = { version = "4.5.45", features = ["derive"] }
<<<<<<< HEAD
dashmap = "6.1"
dunce = "1.0.5"
=======
console = { version = "0.16.1", features = ["windows-console-colors"] }
>>>>>>> d645d207
flate2 = "1.1.2"
fs-err = "3.1.1"
futures = "0.3.31"
indexmap = "2.11.4"
indicatif = "0.18.0"
insta = "1.41.1"
itertools = "0.14.0"
hex = "0.4.3"
libc = "0.2"
md-5 = "0.10"
lazy_static = "1.5.0"
miette = "7.6.0"
minijinja = { version = "2.11.0", features = ["unstable_machinery", "custom_syntax"] }
rattler_conda_types = { version = "0.40.0", default-features = false }
rattler_digest = { version = "1.1.5", default-features = false, features = [
  "serde",
] }
<<<<<<< HEAD
rattler_build_types = { path = "crates/rattler_build_types" }
rattler_build_jinja = { path = "crates/rattler_build_jinja" }
=======
rattler_shell = { version = "0.25.2", default-features = false, features = ["sysinfo"] }
>>>>>>> d645d207
regex = "1.11.1"
reqwest = { version = "0.12.23", default-features = false, features = ["json"] }
reqwest-middleware = "0.4.2"
reqwest-retry = "0.7.0"
serde = { version = "1.0.219", features = ["derive"] }
serde_json = "1.0.142"
serde_with = "3.14.0"
serde_yaml = "0.9.34"
sevenz-rust2 = "0.19.1"
sha2 = "0.10.9"
tar = "0.4.44"
tempfile = "3.21.0"
thiserror = "2.0.17"
tokio = { version = "1.47.1", features = ["rt", "macros"] }
tokio-util = { version = "0.7.16", features = ["codec", "compat"] }
toml = "0.9.5"
tracing = "0.1.41"
url = "2.5.4"
<<<<<<< HEAD
urlencoding = "2.1"
walkdir = "2.5.0"
which = "8.0.0"
windows-sys = "0.59"
xz2 = "0.1.7"
zip = { version = "6.0.0", default-features = false, features = ["deflate"] }
zstd = "0.13.3"
spdx = "0.12.0"
pathdiff = "0.2.3"
marked-yaml = "0.8.0"
minijinja = { version = "2.11.0", features = [
  "unstable_machinery",
  "custom_syntax",
] }
=======
which = "8.0.0"
zip = { version = "5.1.1", default-features = false, features = ["deflate"] }
>>>>>>> d645d207

[package]
name = "rattler-build"
version = "0.48.1"
authors = ["rattler-build contributors <hi@prefix.dev>"]
repository = "https://github.com/prefix-dev/rattler-build"
edition = "2024"
license = "BSD-3-Clause"
readme = "README.md"
description = "A fast CLI tool to build conda packages on Windows, macOS and Linux"
documentation = "https://prefix-dev.github.io/rattler-build"
default-run = "rattler-build"
rust-version = "1.86.0"

[features]
default = ['rustls-tls', 'recipe-generation']
native-tls = [
  'reqwest/native-tls',
  'rattler/native-tls',
  'rattler_repodata_gateway/native-tls',
  'rattler_networking/native-tls',
  'rattler_package_streaming/native-tls',
]
rustls-tls = [
  'reqwest/rustls-tls',
  'reqwest-middleware/rustls-tls',
  'reqwest/rustls-tls-native-roots',
  'rattler/rustls-tls',
  'rattler_repodata_gateway/rustls-tls',
  'rattler_networking/rustls-tls',
  'rattler_package_streaming/rustls-tls',
]
tui = [
  'ratatui',
  'crossterm',
  'ansi-to-tui',
  'throbber-widgets-tui',
  'tui-input',
]
recipe-generation = ["rattler_build_recipe_generator"]
# This feature needs to add a dependency on
# clap-markdown = { git = "https://github.com/ruben-arts/clap-markdown", branch = "main" }
# but in order to be able to publish to crates we remove this feature
generate-cli-docs = []
patch-test-extra = []

[[bin]]
name = "rattler-build"
required-features = ["recipe-generation"]

[[bin]]
name = "patch-apply-gen-test-data"
path = "./scripts/patch-apply-gen-test-data.rs"

[dependencies]
serde = { workspace = true }
serde_yaml = { workspace = true }
serde-untagged = "0.1.8"
anyhow = "1.0.99"
walkdir = "2.5.0"
hex = "0.4.3"
serde_json = { workspace = true }
reqwest = { workspace = true, features = ["multipart"] }
tokio = { workspace = true, features = [
  "rt",
  "macros",
  "rt-multi-thread",
  "process",
] }
itertools = { workspace = true }
content_inspector = "0.2.4"
serde_with = { workspace = true }
url = { workspace = true }
tracing = { workspace = true }
clap = { workspace = true, features = ["env", "cargo"] }
minijinja = { workspace = true }
tracing-subscriber = { version = "0.3.19", features = [
  "env-filter",
  "fmt",
  "ansi",
  "json",
] }
marked-yaml = { version = "0.8.0" }
miette = { workspace = true, features = ["fancy"] }
num_cpus = "1.17.0"
goblin = "0.10.1"
scroll = "0.13.0"
pathdiff = "0.2.3"
comfy-table = "7.1.4"
futures = { workspace = true }
indicatif = { version = "0.18.0", features = ["in_memory"] }
console = { workspace = true }
thiserror = { workspace = true }
tempfile = { workspace = true }
chrono = "0.4.41"
sha1 = "0.10.6"
spdx = "0.12.0"
ignore = "0.4.24"
globset = "0.4.17"
clap-verbosity-flag = "3.0.3"
tracing-core = "0.1.34"
petgraph = "0.8.2"
indexmap = { workspace = true }
dunce = "1.0.5"
fs-err = { workspace = true }
<<<<<<< HEAD
which = "8.0.0"
clap_complete = "4.5.59"
clap_complete_nushell = "4.5.9"
tokio-util = { version = "0.7.16", features = ["codec", "compat"] }
=======
which = { workspace = true }
clap_complete = "4.5.57"
clap_complete_nushell = "4.5.8"
tokio-util = { workspace = true }
>>>>>>> d645d207

tar = { workspace = true }
zip = { workspace = true }
bzip2 = "0.6.1"
base64 = "0.22.1"
flate2 = { workspace = true }
xz2 = "0.1.7"
zstd = "0.13.3"
toml = { workspace = true }
memmap2 = "0.9.7"
reqwest-middleware = { version = "0.4.2", features = ["json"] }
async-once-cell = { workspace = true }
terminal_size = "0.4.3"
memchr = "2.7.5"
ratatui = { version = "0.29.0", optional = true }
crossterm = { version = "0.28.1", features = ["event-stream"], optional = true }
ansi-to-tui = { version = "7.0.0", optional = true }
throbber-widgets-tui = { version = "0.8", optional = true }
tui-input = { version = "0.14.0", optional = true }
reflink-copy = "0.1.26"
rayon = "1.11.0"
regex = { workspace = true }
async-recursion = { workspace = true }
opendal = { version = "0.54.0", default-features = false, features = [
  "services-s3",
] }

# Rattler crates
rattler_config = { version = "0.2.11" }
rattler = { version = "0.37.7", default-features = false, features = [
  "cli-tools",
  "indicatif",
] }
rattler_cache = { version = "0.3.37", default-features = false }
rattler_conda_types = { workspace = true, features = ["rayon"] }
rattler_digest = { workspace = true }
rattler_index = { version = "0.25.5", default-features = false }
rattler_networking = { version = "0.25.16", default-features = false, features = [
  "s3",
  "rattler_config",
] }
rattler_upload = { version = "0.3.4", default-features = false, features = [
  "s3",
] }
rattler_redaction = { version = "0.1.12" }
rattler_repodata_gateway = { version = "0.24.7", default-features = false, features = [
  "gateway",
] }
rattler_shell = { workspace = true }
rattler_solve = { version = "3.0.5", default-features = false, features = [
  "resolvo",
  "serde",
] }
rattler_virtual_packages = { version = "2.2.1", default-features = false }
rattler_package_streaming = { version = "0.23.7", default-features = false }
rattler_menuinst = "0.2.29"
lazy_static = { workspace = true }
reqwest-retry = "0.7.0"
retry-policies = "0.5.1"
strum = "0.27.2"
unicode-normalization = "0.1.24"
line-ending = "1.5.1"
diffy = { git = "https://github.com/prefix-dev/diffy.git", branch = "master" }
http-range-client = { git = "https://github.com/pka/http-range-client.git", default-features = false, features = [
  "reqwest-sync",
  "rustls-tls",
] }
sevenz-rust2 = "0.19.1"
dialoguer = "0.12.0"

# Local rattler-build crates
rattler_build_recipe_generator = { path = "crates/rattler_build_recipe_generator", optional = true, features = [
  "cli",
] }
<<<<<<< HEAD
rattler_build_types = { path = "crates/rattler_build_types" }
rattler_build_variant_config = { path = "crates/rattler_build_variant_config" }
rattler_build_jinja = { path = "crates/rattler_build_jinja" }
rattler_build_recipe = { path = "crates/rattler_build_recipe", features = [
  "variant-config",
] }
rattler_git = { path = "crates/rattler_git" }
rattler_build_networking = { path = "crates/rattler_build_networking", features = [
  "middleware",
] }
rattler_build_source_cache = { path = "crates/rattler_build_source_cache" }
=======
rattler_build_script = { path = "crates/rattler_build_script" }
>>>>>>> d645d207

[target.'cfg(not(target_os = "windows"))'.dependencies]
sha2 = { workspace = true, features = ["asm"] }

[target.'cfg(target_os = "windows")'.dependencies]
sha2 = { workspace = true }

[dev-dependencies]
insta = { workspace = true, features = ["yaml", "filters"] }
rstest = "0.26.1"
tracing-test = "0.2.5"
tracing-indicatif = "0.3.13"
serial_test = "3.2.0"
criterion = { version = "0.7.0", features = ["html_reports"] }
pretty_assertions = "1.4.1"

[[bench]]
name = "line_breaks"
harness = false

[[bench]]
name = "parse_file"
harness = false

[patch.crates-io]
# rattler = { git = "https://github.com/conda/rattler", branch = "main" }
# rattler_sandbox = { git = "https://github.com/conda/rattler", branch = "main" }
# rattler_cache = { git = "https://github.com/conda/rattler", branch = "main" }
# rattler_conda_types = { git = "https://github.com/conda/rattler", branch = "main" }
# rattler_digest = { git = "https://github.com/conda/rattler", branch = "main" }
# rattler_index = { git = "https://github.com/conda/rattler", branch = "main" }
# rattler_networking = { git = "https://github.com/conda/rattler", branch = "main" }
# rattler_repodata_gateway = { git = "https://github.com/conda/rattler", branch = "main" }
# rattler_shell = { git = "https://github.com/conda/rattler", branch = "main" }
# rattler_solve = { git = "https://github.com/conda/rattler", branch = "main" }
# rattler_redaction = { git = "https://github.com/conda/rattler", branch = "main" }
# rattler_virtual_packages = { git = "https://github.com/conda/rattler", branch = "main" }
# rattler_package_streaming = { git = "https://github.com/conda/rattler", branch = "main" }
# rattler_menuinst = { git = "https://github.com/conda/rattler", branch = "main" }<|MERGE_RESOLUTION|>--- conflicted
+++ resolved
@@ -1,5 +1,4 @@
 [workspace]
-<<<<<<< HEAD
 members = [
   "rust-tests",
   "crates/rattler_git",
@@ -10,10 +9,8 @@
   "crates/rattler_build_recipe",
   "crates/rattler_build_types",
   "crates/rattler_build_jinja",
+  "crates/rattler_build_script",
 ]
-=======
-members = ["rust-tests", "crates/rattler_build_recipe_generator", "crates/rattler_build_script"]
->>>>>>> d645d207
 
 [workspace.package]
 authors = ["rattler-build contributors <hi@prefix.dev>"]
@@ -29,12 +26,9 @@
 bzip2 = "0.6.0"
 chrono = "0.4.41"
 clap = { version = "4.5.45", features = ["derive"] }
-<<<<<<< HEAD
 dashmap = "6.1"
 dunce = "1.0.5"
-=======
 console = { version = "0.16.1", features = ["windows-console-colors"] }
->>>>>>> d645d207
 flate2 = "1.1.2"
 fs-err = "3.1.1"
 futures = "0.3.31"
@@ -47,17 +41,19 @@
 md-5 = "0.10"
 lazy_static = "1.5.0"
 miette = "7.6.0"
-minijinja = { version = "2.11.0", features = ["unstable_machinery", "custom_syntax"] }
+minijinja = { version = "2.11.0", features = [
+  "unstable_machinery",
+  "custom_syntax",
+] }
 rattler_conda_types = { version = "0.40.0", default-features = false }
 rattler_digest = { version = "1.1.5", default-features = false, features = [
   "serde",
 ] }
-<<<<<<< HEAD
 rattler_build_types = { path = "crates/rattler_build_types" }
 rattler_build_jinja = { path = "crates/rattler_build_jinja" }
-=======
-rattler_shell = { version = "0.25.2", default-features = false, features = ["sysinfo"] }
->>>>>>> d645d207
+rattler_shell = { version = "0.25.2", default-features = false, features = [
+  "sysinfo",
+] }
 regex = "1.11.1"
 reqwest = { version = "0.12.23", default-features = false, features = ["json"] }
 reqwest-middleware = "0.4.2"
@@ -76,7 +72,6 @@
 toml = "0.9.5"
 tracing = "0.1.41"
 url = "2.5.4"
-<<<<<<< HEAD
 urlencoding = "2.1"
 walkdir = "2.5.0"
 which = "8.0.0"
@@ -87,14 +82,6 @@
 spdx = "0.12.0"
 pathdiff = "0.2.3"
 marked-yaml = "0.8.0"
-minijinja = { version = "2.11.0", features = [
-  "unstable_machinery",
-  "custom_syntax",
-] }
-=======
-which = "8.0.0"
-zip = { version = "5.1.1", default-features = false, features = ["deflate"] }
->>>>>>> d645d207
 
 [package]
 name = "rattler-build"
@@ -200,17 +187,10 @@
 indexmap = { workspace = true }
 dunce = "1.0.5"
 fs-err = { workspace = true }
-<<<<<<< HEAD
 which = "8.0.0"
 clap_complete = "4.5.59"
 clap_complete_nushell = "4.5.9"
 tokio-util = { version = "0.7.16", features = ["codec", "compat"] }
-=======
-which = { workspace = true }
-clap_complete = "4.5.57"
-clap_complete_nushell = "4.5.8"
-tokio-util = { workspace = true }
->>>>>>> d645d207
 
 tar = { workspace = true }
 zip = { workspace = true }
@@ -285,7 +265,6 @@
 rattler_build_recipe_generator = { path = "crates/rattler_build_recipe_generator", optional = true, features = [
   "cli",
 ] }
-<<<<<<< HEAD
 rattler_build_types = { path = "crates/rattler_build_types" }
 rattler_build_variant_config = { path = "crates/rattler_build_variant_config" }
 rattler_build_jinja = { path = "crates/rattler_build_jinja" }
@@ -297,9 +276,7 @@
   "middleware",
 ] }
 rattler_build_source_cache = { path = "crates/rattler_build_source_cache" }
-=======
 rattler_build_script = { path = "crates/rattler_build_script" }
->>>>>>> d645d207
 
 [target.'cfg(not(target_os = "windows"))'.dependencies]
 sha2 = { workspace = true, features = ["asm"] }
