--- conflicted
+++ resolved
@@ -1,12 +1,10 @@
 [workspace]
-<<<<<<< HEAD
 members = [
   "rust-tests",
   "crates/rattler_git",
   "crates/rattler_build_source_cache",
-]
-=======
-members = ["rust-tests", "crates/rattler_build_recipe_generator"]
+  "crates/rattler_build_recipe_generator",
+]
 
 [workspace.package]
 authors = ["rattler-build contributors <hi@prefix.dev>"]
@@ -43,7 +41,6 @@
 tracing = "0.1.41"
 url = "2.5.4"
 zip = { version = "5.1.1", default-features = false, features = ["deflate"] }
->>>>>>> 6bf81525
 
 [package]
 name = "rattler-build"
@@ -220,19 +217,13 @@
   "resolvo",
   "serde",
 ] }
-<<<<<<< HEAD
-rattler_virtual_packages = { version = "2.1.3", default-features = false }
-rattler_package_streaming = { version = "0.23.1", default-features = false }
-rattler_menuinst = "0.2.21"
+rattler_virtual_packages = { version = "2.1.7", default-features = false }
+rattler_package_streaming = { version = "0.23.6", default-features = false }
+rattler_menuinst = "0.2.29"
 
 # Local rattler-build crates
 rattler_git = { path = "crates/rattler_git" }
 rattler_build_source_cache = { path = "crates/rattler_build_source_cache" }
-=======
-rattler_virtual_packages = { version = "2.1.7", default-features = false }
-rattler_package_streaming = { version = "0.23.6", default-features = false }
-rattler_menuinst = "0.2.29"
->>>>>>> 6bf81525
 lazy_static = "1.5.0"
 reqwest-retry = "0.7.0"
 retry-policies = "0.5.1"
