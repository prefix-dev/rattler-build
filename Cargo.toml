--- conflicted
+++ resolved
@@ -267,15 +267,12 @@
 rattler_build_types = { path = "crates/rattler_build_types" }
 rattler_build_variant_config = { path = "crates/rattler_build_variant_config" }
 rattler_build_jinja = { path = "crates/rattler_build_jinja" }
-<<<<<<< HEAD
 rattler_build_recipe = { path = "crates/rattler_build_recipe" }
-=======
 rattler_git = { path = "crates/rattler_git" }
 rattler_build_networking = { path = "crates/rattler_build_networking", features = [
   "middleware",
 ] }
 rattler_build_source_cache = { path = "crates/rattler_build_source_cache" }
->>>>>>> 9f3a7aff
 
 [target.'cfg(not(target_os = "windows"))'.dependencies]
 sha2 = { workspace = true, features = ["asm"] }
