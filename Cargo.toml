--- conflicted
+++ resolved
@@ -186,12 +186,8 @@
 rattler_networking = { version = "0.25.22", default-features = false, features = [
   "rattler_config",
 ] }
-<<<<<<< HEAD
-rattler_upload = { version = "0.3.10", default-features = false }
-rattler_s3 = { version = "0.1.4", optional = true }
-=======
 rattler_upload = { version = "0.4.0", default-features = false }
->>>>>>> 4ca3638a
+rattler_s3 = { version = "0.1.11", optional = true }
 rattler_redaction = { version = "0.1.12" }
 rattler_repodata_gateway = { version = "0.25.0", default-features = false, features = [
   "gateway",
