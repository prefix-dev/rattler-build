[workspace]
members = ["rust-tests"]

[package]
name = "rattler-build"
version = "0.35.6"
authors = ["rattler-build contributors <hi@prefix.dev>"]
repository = "https://github.com/prefix-dev/rattler-build"
edition = "2021"
license = "BSD-3-Clause"
readme = "README.md"
description = "A fast CLI tool to build conda packages on Windows, macOS and Linux"
documentation = "https://prefix-dev.github.io/rattler-build"
default-run = "rattler-build"
rust-version = "1.81.0"

[features]
default = ['rustls-tls', 'recipe-generation']
native-tls = ['reqwest/native-tls', 'rattler/native-tls']
rustls-tls = [
    'reqwest/rustls-tls',
    'reqwest/rustls-tls-native-roots',
    'rattler/rustls-tls',
]
tui = [
    'ratatui',
    'crossterm',
    'ansi-to-tui',
    'throbber-widgets-tui',
    'tui-input',
]
recipe-generation = []
# This feature needs to add a dependency on
# clap-markdown = { git = "https://github.com/ruben-arts/clap-markdown", branch = "main" }
# but in order to be able to publish to crates we remove this feature
generate-cli-docs = []

[[bin]]
name = "rattler-build"
required-features = ["recipe-generation"]

[dependencies]
itertools = "0.14.0"
content_inspector = "0.2.4"
tokio = { version = "1.43.0", features = [
    "rt",
    "macros",
    "rt-multi-thread",
    "process",
] }
serde = { version = "1.0.217", features = ["derive"] }
serde_yaml = "0.9.34"
serde-untagged = "0.1.6"
anyhow = "1.0.95"
walkdir = "2.5.0"
hex = "0.4.3"
serde_json = "1.0.135"
reqwest = { version = "0.12.12", default-features = false, features = [
    "multipart",
] }
serde_with = "3.12.0"
url = "2.5.4"
tracing = "0.1.41"
clap = { version = "4.5.26", features = ["derive", "env", "cargo"] }
minijinja = { version = "=2.4.0", features = [
    "unstable_machinery",
    "custom_syntax",
] }
tracing-subscriber = { version = "0.3.19", features = [
    "env-filter",
    "fmt",
    "ansi",
    "json",
] }
marked-yaml = { version = "0.7.2" }
miette = { version = "7.4.0", features = ["fancy"] }
num_cpus = "1.16.0"
goblin = "0.9.3"
scroll = "0.12.0"
pathdiff = "0.2.3"
comfy-table = "7.1.3"
futures = "0.3.31"
indicatif = "0.17.9"
console = { version = "0.15.10", features = ["windows-console-colors"] }
thiserror = "2.0.11"
tempfile = "3.15.0"
chrono = "0.4.39"
sha1 = "0.10.6"
spdx = "0.10.8"
ignore = "0.4.23"
globset = "0.4.15"
clap-verbosity-flag = "3.0.2"
tracing-core = "0.1.33"
petgraph = "0.7.1"
indexmap = "2.7.0"
dunce = "1.0.5"
fs-err = "3.0.0"
which = "7.0.1"
clap_complete = "4.5.42"
clap_complete_nushell = "4.5.5"
tokio-util = "0.7.13"

tar = "0.4.43"
zip = { version = "2.2.2", default-features = false, features = [
    "flate2",
    "deflate",
] }
bzip2 = "0.5.0"
base64 = "0.22.1"
flate2 = "1.0.35"
xz2 = "0.1.7"
zstd = "0.13.2"
toml = "0.8.19"
memmap2 = "0.9.5"
reqwest-middleware = { version = "0.4.0", features = ["json"] }
async-once-cell = "0.5.4"
terminal_size = "0.4.1"
memchr = "2.7.4"
ratatui = { version = "0.29.0", optional = true }
crossterm = { version = "0.28.1", features = ["event-stream"], optional = true }
ansi-to-tui = { version = "7.0.0", optional = true }
throbber-widgets-tui = { version = "0.8", optional = true }
tui-input = { version = "0.11.1", optional = true }
reflink-copy = "0.1.22"
rayon = "1.10.0"
patch = "0.7.0"
regex = "1.11.1"
async-recursion = "1.1.1"

# Rattler crates
rattler = { version = "0.28.12", default-features = false, features = [
    "cli-tools",
    "indicatif",
] }
rattler_cache = { version = "0.3.4", default-features = false }
rattler_conda_types = { version = "0.29.10", default-features = false, features = [
    "rayon",
] }
rattler_digest = { version = "1.0.5", default-features = false, features = [
    "serde",
] }
rattler_index = { version = "0.20.7", default-features = false }
rattler_networking = { version = "0.21.10", features = [
    "s3",
], default-features = false }
rattler_redaction = { version = "0.1.6" }
rattler_repodata_gateway = { version = "0.21.32", default-features = false, features = [
    "gateway",
] }
rattler_sandbox = { version = "0.1.2", default-features = false, features = [
    "tokio",
] }
rattler_shell = { version = "0.22.15", default-features = false, features = [
    "sysinfo",
] }
rattler_solve = { version = "1.3.4", default-features = false, features = [
    "resolvo",
    "serde",
] }
rattler_virtual_packages = { version = "1.2.0", default-features = false }
rattler_package_streaming = { version = "0.22.23", default-features = false }
lazy_static = "1.5.0"
reqwest-retry = "0.7.0"
<<<<<<< HEAD
aws-smithy-types = { version = "1.2.11", default-features = false, features = [
    "rt-tokio",
] }
aws-config = { version = "1.5.13", default-features = false, features = [
    "rt-tokio",
    "rustls",
] }
aws-sdk-s3 = { version = "1.68.0", default-features = false, features = [
    "rt-tokio",
    "rustls",
    "sigv4a",
] }
=======
retry-policies = "0.4.0"
>>>>>>> 069c8572

[target.'cfg(not(target_os = "windows"))'.dependencies]
sha2 = { version = "0.10.8", features = ["asm"] }

[target.'cfg(target_os = "windows")'.dependencies]
sha2 = { version = "0.10.8" }

[dev-dependencies]
insta = { version = "1.42.0", features = ["yaml"] }
rstest = "0.24.0"
tracing-test = "0.2.5"
tracing-indicatif = "0.3.8"
serial_test = "3.2.0"

[profile.dev.package."*"]
opt-level = 3

[package.metadata.cross.target.x86_64-unknown-linux-gnu]
pre-build = [
    "dpkg --add-architecture $CROSS_DEB_ARCH",
    "apt-get update && apt-get install --assume-yes libssl-dev:$CROSS_DEB_ARCH",
]

[package.metadata.cross.target.powerpc64le-unknown-linux-gnu]
pre-build = [
    "dpkg --add-architecture $CROSS_DEB_ARCH",
    "apt-get update && apt-get install --assume-yes libssl-dev:$CROSS_DEB_ARCH",
]

[patch.crates-io]
# this fork contains fixes for slow zip reading and large file writing
zip = { git = "https://github.com/wolfv/zip2", branch = "patched" }

rattler = { git = "https://github.com/pavelzw/rattler", branch = "s3" }
rattler_cache = { git = "https://github.com/pavelzw/rattler", branch = "s3" }
rattler_conda_types = { git = "https://github.com/pavelzw/rattler", branch = "s3" }
rattler_digest = { git = "https://github.com/pavelzw/rattler", branch = "s3" }
rattler_index = { git = "https://github.com/pavelzw/rattler", branch = "s3" }
rattler_networking = { git = "https://github.com/pavelzw/rattler", branch = "s3" }
rattler_repodata_gateway = { git = "https://github.com/pavelzw/rattler", branch = "s3" }
rattler_shell = { git = "https://github.com/pavelzw/rattler", branch = "s3" }
rattler_solve = { git = "https://github.com/pavelzw/rattler", branch = "s3" }
rattler_redaction = { git = "https://github.com/pavelzw/rattler", branch = "s3" }
rattler_virtual_packages = { git = "https://github.com/pavelzw/rattler", branch = "s3" }
rattler_package_streaming = { git = "https://github.com/pavelzw/rattler", branch = "s3" }<|MERGE_RESOLUTION|>--- conflicted
+++ resolved
@@ -161,7 +161,6 @@
 rattler_package_streaming = { version = "0.22.23", default-features = false }
 lazy_static = "1.5.0"
 reqwest-retry = "0.7.0"
-<<<<<<< HEAD
 aws-smithy-types = { version = "1.2.11", default-features = false, features = [
     "rt-tokio",
 ] }
@@ -174,9 +173,7 @@
     "rustls",
     "sigv4a",
 ] }
-=======
 retry-policies = "0.4.0"
->>>>>>> 069c8572
 
 [target.'cfg(not(target_os = "windows"))'.dependencies]
 sha2 = { version = "0.10.8", features = ["asm"] }
