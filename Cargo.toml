[workspace]
members = ["rust-tests"]

[package]
name = "rattler-build"
version = "0.36.0"
authors = ["rattler-build contributors <hi@prefix.dev>"]
repository = "https://github.com/prefix-dev/rattler-build"
edition = "2021"
license = "BSD-3-Clause"
readme = "README.md"
description = "A fast CLI tool to build conda packages on Windows, macOS and Linux"
documentation = "https://prefix-dev.github.io/rattler-build"
default-run = "rattler-build"
rust-version = "1.81.0"

[features]
default = ['rustls-tls', 'recipe-generation']
native-tls = ['reqwest/native-tls', 'rattler/native-tls']
rustls-tls = [
  'reqwest/rustls-tls',
  'reqwest/rustls-tls-native-roots',
  'rattler/rustls-tls',
]
tui = [
  'ratatui',
  'crossterm',
  'ansi-to-tui',
  'throbber-widgets-tui',
  'tui-input',
]
recipe-generation = []
# This feature needs to add a dependency on
# clap-markdown = { git = "https://github.com/ruben-arts/clap-markdown", branch = "main" }
# but in order to be able to publish to crates we remove this feature
generate-cli-docs = []

[[bin]]
name = "rattler-build"
required-features = ["recipe-generation"]

[dependencies]
serde = { version = "1.0.217", features = ["derive"] }
serde_yaml = "0.9.34"
serde-untagged = "0.1.6"
anyhow = "1.0.95"
walkdir = "2.5.0"
hex = "0.4.3"
serde_json = "1.0.138"
reqwest = { version = "0.12.12", default-features = false, features = [
  "multipart",
] }
tokio = { version = "1.43.0", features = [
  "rt",
  "macros",
  "rt-multi-thread",
  "process",
] }
itertools = "0.14.0"
content_inspector = "0.2.4"
serde_with = "3.12.0"
url = "2.5.4"
tracing = "0.1.41"
clap = { version = "4.5.30", features = ["derive", "env", "cargo"] }
minijinja = { version = "2.7.0", features = [
  "unstable_machinery",
  "custom_syntax",
] }
tracing-subscriber = { version = "0.3.19", features = [
  "env-filter",
  "fmt",
  "ansi",
  "json",
] }
marked-yaml = { version = "0.7.2" }
miette = { version = "7.5.0", features = ["fancy"] }
num_cpus = "1.16.0"
goblin = "0.9.3"
scroll = "0.12.0"
pathdiff = "0.2.3"
comfy-table = "7.1.4"
futures = "0.3.31"
indicatif = "0.17.11"
console = { version = "0.15.10", features = ["windows-console-colors"] }
thiserror = "2.0.11"
tempfile = "3.17.1"
chrono = "0.4.39"
sha1 = "0.10.6"
spdx = "0.10.8"
ignore = "0.4.23"
globset = "0.4.15"
clap-verbosity-flag = "3.0.2"
tracing-core = "0.1.33"
petgraph = "0.7.1"
indexmap = "2.7.1"
dunce = "1.0.5"
fs-err = "3.1.0"
which = "7.0.2"
clap_complete = "4.5.45"
clap_complete_nushell = "4.5.5"
tokio-util = "0.7.13"

tar = "0.4.43"
zip = { version = "2.2.2", default-features = false, features = [
  "flate2",
  "deflate",
] }
bzip2 = "0.5.1"
base64 = "0.22.1"
flate2 = "1.0.35"
xz2 = "0.1.7"
zstd = "0.13.2"
toml = "0.8.20"
memmap2 = "0.9.5"
reqwest-middleware = { version = "0.4.0", features = ["json"] }
async-once-cell = "0.5.4"
terminal_size = "0.4.1"
memchr = "2.7.4"
ratatui = { version = "0.29.0", optional = true }
crossterm = { version = "0.28.1", features = ["event-stream"], optional = true }
ansi-to-tui = { version = "7.0.0", optional = true }
throbber-widgets-tui = { version = "0.8", optional = true }
tui-input = { version = "0.11.1", optional = true }
reflink-copy = "0.1.23"
rayon = "1.10.0"
patch = "0.7.0"
regex = "1.11.1"
async-recursion = "1.1.1"

# Rattler crates
rattler = { version = "0.32.0", default-features = false, features = [
  "cli-tools",
  "indicatif",
] }
rattler_cache = { version = "0.3.9", default-features = false }
rattler_conda_types = { version = "0.30.3", default-features = false, features = [
  "rayon",
] }
rattler_digest = { version = "1.0.6", default-features = false, features = [
  "serde",
] }
<<<<<<< HEAD
rattler_index = { version = "0.20.11", default-features = false }
rattler_networking = { version = "0.22.3", default-features = false, features = [
  "s3",
] }
=======
rattler_index = { version = "0.20.12", default-features = false }
rattler_networking = { version = "0.22.4", default-features = false }
>>>>>>> 32220281
rattler_redaction = { version = "0.1.6" }
rattler_repodata_gateway = { version = "0.21.37", default-features = false, features = [
  "gateway",
] }
rattler_sandbox = { version = "0.1.3", default-features = false, features = [
  "tokio",
] }
rattler_shell = { version = "0.22.19", default-features = false, features = [
  "sysinfo",
] }
rattler_solve = { version = "1.3.8", default-features = false, features = [
  "resolvo",
  "serde",
] }
rattler_virtual_packages = { version = "2.0.3", default-features = false }
rattler_package_streaming = { version = "0.22.28", default-features = false }
lazy_static = "1.5.0"
reqwest-retry = "0.7.0"
retry-policies = "0.4.0"
<<<<<<< HEAD
strum = "0.26.3"
aws-smithy-types = "1.2.13"
=======
strum = "0.27.1"
>>>>>>> 32220281

[target.'cfg(not(target_os = "windows"))'.dependencies]
sha2 = { version = "0.10.8", features = ["asm"] }

[target.'cfg(target_os = "windows")'.dependencies]
sha2 = { version = "0.10.8" }

[dev-dependencies]
insta = { version = "1.42.1", features = ["yaml"] }
rstest = "0.24.0"
tracing-test = "0.2.5"
tracing-indicatif = "0.3.9"
serial_test = "3.2.0"

[profile.dev.package."*"]
opt-level = 3

[package.metadata.cross.target.x86_64-unknown-linux-gnu]
pre-build = [
  "dpkg --add-architecture $CROSS_DEB_ARCH",
  "apt-get update && apt-get install --assume-yes libssl-dev:$CROSS_DEB_ARCH",
]

[package.metadata.cross.target.powerpc64le-unknown-linux-gnu]
pre-build = [
  "dpkg --add-architecture $CROSS_DEB_ARCH",
  "apt-get update && apt-get install --assume-yes libssl-dev:$CROSS_DEB_ARCH",
]

[patch.crates-io]
# this fork contains fixes for slow zip reading and large file writing
zip = { git = "https://github.com/wolfv/zip2", branch = "patched" }

# rattler = { git = "https://github.com/conda/rattler", branch = "main" }
# rattler_sandbox = { git = "https://github.com/conda/rattler", branch = "main" }
# rattler_cache = { git = "https://github.com/conda/rattler", branch = "main" }
# rattler_conda_types = { git = "https://github.com/conda/rattler", branch = "main" }
# rattler_digest = { git = "https://github.com/conda/rattler", branch = "main" }
# rattler_index = { git = "https://github.com/conda/rattler", branch = "main" }
# rattler_networking = { git = "https://github.com/conda/rattler", branch = "main" }
# rattler_repodata_gateway = { git = "https://github.com/conda/rattler", branch = "main" }
# rattler_shell = { git = "https://github.com/conda/rattler", branch = "main" }
# rattler_solve = { git = "https://github.com/conda/rattler", branch = "main" }
# rattler_redaction = { git = "https://github.com/conda/rattler", branch = "main" }
# rattler_virtual_packages = { git = "https://github.com/conda/rattler", branch = "main" }
# rattler_package_streaming = { git = "https://github.com/conda/rattler", branch = "main" }<|MERGE_RESOLUTION|>--- conflicted
+++ resolved
@@ -139,15 +139,10 @@
 rattler_digest = { version = "1.0.6", default-features = false, features = [
   "serde",
 ] }
-<<<<<<< HEAD
-rattler_index = { version = "0.20.11", default-features = false }
-rattler_networking = { version = "0.22.3", default-features = false, features = [
+rattler_index = { version = "0.20.12", default-features = false }
+rattler_networking = { version = "0.22.4", default-features = false, features = [
   "s3",
 ] }
-=======
-rattler_index = { version = "0.20.12", default-features = false }
-rattler_networking = { version = "0.22.4", default-features = false }
->>>>>>> 32220281
 rattler_redaction = { version = "0.1.6" }
 rattler_repodata_gateway = { version = "0.21.37", default-features = false, features = [
   "gateway",
@@ -167,12 +162,8 @@
 lazy_static = "1.5.0"
 reqwest-retry = "0.7.0"
 retry-policies = "0.4.0"
-<<<<<<< HEAD
-strum = "0.26.3"
+strum = "0.27.1"
 aws-smithy-types = "1.2.13"
-=======
-strum = "0.27.1"
->>>>>>> 32220281
 
 [target.'cfg(not(target_os = "windows"))'.dependencies]
 sha2 = { version = "0.10.8", features = ["asm"] }
