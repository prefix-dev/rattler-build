--- conflicted
+++ resolved
@@ -175,12 +175,9 @@
 reqwest-retry = "0.7.0"
 retry-policies = "0.4.0"
 strum = "0.27.1"
-<<<<<<< HEAD
 purl = "0.1.6"
-=======
 unicode-normalization = "0.1.24"
 line-ending = "1.5.1"
->>>>>>> 1b44bc57
 
 [target.'cfg(not(target_os = "windows"))'.dependencies]
 sha2 = { version = "0.10.8", features = ["asm"] }
