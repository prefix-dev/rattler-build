--- conflicted
+++ resolved
@@ -41,11 +41,7 @@
         with:
           workspaces: ". -> target-pixi"
           key: ${{ hashFiles('pixi.lock') }}
-<<<<<<< HEAD
-      - uses: prefix-dev/setup-pixi@v0.8.12
-=======
       - uses: prefix-dev/setup-pixi@v0.8.14
->>>>>>> 8c42c38c
       # build in release mode so that it's reasonably fast to run the tests
       - run: pixi run build-release
       - run: pixi run test-ci
