on:
  push:
    branches: [main]
    tags:
      - "v*.*.*"
  pull_request:
    paths:
      - ".github/workflows/rust.yml"
      - "src/**"
      - "Cargo.*"
  workflow_dispatch:

name: CI

concurrency:
  group: ${{ github.workflow }}-${{ github.ref }}
  cancel-in-progress: true

env:
  RUST_LOG: info
  RUST_BACKTRACE: 1
  RUSTFLAGS: "-D warnings"
  CARGO_TERM_COLOR: always

jobs:
  test:
    strategy:
      fail-fast: false
      matrix:
        os: [ubuntu-latest, macos-latest, windows-latest]
    runs-on: ${{ matrix.os }}
    steps:
      - uses: actions/checkout@11bd71901bbe5b1630ceea73d27597364c9af683 # v4
        with:
          submodules: recursive
      - uses: dtolnay/rust-toolchain@b3b07ba8b418998c39fb20f53e8b695cdcc8de1b # master
        with:
          toolchain: "1.86.0"
          components: clippy,rustfmt
      - uses: Swatinem/rust-cache@98c8021b550208e191a6a3145459bfc9fb29c4c0 # v2
      # https://github.com/actions/runner-images/issues/5459#issuecomment-1532856844
      - name: Set up GNU patch on Windows
        # Needed to use GNU patch instead of Strawberry Perl patch
        if: ${{ contains(github.event.pull_request.labels.*.name, 'need-patch-apply-tests') && matrix.os == 'windows-latest' }}
        run: Add-Content $env:GITHUB_PATH "C:\Program Files\Git\usr\bin"
      - uses: prefix-dev/setup-pixi@v0.8.12
        if: ${{ contains(github.event.pull_request.labels.*.name, 'need-patch-apply-tests') && matrix.os == 'macos-latest' }}
        with:
          cache: true
      - name: Set up GNU patch on MacOS
        # Needed to use GNU patch instead of whatever is builtin on macos (1 test fails)
        if: ${{ contains(github.event.pull_request.labels.*.name, 'need-patch-apply-tests') && matrix.os == 'macos-latest' }}
        run: pixi global install patch=2.7.6
      - name: Run tests
        run: cargo test --features=tui,recipe-generation --verbose -- --nocapture
      - name: Run patch apply tests
        # https://github.com/orgs/community/discussions/26261#discussioncomment-3251039
        if: ${{ contains(github.event.pull_request.labels.*.name, 'need-patch-apply-tests') }}
        run: |
          patch --version
          cargo test --features=tui,recipe-generation,patch-test-extra --verbose -- --nocapture --ignored

  build:
    name: Build ${{ matrix.target }}
    runs-on: ${{ matrix.os }}
    strategy:
      fail-fast: false
      matrix:
        include:
          - target: x86_64-unknown-linux-musl
            os: ubuntu-22.04
          - target: aarch64-unknown-linux-musl
            os: ubuntu-22.04
            use-cross: true
          # - target: powerpc64le-unknown-linux-musl
          #   os: ubuntu-22.04
          #   use-cross: true
          - target: powerpc64le-unknown-linux-gnu
            os: ubuntu-22.04
            use-cross: true
          - target: x86_64-apple-darwin
            os: macos-13
          - target: aarch64-apple-darwin
            os: macos-13
          - target: x86_64-pc-windows-gnu
            os: windows-2022
          - target: x86_64-pc-windows-msvc
            os: windows-2022
          - target: aarch64-pc-windows-msvc
            os: windows-11-arm
    env:
      # These are some environment variables that configure the build so that the binary size is reduced.
      # Inspiration was taken from this blog: https://arusahni.net/blog/2020/03/optimizing-rust-binary-size.html
      # They're only enable it on main and releases.
      #
      # Enable Link Time Optimization (LTO) for our release builds. This increases link time but drastically reduces
      # binary size.
      CARGO_PROFILE_RELEASE_LTO: ${{ (github.ref == 'refs/heads/main' || startsWith(github.ref, 'refs/tags/')) && 'true' || 'false' }}

      # Use a single code gen unit, this effectively disables parallel linking but ensures that everything is linked
      # together in a single unit which reduces the file-size at the cost of link time.
      # Default for a release build is 16
      CARGO_PROFILE_RELEASE_CODEGEN_UNITS: ${{ (github.ref == 'refs/heads/main' || startsWith(github.ref, 'refs/tags/')) && 1 || 16 }}

      # Strip the binaries. This reduces the filesize of the final release.
      CARGO_PROFILE_RELEASE_STRIP: ${{ (github.ref == 'refs/heads/main' || startsWith(github.ref, 'refs/tags/')) && 'symbols' || 'false' }}

      # Optimize the binary for size. This reduces the filesize at the cost of a slower binary.
      CARGO_PROFILE_OPT_LEVEL: ${{ (github.ref == 'refs/heads/main' || startsWith(github.ref, 'refs/tags/')) && 's' || '0' }}

      # Sets the default features which are always used also when `--no-default` is used.
      REQUIRED_FEATURES: recipe-generation

    steps:
      - name: Checkout source code
        uses: actions/checkout@11bd71901bbe5b1630ceea73d27597364c9af683 # v4
        with:
          submodules: recursive

      - name: Extract version
        shell: bash
        id: metadata
        run:
          | # also call this step outside of $(...) to make sure the status code is propagated
            ${{ startsWith(matrix.os, 'windows') && 'choco install yq' || '' }}
            yq '.package.version' Cargo.toml
            echo "project-version=$(yq '.package.version' Cargo.toml)" >> $GITHUB_OUTPUT

      - name: Assert version in release
        if: startsWith(github.ref, 'refs/tags/v')
        shell: bash
        run: |
          if [[ "v${{ steps.metadata.outputs.project-version }}" != "${{ github.ref_name }}" ]]; then
            echo ::error file=Cargo.toml::"Version mismatch: Cargo.toml: v${{ steps.metadata.outputs.project-version }} != ${{ github.ref_name }}"
            exit 1
          fi

      - name: Install Rust toolchain
        uses: actions-rust-lang/setup-rust-toolchain@fb51252c7ba57d633bc668f941da052e410add48 # v1
        with:
          toolchain: "1.86.0"
          target: ${{ matrix.target }}

      - name: Install musl-gcc
        if: matrix.target == 'x86_64-unknown-linux-musl'
        run: sudo apt install musl-tools

      - name: Install gnu-openssl
        if: matrix.target == 'powerpc64le-unknown-linux-gnu'
        run: sudo apt install libssl-dev

      - name: Install cross
        if: matrix.use-cross
<<<<<<< HEAD
        run: cargo install cross --git https://github.com/cross-rs/cross
=======
        uses: taiki-e/install-action@c99cc51b309eee71a866715cfa08c922f11cf898 # v2
        with:
          tool: cross
>>>>>>> b8909bd1

      - name: Show version information (Rust, cargo, GCC)
        run: |
          gcc --version || true
          rustup -V
          rustup toolchain list
          rustup default
          cargo -V
          rustc -V

      - name: Set build options
        id: options
        shell: bash
        run: |
          unset CARGO_BUILD_OPTIONS
          case ${{ matrix.target }} in
            *-musl) CARGO_BUILD_OPTIONS="--no-default-features --features rustls-tls"  ;;
            *) CARGO_BUILD_OPTIONS=""  ;;
          esac
          echo "cargo-build-options=${CARGO_BUILD_OPTIONS}" >> "$GITHUB_OUTPUT"

          # test only library unit tests and binary for arm-type targets
          unset CARGO_TEST_OPTIONS
          case ${{ matrix.target }} in
            arm-* | aarch64-*) CARGO_TEST_OPTIONS="--lib --bin rattler-build" ;;
          esac
          echo "cargo-test-options=${CARGO_TEST_OPTIONS}" >> $GITHUB_OUTPUT

      - name: Build
        run: >-
          ${{ matrix.use-cross && 'cross' || 'cargo' }}
          build
          --locked
          --release
          --features ${{ env.REQUIRED_FEATURES }}
          --target=${{ matrix.target }}
          ${{ steps.options.outputs.cargo-build-options }}

      - name: Run tests
        shell: bash
        if: matrix.target != 'aarch64-apple-darwin'
        run: >-
          ${{ matrix.use-cross && 'cross' || 'cargo' }}
          test
          --release
          --locked
          --features ${{ env.REQUIRED_FEATURES }}
          --target=${{ matrix.target }}
          ${{ steps.options.outputs.cargo-build-options }}
          ${{ steps.options.outputs.cargo-test-options }}

      - name: Create tarball
        id: package
        shell: bash
        run: |
          PKG_BASENAME=rattler-build-${{ matrix.target }}
          PKG_NAME=${PKG_BASENAME}${{ contains(matrix.target, 'pc-windows') && '.zip' || '.tar.gz' }}

          ARCHIVE_DIR="pkg/${PKG_BASENAME}"
          mkdir -p "${ARCHIVE_DIR}"

          cp "target/${{ matrix.target }}/release/rattler-build${{ contains(matrix.target, 'pc-windows') && '.exe' || '' }}" "$ARCHIVE_DIR"
          cp README.md LICENSE "$ARCHIVE_DIR"

          pushd pkg >/dev/null
          case ${{ matrix.target }} in
            *-pc-windows-*) 7z -y a "${PKG_NAME}" "${PKG_BASENAME}"/* | tail -2 ;;
            *) tar czf "${PKG_NAME}" "${PKG_BASENAME}"/* ;;
          esac;
          popd >/dev/null

          echo "pkg-name=${PKG_NAME}" >> $GITHUB_OUTPUT
          echo pkg-path="${ARCHIVE_DIR}${{ contains(matrix.target, 'pc-windows') && '.zip' || '.tar.gz' }}" >> $GITHUB_OUTPUT

          mkdir -p binaries
          cp "target/${{ matrix.target }}/release/rattler-build${{ contains(matrix.target, 'pc-windows') && '.exe' || '' }}" "binaries/rattler-build-${{ matrix.target }}${{ contains(matrix.target, 'pc-windows') && '.exe' || '' }}"
          echo "binary-path=binaries/rattler-build-${{ matrix.target }}${{ contains(matrix.target, 'pc-windows') && '.exe' || '' }}" >> $GITHUB_OUTPUT

      - name: Upload artifact
        uses: actions/upload-artifact@ea165f8d65b6e75b540449e92b4886f43607fa02 # v4
        with:
          name: ${{ steps.package.outputs.pkg-name }}
          path: ${{ steps.package.outputs.pkg-path }}

      - name: Publish archives and packages
        uses: softprops/action-gh-release@72f2c25fcb47643c292f7107632f7a47c1df5cd8 # v2
        if: startsWith(github.ref, 'refs/tags/v')
        with:
          draft: true
          files: |
            ${{ steps.package.outputs.pkg-path }}
            ${{ steps.package.outputs.binary-path }}
        env:
          GITHUB_TOKEN: ${{ secrets.GITHUB_TOKEN }}

      - name: Create issue on failure
        if: startsWith(github.ref, 'refs/tags/v') && failure()
        uses: dacbd/create-issue-action@cdb57ab6ff8862aa09fee2be6ba77a59581921c2 # cdb57ab6ff8862aa09fee2be6ba77a59581921c2
        with:
          token: ${{ github.token }}
          title: GitHub release failed
          body: |
            Creating a release failed. Please check the logs for more information.
            [Failed Run](https://github.com/${{ github.repository }}/actions/runs/${{ github.run_id }})

  build-post:
    name: Post-process
    needs: build
    runs-on: ubuntu-latest
    steps:
      - uses: actions/checkout@11bd71901bbe5b1630ceea73d27597364c9af683 # v4
        with:
          submodules: recursive
      - name: Set as latest release
        if: startsWith(github.ref, 'refs/tags/v')
        run: |
          gh release edit "${{ github.ref_name }}" --draft=false
          gh release edit "${{ github.ref_name }}" --latest
        env:
          GH_TOKEN: ${{ secrets.GITHUB_TOKEN }}<|MERGE_RESOLUTION|>--- conflicted
+++ resolved
@@ -151,13 +151,7 @@
 
       - name: Install cross
         if: matrix.use-cross
-<<<<<<< HEAD
         run: cargo install cross --git https://github.com/cross-rs/cross
-=======
-        uses: taiki-e/install-action@c99cc51b309eee71a866715cfa08c922f11cf898 # v2
-        with:
-          tool: cross
->>>>>>> b8909bd1
 
       - name: Show version information (Rust, cargo, GCC)
         run: |
