on:
  push:
    branches: [main]
    tags:
      - "v*.*.*"
  pull_request:
    paths:
      - ".github/workflows/rust.yml"
      - "src/**"
      - "Cargo.*"
  workflow_dispatch:

name: CI

concurrency:
  group: ${{ github.workflow }}-${{ github.ref }}
  cancel-in-progress: true

env:
  RUST_LOG: info
  RUST_BACKTRACE: 1
  RUSTFLAGS: "-D warnings"
  CARGO_TERM_COLOR: always

jobs:
  test:
    strategy:
      fail-fast: false
      matrix:
        os: [ubuntu-latest, macos-latest, windows-latest]
    runs-on: ${{ matrix.os }}
    steps:
      - uses: actions/checkout@11bd71901bbe5b1630ceea73d27597364c9af683 # v4
        with:
          submodules: recursive
      - uses: dtolnay/rust-toolchain@b3b07ba8b418998c39fb20f53e8b695cdcc8de1b # master
        with:
          toolchain: "1.86.0"
          components: clippy,rustfmt
      - uses: Swatinem/rust-cache@98c8021b550208e191a6a3145459bfc9fb29c4c0 # v2
      # https://github.com/actions/runner-images/issues/5459#issuecomment-1532856844
      - name: Set up GNU patch on Windows
        # Needed to use GNU patch instead of Strawberry Perl patch
        if: ${{ contains(github.event.pull_request.labels.*.name, 'need-patch-apply-tests') && matrix.os == 'windows-latest' }}
        run: Add-Content $env:GITHUB_PATH "C:\Program Files\Git\usr\bin"
      - uses: prefix-dev/setup-pixi@v0.8.14
        if: ${{ contains(github.event.pull_request.labels.*.name, 'need-patch-apply-tests') && matrix.os == 'macos-latest' }}
        with:
          cache: true
      - name: Set up GNU patch on MacOS
        # Needed to use GNU patch instead of whatever is builtin on macos (1 test fails)
        if: ${{ contains(github.event.pull_request.labels.*.name, 'need-patch-apply-tests') && matrix.os == 'macos-latest' }}
        run: pixi global install patch=2.7.6
      - name: Run tests
        run: cargo test --features=tui,recipe-generation --verbose -- --nocapture
      - name: Run patch apply tests
        # https://github.com/orgs/community/discussions/26261#discussioncomment-3251039
        if: ${{ contains(github.event.pull_request.labels.*.name, 'need-patch-apply-tests') }}
        run: |
          patch --version
          cargo test --features=tui,recipe-generation,patch-test-extra --verbose -- --nocapture --ignored

  build:
    name: Build ${{ matrix.target }}
    runs-on: ${{ matrix.os }}
    strategy:
      fail-fast: false
      matrix:
        include:
          - target: x86_64-unknown-linux-musl
            os: ubuntu-22.04
          - target: aarch64-unknown-linux-musl
            os: ubuntu-22.04
            use-cross: true
          # - target: powerpc64le-unknown-linux-musl
          #   os: ubuntu-22.04
          #   use-cross: true
          - target: powerpc64le-unknown-linux-gnu
            os: ubuntu-22.04
            use-cross: true
          - target: x86_64-apple-darwin
            os: macos-13
          - target: aarch64-apple-darwin
            os: macos-13
          - target: x86_64-pc-windows-gnu
            os: windows-2022
          - target: x86_64-pc-windows-msvc
            os: windows-2022
          - target: aarch64-pc-windows-msvc
            os: windows-11-arm
    env:
      # These are some environment variables that configure the build so that the binary size is reduced.
      # Inspiration was taken from this blog: https://arusahni.net/blog/2020/03/optimizing-rust-binary-size.html
      # They're only enable it on main and releases.
      #
      # Enable Link Time Optimization (LTO) for our release builds. This increases link time but drastically reduces
      # binary size.
      CARGO_PROFILE_RELEASE_LTO: ${{ (github.ref == 'refs/heads/main' || startsWith(github.ref, 'refs/tags/')) && 'true' || 'false' }}

      # Use a single code gen unit, this effectively disables parallel linking but ensures that everything is linked
      # together in a single unit which reduces the file-size at the cost of link time.
      # Default for a release build is 16
      CARGO_PROFILE_RELEASE_CODEGEN_UNITS: ${{ (github.ref == 'refs/heads/main' || startsWith(github.ref, 'refs/tags/')) && 1 || 16 }}

      # Strip the binaries. This reduces the filesize of the final release.
      CARGO_PROFILE_RELEASE_STRIP: ${{ (github.ref == 'refs/heads/main' || startsWith(github.ref, 'refs/tags/')) && 'symbols' || 'false' }}

      # Optimize the binary for size. This reduces the filesize at the cost of a slower binary.
      CARGO_PROFILE_OPT_LEVEL: ${{ (github.ref == 'refs/heads/main' || startsWith(github.ref, 'refs/tags/')) && 's' || '0' }}

      # Sets the default features which are always used also when `--no-default` is used.
      REQUIRED_FEATURES: recipe-generation

    steps:
      - name: Checkout source code
        uses: actions/checkout@11bd71901bbe5b1630ceea73d27597364c9af683 # v4
        with:
          submodules: recursive

      - name: Extract version
        shell: bash
        id: metadata
        run:
          | # also call this step outside of $(...) to make sure the status code is propagated
            ${{ startsWith(matrix.os, 'windows') && 'choco install yq' || '' }}
            yq '.package.version' Cargo.toml
            echo "project-version=$(yq '.package.version' Cargo.toml)" >> $GITHUB_OUTPUT

      - name: Assert version in release
        if: startsWith(github.ref, 'refs/tags/v')
        shell: bash
        run: |
          if [[ "v${{ steps.metadata.outputs.project-version }}" != "${{ github.ref_name }}" ]]; then
            echo ::error file=Cargo.toml::"Version mismatch: Cargo.toml: v${{ steps.metadata.outputs.project-version }} != ${{ github.ref_name }}"
            exit 1
          fi

      - name: Install Rust toolchain
        uses: actions-rust-lang/setup-rust-toolchain@fb51252c7ba57d633bc668f941da052e410add48 # v1
        with:
          toolchain: "1.86.0"
          target: ${{ matrix.target }}

      - name: Install musl-gcc
        if: matrix.target == 'x86_64-unknown-linux-musl'
        run: sudo apt install musl-tools

      - name: Install gnu-openssl
        if: matrix.target == 'powerpc64le-unknown-linux-gnu'
        run: sudo apt install libssl-dev

      - name: Install cross
        if: matrix.use-cross
<<<<<<< HEAD
        shell: bash
        run: |
          # Cross has warnings and we don't want that to stop the build
          unset RUSTFLAGS
          # Cross hasn't made a release since 2023, so we use `main` instead
          cargo install cross --git https://github.com/cross-rs/cross
=======
        uses: taiki-e/install-action@6064345e6658255e90e9500fdf9a06ab77e6909c # v2
        with:
          tool: cross
>>>>>>> 91f3dd7a

      - name: Show version information (Rust, cargo, GCC)
        run: |
          gcc --version || true
          rustup -V
          rustup toolchain list
          rustup default
          cargo -V
          rustc -V

      - name: Set build options
        id: options
        shell: bash
        run: |
          unset CARGO_BUILD_OPTIONS
          case ${{ matrix.target }} in
            *-musl) CARGO_BUILD_OPTIONS="--no-default-features --features rustls-tls"  ;;
            *) CARGO_BUILD_OPTIONS=""  ;;
          esac
          echo "cargo-build-options=${CARGO_BUILD_OPTIONS}" >> "$GITHUB_OUTPUT"

          # test only library unit tests and binary for arm-type targets
          unset CARGO_TEST_OPTIONS
          case ${{ matrix.target }} in
            arm-* | aarch64-*) CARGO_TEST_OPTIONS="--lib --bin rattler-build" ;;
          esac
          echo "cargo-test-options=${CARGO_TEST_OPTIONS}" >> $GITHUB_OUTPUT

      - name: Build
        run: >-
          ${{ matrix.use-cross && 'cross' || 'cargo' }}
          build
          --locked
          --release
          --features ${{ env.REQUIRED_FEATURES }}
          --target=${{ matrix.target }}
          ${{ steps.options.outputs.cargo-build-options }}

      - name: Run tests
        shell: bash
        if: matrix.target != 'aarch64-apple-darwin'
        run: >-
          ${{ matrix.use-cross && 'cross' || 'cargo' }}
          test
          --release
          --locked
          --features ${{ env.REQUIRED_FEATURES }}
          --target=${{ matrix.target }}
          ${{ steps.options.outputs.cargo-build-options }}
          ${{ steps.options.outputs.cargo-test-options }}

      - name: Create tarball
        id: package
        shell: bash
        run: |
          PKG_BASENAME=rattler-build-${{ matrix.target }}
          PKG_NAME=${PKG_BASENAME}${{ contains(matrix.target, 'pc-windows') && '.zip' || '.tar.gz' }}

          ARCHIVE_DIR="pkg/${PKG_BASENAME}"
          mkdir -p "${ARCHIVE_DIR}"

          cp "target/${{ matrix.target }}/release/rattler-build${{ contains(matrix.target, 'pc-windows') && '.exe' || '' }}" "$ARCHIVE_DIR"
          cp README.md LICENSE "$ARCHIVE_DIR"

          pushd pkg >/dev/null
          case ${{ matrix.target }} in
            *-pc-windows-*) 7z -y a "${PKG_NAME}" "${PKG_BASENAME}"/* | tail -2 ;;
            *) tar czf "${PKG_NAME}" "${PKG_BASENAME}"/* ;;
          esac;
          popd >/dev/null

          echo "pkg-name=${PKG_NAME}" >> $GITHUB_OUTPUT
          echo pkg-path="${ARCHIVE_DIR}${{ contains(matrix.target, 'pc-windows') && '.zip' || '.tar.gz' }}" >> $GITHUB_OUTPUT

          mkdir -p binaries
          cp "target/${{ matrix.target }}/release/rattler-build${{ contains(matrix.target, 'pc-windows') && '.exe' || '' }}" "binaries/rattler-build-${{ matrix.target }}${{ contains(matrix.target, 'pc-windows') && '.exe' || '' }}"
          echo "binary-path=binaries/rattler-build-${{ matrix.target }}${{ contains(matrix.target, 'pc-windows') && '.exe' || '' }}" >> $GITHUB_OUTPUT

      - name: Upload artifact
        uses: actions/upload-artifact@ea165f8d65b6e75b540449e92b4886f43607fa02 # v4
        with:
          name: ${{ steps.package.outputs.pkg-name }}
          path: ${{ steps.package.outputs.pkg-path }}

      - name: Publish archives and packages
        uses: softprops/action-gh-release@72f2c25fcb47643c292f7107632f7a47c1df5cd8 # v2
        if: startsWith(github.ref, 'refs/tags/v')
        with:
          draft: true
          files: |
            ${{ steps.package.outputs.pkg-path }}
            ${{ steps.package.outputs.binary-path }}
        env:
          GITHUB_TOKEN: ${{ secrets.GITHUB_TOKEN }}

      - name: Create issue on failure
        if: startsWith(github.ref, 'refs/tags/v') && failure()
        uses: dacbd/create-issue-action@cdb57ab6ff8862aa09fee2be6ba77a59581921c2 # cdb57ab6ff8862aa09fee2be6ba77a59581921c2
        with:
          token: ${{ github.token }}
          title: GitHub release failed
          body: |
            Creating a release failed. Please check the logs for more information.
            [Failed Run](https://github.com/${{ github.repository }}/actions/runs/${{ github.run_id }})

  build-post:
    name: Post-process
    needs: build
    runs-on: ubuntu-latest
    steps:
      - uses: actions/checkout@11bd71901bbe5b1630ceea73d27597364c9af683 # v4
        with:
          submodules: recursive
      - name: Set as latest release
        if: startsWith(github.ref, 'refs/tags/v')
        run: |
          gh release edit "${{ github.ref_name }}" --draft=false
          gh release edit "${{ github.ref_name }}" --latest
        env:
          GH_TOKEN: ${{ secrets.GITHUB_TOKEN }}<|MERGE_RESOLUTION|>--- conflicted
+++ resolved
@@ -151,18 +151,9 @@
 
       - name: Install cross
         if: matrix.use-cross
-<<<<<<< HEAD
-        shell: bash
-        run: |
-          # Cross has warnings and we don't want that to stop the build
-          unset RUSTFLAGS
-          # Cross hasn't made a release since 2023, so we use `main` instead
-          cargo install cross --git https://github.com/cross-rs/cross
-=======
         uses: taiki-e/install-action@6064345e6658255e90e9500fdf9a06ab77e6909c # v2
         with:
           tool: cross
->>>>>>> 91f3dd7a
 
       - name: Show version information (Rust, cargo, GCC)
         run: |
