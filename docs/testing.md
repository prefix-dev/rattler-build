# Testing packages

When you are developing a package, you should write tests for it. The tests are
automatically executed as soon as the package build and all it's run dependencies
are ready.

## Writing tests

You can add one or more tests to your package in the `tests` section of the recipe (or output).
Each test is run independently, in a separate environment.

One notable difference are the `package_contents` tests that are executed right after the package
is prepared and do not create a new environment (as we only analyze the contents of the package).

```yaml title="recipe.yaml"
tests:
  # commands to run to test the package. If any of the commands
  # returns with an error code, the test is considered failed.
  - script:
      - echo "Hello world"
      - exit 1  # this will fail the test

  # run a script from the recipe folder
  - script: sometest.py

  # run a Python script with the Python interpreter
  - script:
      interpreter: python
      content: |
        import mypkg
        assert mypkg.__version__ == "0.1.0"

  # execute `pytest` with the tests from the `tests` folder
  - script:
      - pytest ./tests
    # additional requirements at test time
    requirements:
      run:
        - pytest
        - python 3.9.*  # require an older python version
    # extra files to be copied to the test folder from the recipe or source directory
    files:
      recipe:
        - tests/

  # python specific tests
  - python:
      # this test section tries to import the python modules and errors if it can't
      imports:
        - mypkg
      pip_check: true
      python_version: [3.9.*, 3.10.*]  # run against multiple older python versions

  - r:
      libraries:
        - dplyr

  - perl:
      modules:
        - JSON

  # test the contents of the package.
  - package_contents:
      files:
        - share/package/*.txt
<<<<<<< HEAD
        - lib/python*/site-packages/mypackage/*.py
=======

  # test with strict mode: fails if there are any files not matched by the globs
  - package_contents:
      strict: true
      files:
        - share/package/*.txt
        - bin/myapp
      lib:
        - mylib
```
>>>>>>> 98373dee

### Testing package contents

The `package_contents` test is a special test that is executed right after the
package is prepared. It does not create a new environment, but instead checks the paths that will be part of the final package.
It can be very useful as a "sanity check" to ensure that the package contains the expected files.

It has multiple sub-keys that help when building cross-platform packages:

- **`files`**: Specifies glob patterns for files that should exist in the package. You can provide a simple list of globs that should match at least one file in the package. If any pattern doesn't match at least one file, the test fails.

  > **Note**: For more advanced use cases, you can also use the expanded form with `exists` and `not_exists` fields:
  > ```yaml
  > files:
  >   exists:
  >     - share/package/*.txt
  >     - lib/python*/site-packages/mypackage/*.py
  >   not_exists:
  >     - lib/python*/site-packages/mypackage/deprecated_module.py
  > ```
- **`lib`**: matches libraries in the package (`.so`, `.dll`, `.dylib` files). The test fails if any of the libraries are not found. It's enough to specify the library name without any extension (e.g. `foo` will match `libfoo.so`, `libfoo.dylib`, and `foo.dll`).
- **`include`**: matches files under the `include` directory in the package. You can specify the file name like `foo.h`.
- **`bin`**: matches files under the `bin` directory in the package. You can specify executable names like `foo` which will match `foo.exe` on Windows and `foo` on Linux and macOS.
- **`site_packages`**: matches files under the `site-packages` directory in the package. You can specify the import path like `foobar.api` which will match `foobar/api.py` and `foobar/api/__init__.py`.
- **`strict`**: when set to `true`, enables strict mode. In strict mode, the test will fail if there are any files in the package that don't match any of the specified globs. (default: `false`).

## Testing existing packages

The tests from the test section are actually added _into_ your package and
can also be executed straight from the existing package.

The idea behind adding the tests into the package is that you can execute the
tests independently from building the package. That is also why we are shipping
a `test` subcommand that takes as input an existing package and executes the
tests:

```bash
rattler-build test --package-file ./xtensor-0.24.6-h60d57d3_0.tar.bz2
```

Running the above command will extract the package and create a clean
environment where the package and dependencies are installed. Then the tests are
executed in this newly-created environment.

If you inspect the package contents, you would find the test files under
`info/test/*`.

## How tests are translated

The `tests` section allows you to define test configurations for your package.
Tests are serialized to `info/tests/tests.yaml` in the created package and read from there during test execution.

When adding extra files to your tests:

1. **During package creation**
     - Files are copied to `$PREFIX/etc/conda/test-files/{pkg_name}/{idx}`
     - `{idx}` is a sequential number assigned to each test
     - Files can come from both `source` (work directory) and `recipe` locations
2. **During test execution**
     - Files are copied from `$PREFIX/etc/conda/test-files/{pkg_name}/{idx}` to a temporary directory
     - Tests run within this temporary directory
     - Use relative paths to access these files in your test commands

This approach ensures test files are properly packaged and available during test execution.

## Legacy tests

Legacy tests (from `conda-build`) are still supported for execution. These tests
are stored as files under the `info/test/` folder.

The files are:

- `run_test.sh` (Unix)
- `run_test.bat` (Windows)
- `run_test.py` (for the Python import tests)
- `test_time_dependencies.json` (for additional dependencies at test time)

Additionally, the `info/test/` folder contains all the files specified in the test
section as `source_files` and `files`. The tests are executed pointing to this
directory as the current working directory.<|MERGE_RESOLUTION|>--- conflicted
+++ resolved
@@ -63,9 +63,7 @@
   - package_contents:
       files:
         - share/package/*.txt
-<<<<<<< HEAD
         - lib/python*/site-packages/mypackage/*.py
-=======
 
   # test with strict mode: fails if there are any files not matched by the globs
   - package_contents:
@@ -76,7 +74,6 @@
       lib:
         - mylib
 ```
->>>>>>> 98373dee
 
 ### Testing package contents
 
