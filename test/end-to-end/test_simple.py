import hashlib
import json
import os
import platform
import uuid
from dataclasses import dataclass, field
from pathlib import Path
from subprocess import DEVNULL, STDOUT, CalledProcessError, check_output
from typing import Iterator

import boto3
import pytest
import requests
import yaml
from helpers import RattlerBuild, check_build_output, get_extracted_package, get_package


def test_functionality(rattler_build: RattlerBuild):
    suffix = ".exe" if os.name == "nt" else ""
    text = rattler_build("--help").splitlines()
    assert text[0] == f"Usage: rattler-build{suffix} [OPTIONS] [COMMAND]"


def test_license_glob(rattler_build: RattlerBuild, recipes: Path, tmp_path: Path):
    rattler_build.build(recipes / "globtest", tmp_path)
    pkg = get_extracted_package(tmp_path, "globtest")
    assert (pkg / "info/licenses/LICENSE").exists()
    # Random files we moved into the package license folder
    assert (pkg / "info/licenses/cmake/FindTBB.cmake").exists()
    assert (pkg / "info/licenses/docs/ghp_environment.yml").exists()
    assert (pkg / "info/licenses/docs/rtd_environment.yml").exists()
    assert (pkg / "info/licenses/tools/check_circular.py").exists()

    # Check that the total number of files under the license folder is correct
    # 5 files + 3 folders = 8
    assert len(list(pkg.glob("info/licenses/**/*"))) == 8


def check_info(folder: Path, expected: Path):
    for f in ["index.json", "about.json", "link.json", "paths.json"]:
        assert (folder / "info" / f).exists()
        cmp = json.loads((expected / f).read_text())

        actual = json.loads((folder / "info" / f).read_text())
        if f == "index.json":
            # We need to remove the timestamp from the index.json
            cmp["timestamp"] = actual["timestamp"]

        if f == "paths.json":
            assert len(actual["paths"]) == len(cmp["paths"])

            for i, p in enumerate(actual["paths"]):
                c = cmp["paths"][i]
                assert c["_path"] == p["_path"]
                assert c["path_type"] == p["path_type"]
                if "dist-info" not in p["_path"]:
                    assert c["sha256"] == p["sha256"]
                    assert c["size_in_bytes"] == p["size_in_bytes"]
                assert c.get("no_link") is None
        else:
            if actual != cmp:
                print(f"Expected {f} to be {cmp} but was {actual}")
                raise AssertionError(f"Expected {f} to be {cmp} but was {actual}")


def test_python_noarch(rattler_build: RattlerBuild, recipes: Path, tmp_path: Path):
    rattler_build.build(recipes / "toml", tmp_path)
    pkg = get_extracted_package(tmp_path, "toml")

    assert (pkg / "info/licenses/LICENSE").exists()
    assert (pkg / "site-packages/toml-0.10.2.dist-info/INSTALLER").exists()
    installer = pkg / "site-packages/toml-0.10.2.dist-info/INSTALLER"
    assert installer.read_text().strip() == "conda"

    check_info(pkg, expected=recipes / "toml" / "expected")


def test_run_exports(
    rattler_build: RattlerBuild, recipes: Path, tmp_path: Path, snapshot_json
):
    rattler_build.build(recipes / "run_exports", tmp_path)
    pkg = get_extracted_package(tmp_path, "run_exports_test")

    assert (pkg / "info/run_exports.json").exists()
    actual_run_export = json.loads((pkg / "info/run_exports.json").read_text())
    assert set(actual_run_export.keys()) == {"weak"}
    assert len(actual_run_export["weak"]) == 1
    x = actual_run_export["weak"][0]
    assert x.startswith("run_exports_test ==1.0.0 h") and x.endswith("_0")

    assert (pkg / "info/index.json").exists()
    index_json = json.loads((pkg / "info/index.json").read_text())
    assert index_json.get("depends") is None

    rendered = rattler_build.render(
        recipes / "run_exports/multi_run_exports_list.yaml", tmp_path
    )
    assert rendered[0]["recipe"]["requirements"]["run_exports"] == {
        "weak": ["abc", "def"]
    }

    rendered = rattler_build.render(
        recipes / "run_exports/multi_run_exports_dict.yaml", tmp_path
    )
    assert rendered[0]["recipe"]["requirements"]["run_exports"] == snapshot_json


def host_subdir():
    """return conda subdir based on current platform"""
    plat = platform.system()
    if plat == "Linux":
        if platform.machine().endswith("aarch64"):
            return "linux-aarch64"
        return "linux-64"
    elif plat == "Darwin":
        if platform.machine().endswith("arm64"):
            return "osx-arm64"
        return "osx-64"
    elif plat == "Windows":
        return "win-64"
    else:
        raise RuntimeError("Unsupported platform")


def variant_hash(variant):
    hash_length = 7
    m = hashlib.sha1()
    m.update(json.dumps(variant, sort_keys=True).encode())
    return f"h{m.hexdigest()[:hash_length]}"


def test_pkg_hash(rattler_build: RattlerBuild, recipes: Path, tmp_path: Path):
    rattler_build.build(recipes / "pkg_hash", tmp_path, extra_args=["--test=skip"])
    pkg = get_package(tmp_path, "pkg_hash")
    expected_hash = variant_hash({"target_platform": host_subdir()})
    assert pkg.name.endswith(f"pkg_hash-1.0.0-{expected_hash}_my_pkg.tar.bz2")


@pytest.mark.skipif(
    not os.environ.get("PREFIX_DEV_READ_ONLY_TOKEN", ""),
    reason="requires PREFIX_DEV_READ_ONLY_TOKEN",
)
def test_auth_file(
    rattler_build: RattlerBuild, recipes: Path, tmp_path: Path, monkeypatch
):
    auth_file = tmp_path / "auth.json"
    monkeypatch.setenv("RATTLER_AUTH_FILE", str(auth_file))

    with pytest.raises(CalledProcessError):
        rattler_build.build(
            recipes / "private-repository",
            tmp_path,
            custom_channels=["conda-forge", "https://repo.prefix.dev/setup-pixi-test"],
        )

    auth_file.write_text(
        json.dumps(
            {
                "repo.prefix.dev": {
                    "BearerToken": os.environ["PREFIX_DEV_READ_ONLY_TOKEN"]
                }
            }
        )
    )

    rattler_build.build(
        recipes / "private-repository",
        tmp_path,
        custom_channels=["conda-forge", "https://repo.prefix.dev/setup-pixi-test"],
    )


@pytest.mark.skipif(
    not os.environ.get("ANACONDA_ORG_TEST_TOKEN", ""),
    reason="requires ANACONDA_ORG_TEST_TOKEN",
)
def test_anaconda_upload(
    rattler_build: RattlerBuild, recipes: Path, tmp_path: Path, monkeypatch
):
    URL = "https://api.anaconda.org/package/rattler-build-testpackages/globtest"

    # Make sure the package doesn't exist
    requests.delete(
        URL, headers={"Authorization": f"token {os.environ['ANACONDA_ORG_TEST_TOKEN']}"}
    )

    assert requests.get(URL).status_code == 404

    monkeypatch.setenv("ANACONDA_API_KEY", os.environ["ANACONDA_ORG_TEST_TOKEN"])

    rattler_build.build(recipes / "globtest", tmp_path)

    rattler_build(
        "upload",
        "-vvv",
        "anaconda",
        "--owner",
        "rattler-build-testpackages",
        str(get_package(tmp_path, "globtest")),
    )

    # Make sure the package exists
    assert requests.get(URL).status_code == 200

    # Make sure the package attempted overwrites fail without --force
    with pytest.raises(CalledProcessError):
        rattler_build(
            "upload",
            "-vvv",
            "anaconda",
            "--owner",
            "rattler-build-testpackages",
            str(get_package(tmp_path, "globtest")),
        )

    # Make sure the package attempted overwrites succeed with --force
    rattler_build(
        "upload",
        "-vvv",
        "anaconda",
        "--owner",
        "rattler-build-testpackages",
        "--force",
        str(get_package(tmp_path, "globtest")),
    )

    assert requests.get(URL).status_code == 200


@dataclass
class S3Config:
    access_key_id: str
    secret_access_key: str
    region: str = "auto"
    endpoint_url: str = (
        "https://e1a7cde76f1780ec06bac859036dbaf7.r2.cloudflarestorage.com"
    )
    bucket_name: str = "rattler-build-upload-test"
    channel_name: str = field(default_factory=lambda: f"channel{uuid.uuid4()}")


@pytest.fixture()
def s3_config() -> S3Config:
    access_key_id = os.environ.get("S3_ACCESS_KEY_ID")
    if not access_key_id:
        pytest.skip("S3_ACCESS_KEY_ID environment variable is not set")
    secret_access_key = os.environ.get("S3_SECRET_ACCESS_KEY")
    if not secret_access_key:
        pytest.skip("S3_SECRET_ACCESS_KEY environment variable is not set")
    return S3Config(
        access_key_id=access_key_id,
        secret_access_key=secret_access_key,
    )


@pytest.fixture()
def s3_client(s3_config: S3Config):
    return boto3.client(
        service_name="s3",
        endpoint_url=s3_config.endpoint_url,
        aws_access_key_id=s3_config.access_key_id,
        aws_secret_access_key=s3_config.secret_access_key,
        region_name=s3_config.region,
    )


@pytest.fixture()
def s3_channel(s3_config: S3Config, s3_client) -> Iterator[str]:
    channel_url = f"s3://{s3_config.bucket_name}/{s3_config.channel_name}"

    yield channel_url

    # Clean up the channel after the test
    objects_to_delete = s3_client.list_objects_v2(
        Bucket=s3_config.bucket_name, Prefix=f"{s3_config.channel_name}/"
    )
    delete_keys = [{"Key": obj["Key"]} for obj in objects_to_delete.get("Contents", [])]
    if delete_keys:
        result = s3_client.delete_objects(
            Bucket=s3_config.bucket_name, Delete={"Objects": delete_keys}
        )
        assert result["ResponseMetadata"]["HTTPStatusCode"] == 200


@pytest.fixture()
def s3_credentials_file(
    tmp_path: Path,
    s3_config: S3Config,
    s3_channel: str,
) -> Path:
    path = tmp_path / "credentials.json"
    path.write_text(
        f"""\
{{
    "{s3_channel}": {{
        "S3Credentials": {{
            "access_key_id": "{s3_config.access_key_id}",
            "secret_access_key": "{s3_config.secret_access_key}"
        }}
    }}
}}"""
    )
    return path


def test_s3_minio_upload(
    rattler_build: RattlerBuild,
    recipes: Path,
    tmp_path: Path,
    s3_credentials_file: Path,
    s3_config: S3Config,
    s3_channel: str,
    s3_client,
    monkeypatch,
):
    monkeypatch.setenv("RATTLER_AUTH_FILE", str(s3_credentials_file))
    rattler_build.build(recipes / "globtest", tmp_path)
    cmd = [
        "upload",
        "-vvv",
        "s3",
        "--channel",
        s3_channel,
        "--region",
        s3_config.region,
        "--endpoint-url",
        s3_config.endpoint_url,
        "--force-path-style",
        str(get_package(tmp_path, "globtest")),
    ]
    rattler_build(*cmd)

    # Check if package was correctly uploaded
    package_key = f"{s3_config.channel_name}/{host_subdir()}/globtest-0.24.6-{variant_hash({'target_platform': host_subdir()})}_0.tar.bz2"
    result = s3_client.head_object(
        Bucket=s3_config.bucket_name,
        Key=package_key,
    )
    assert result["ResponseMetadata"]["HTTPStatusCode"] == 200

    # Raise an error if the same package is uploaded again
    with pytest.raises(CalledProcessError):
        rattler_build(*cmd)


@pytest.mark.skipif(
    os.name == "nt", reason="recipe does not support execution on windows"
)
def test_cross_testing(
    rattler_build: RattlerBuild, recipes: Path, tmp_path: Path
) -> None:
    native_platform = host_subdir()
    if native_platform.startswith("linux"):
        target_platform = "osx-64"
    elif native_platform.startswith("osx"):
        target_platform = "linux-64"

    rattler_build.build(
        recipes / "test-execution/recipe-test-succeed.yaml",
        tmp_path,
        extra_args=["--target-platform", target_platform],
    )

    pkg = get_extracted_package(tmp_path, "test-execution")

    assert (pkg / "info/paths.json").exists()
    # make sure that the recipe is renamed to `recipe.yaml` in the package
    assert (pkg / "info/recipe/recipe.yaml").exists()


def test_additional_entrypoints(
    rattler_build: RattlerBuild, recipes: Path, tmp_path: Path
):
    rattler_build.build(
        recipes / "entry_points/additional_entrypoints.yaml",
        tmp_path,
    )

    pkg = get_extracted_package(tmp_path, "additional_entrypoints")

    if os.name == "nt":
        assert (pkg / "Scripts/additional_entrypoints-script.py").exists()
        assert (pkg / "Scripts/additional_entrypoints.exe").exists()
    else:
        assert (pkg / "bin/additional_entrypoints").exists()


def test_always_copy_files(rattler_build: RattlerBuild, recipes: Path, tmp_path: Path):
    rattler_build.build(
        recipes / "always-copy-files/recipe.yaml",
        tmp_path,
    )

    pkg = get_extracted_package(tmp_path, "always_copy_files")

    assert (pkg / "info/paths.json").exists()
    paths = json.loads((pkg / "info/paths.json").read_text())
    assert len(paths["paths"]) == 1
    assert paths["paths"][0]["_path"] == "hello.txt"
    assert paths["paths"][0]["no_link"] is True


def test_always_include_files(
    rattler_build: RattlerBuild, recipes: Path, tmp_path: Path
):
    rattler_build.build(
        recipes / "always-include-files/recipe.yaml",
        tmp_path,
    )

    pkg = get_extracted_package(tmp_path, "force-include-base")

    assert (pkg / "info/paths.json").exists()
    paths = json.loads((pkg / "info/paths.json").read_text())
    assert len(paths["paths"]) == 1
    assert paths["paths"][0]["_path"] == "hello.txt"
    assert paths["paths"][0].get("no_link") is None

    assert "Hello, world!" in (pkg / "hello.txt").read_text()

    pkg_sanity = get_extracted_package(tmp_path, "force-include-sanity-check")
    paths = json.loads((pkg_sanity / "info/paths.json").read_text())
    assert len(paths["paths"]) == 0

    pkg_force = get_extracted_package(tmp_path, "force-include-forced")
    paths = json.loads((pkg_force / "info/paths.json").read_text())
    assert len(paths["paths"]) == 1
    assert paths["paths"][0]["_path"] == "hello.txt"
    assert paths["paths"][0].get("no_link") is None
    assert (pkg_force / "hello.txt").exists()
    assert "Force include new file" in (pkg_force / "hello.txt").read_text()


def test_script_env_in_recipe(
    rattler_build: RattlerBuild, recipes: Path, tmp_path: Path
):
    rattler_build.build(
        recipes / "script_env/recipe.yaml",
        tmp_path,
    )
    pkg = get_extracted_package(tmp_path, "script_env")

    assert (pkg / "info/paths.json").exists()
    content = (pkg / "hello.txt").read_text()
    # Windows adds quotes to the string so we just check with `in`
    assert "FOO is Hello World!" in content


def test_crazy_characters(rattler_build: RattlerBuild, recipes: Path, tmp_path: Path):
    rattler_build.build(
        recipes / "crazy_characters/recipe.yaml",
        tmp_path,
    )
    pkg = get_extracted_package(tmp_path, "crazy_characters")
    assert (pkg / "info/paths.json").exists()

    file_1 = pkg / "files" / "File(Glob …).tmSnippet"
    assert file_1.read_text() == file_1.name

    file_2 = (
        pkg / "files" / "a $random_crazy file name with spaces and (parentheses).txt"
    )
    assert file_2.read_text() == file_2.name

    # limit on Windows is 260 chars
    file_3 = pkg / "files" / ("a_really_long_" + ("a" * 200) + ".txt")
    assert file_3.read_text() == file_3.name


def test_variant_config(rattler_build: RattlerBuild, recipes: Path, tmp_path: Path):
    rattler_build.build(
        recipes / "variant_config/recipe.yaml",
        tmp_path,
        variant_config=recipes / "variant_config/variant_config.yaml",
    )
    v1 = get_extracted_package(tmp_path, "bla-0.1.0-h2c65b68_0")
    v2 = get_extracted_package(tmp_path, "bla-0.1.0-h48a45df_0")

    assert (v1 / "info/paths.json").exists()
    assert (v2 / "info/paths.json").exists()

    assert (v1 / "info/hash_input.json").exists()
    assert (v2 / "info/hash_input.json").exists()
    print(v1)
    print(v2)
    print((v1 / "info/hash_input.json").read_text())
    print((v2 / "info/hash_input.json").read_text())

    hash_input = json.loads((v1 / "info/hash_input.json").read_text())
    assert hash_input["some_option"] == "DEF"
    hash_input = json.loads((v2 / "info/hash_input.json").read_text())
    assert hash_input["some_option"] == "ABC"


def test_compile_python(rattler_build: RattlerBuild, recipes: Path, tmp_path: Path):
    rattler_build.build(
        recipes / "python_compilation/recipe.yaml",
        tmp_path,
    )

    pkg = get_extracted_package(tmp_path, "python_compilation")

    assert (pkg / "info/paths.json").exists()
    paths = json.loads((pkg / "info/paths.json").read_text())
    pyc_paths = [p["_path"] for p in paths["paths"] if p["_path"].endswith(".pyc")]
    assert len(pyc_paths) == 3
    assert "just_a_.cpython-311.pyc" in pyc_paths
    assert len([p for p in paths["paths"] if p["_path"].endswith(".py")]) == 4

    # make sure that we include the `info/recipe/recipe.py` file
    py_files = list(pkg.glob("**/*.py"))
    assert len(py_files) == 5


def test_down_prioritize(rattler_build: RattlerBuild, recipes: Path, tmp_path: Path):
    rattler_build.build(
        recipes / "down_prioritize/recipe.yaml",
        tmp_path,
    )

    pkg = get_extracted_package(tmp_path, "down_prioritize")

    assert (pkg / "info/index.json").exists()
    index = json.loads((pkg / "info/index.json").read_text())
    assert isinstance(index["track_features"], str)
    assert (
        index["track_features"]
        == "down_prioritize-p-0 down_prioritize-p-1 down_prioritize-p-2 down_prioritize-p-3"
    )


def test_prefix_detection(rattler_build: RattlerBuild, recipes: Path, tmp_path: Path):
    rattler_build.build(
        recipes / "prefix_detection/recipe.yaml",
        tmp_path,
    )

    pkg = get_extracted_package(tmp_path, "prefix_detection")

    assert (pkg / "info/index.json").exists()
    assert (pkg / "info/paths.json").exists()

    index_json = json.loads((pkg / "info/index.json").read_text())
    subdir = index_json["subdir"]
    is_win = subdir.startswith("win")

    def check_path(p, t):
        if t == "binary" and is_win or t is None:
            assert "file_mode" not in p
            assert "prefix_placeholder" not in p
        else:
            assert p["file_mode"] == t
            assert len(p["prefix_placeholder"]) > 10

    paths = json.loads((pkg / "info/paths.json").read_text())
    for p in paths["paths"]:
        path = p["_path"]
        if path == "is_binary/file_with_prefix":
            check_path(p, "binary")
        elif path == "is_text/file_with_prefix":
            check_path(p, "text")
        elif path == "is_binary/file_without_prefix":
            check_path(p, None)
        elif path == "is_text/file_without_prefix":
            check_path(p, None)
        elif path == "force_text/file_with_prefix":
            if not is_win:
                check_path(p, "text")
            else:
                check_path(p, None)
        elif path == "force_text/file_without_prefix":
            check_path(p, None)
        elif path == "force_binary/file_with_prefix":
            check_path(p, "binary")
        elif path == "force_binary/file_without_prefix":
            check_path(p, None)
        elif path == "ignore/file_with_prefix":
            check_path(p, None)
        elif path == "ignore/text_with_prefix":
            check_path(p, None)
        elif path == "is_text/file_with_forwardslash_prefix":
            assert "\\" not in p["prefix_placeholder"]
            assert "/" in p["prefix_placeholder"]
            check_path(p, "text")


def test_empty_folder(rattler_build: RattlerBuild, recipes: Path, tmp_path: Path):
    path_to_recipe = recipes / "empty_folder"
    (path_to_recipe / "empty_folder_in_recipe").mkdir(parents=True, exist_ok=True)

    rattler_build.build(
        recipes / "empty_folder/recipe.yaml",
        tmp_path,
    )

    pkg = get_extracted_package(tmp_path, "empty_folder")

    assert (pkg / "info/index.json").exists()
    assert (pkg / "info/recipe/empty_folder_in_recipe").exists()
    assert (pkg / "info/recipe/empty_folder_in_recipe").is_dir()

    assert not (pkg / "empty_folder").exists()
    assert not (pkg / "empty_folder").is_dir()

    # read paths json
    paths = json.loads((pkg / "info/paths.json").read_text())
    assert len(paths["paths"]) == 0


@pytest.mark.skipif(
    os.name == "nt", reason="recipe does not support execution on windows"
)
def test_console_logging(rattler_build: RattlerBuild, recipes: Path, tmp_path: Path):
    path_to_recipe = recipes / "console_logging"
    os.environ["SECRET"] = "hahaha"
    args = rattler_build.build_args(
        path_to_recipe,
        tmp_path,
    )

    output = check_output([str(rattler_build.path), *args], stderr=STDOUT, text=True)
    assert "hahaha" not in output
    assert "I am hahaha" not in output
    assert "I am ********" in output


@pytest.mark.skipif(
    os.name == "nt", reason="recipe does not support execution on windows"
)
def test_git_submodule(
    rattler_build: RattlerBuild, recipes: Path, tmp_path: Path, snapshot_json
):
    path_to_recipe = recipes / "git_source_submodule"
    args = rattler_build.build_args(
        path_to_recipe,
        tmp_path,
    )

    _ = check_output([str(rattler_build.path), *args], stderr=STDOUT, text=True)
    pkg = get_extracted_package(tmp_path, "nanobind")

    assert (pkg / "info/paths.json").exists()
    assert (pkg / "info/recipe/rendered_recipe.yaml").exists()
    # load recipe as YAML

    text = (pkg / "info/recipe/rendered_recipe.yaml").read_text()

    # parse the rendered recipe
    rendered_recipe = yaml.safe_load(text)
    assert snapshot_json == rendered_recipe["finalized_sources"]


@pytest.mark.skipif(
    os.name == "nt", reason="recipe does not support execution on windows"
)
def test_git_patch(rattler_build: RattlerBuild, recipes: Path, tmp_path: Path):
    path_to_recipe = recipes / "git_source_patch"
    args = rattler_build.build_args(
        path_to_recipe,
        tmp_path,
    )

    _ = check_output([str(rattler_build.path), *args], stderr=STDOUT, text=True)
    pkg = get_extracted_package(tmp_path, "ament_package")

    assert (pkg / "info/paths.json").exists()
    assert (pkg / "info/recipe/rendered_recipe.yaml").exists()
    # load recipe as YAML

    text = (pkg / "info/recipe/rendered_recipe.yaml").read_text()

    # parse the rendered recipe
    rendered_recipe = yaml.safe_load(text)
    sources = rendered_recipe["finalized_sources"]

    assert len(sources) == 1
    source = sources[0]
    assert source["git"] == "https://github.com/ros2-gbp/ament_package-release.git"
    assert source["rev"] == "00da147b17c19bc225408dc693ed8fdc14c314ab"


@pytest.mark.skipif(
    os.name == "nt", reason="recipe does not support execution on windows"
)
def test_patch_strip_level(rattler_build: RattlerBuild, recipes: Path, tmp_path: Path):
    path_to_recipe = recipes / "patch_with_strip"
    args = rattler_build.build_args(
        path_to_recipe,
        tmp_path,
    )

    _ = check_output([str(rattler_build.path), *args], stderr=STDOUT, text=True)
    pkg = get_extracted_package(tmp_path, "patch_with_strip")

    assert (pkg / "info/paths.json").exists()
    assert (pkg / "info/recipe/rendered_recipe.yaml").exists()

    text = (pkg / "somefile").read_text()

    assert text == "123\n"


@pytest.mark.skipif(
    os.name == "nt", reason="recipe does not support execution on windows"
)
def test_symlink_recipe(
    rattler_build: RattlerBuild, recipes: Path, tmp_path: Path, snapshot_json
):
    path_to_recipe = recipes / "symlink"
    args = rattler_build.build_args(
        path_to_recipe,
        tmp_path,
    )

    rattler_build(*args)

    pkg = get_extracted_package(tmp_path, "symlink")
    assert snapshot_json == json.loads((pkg / "info/paths.json").read_text())


@pytest.mark.skipif(
    os.name == "nt", reason="recipe does not support execution on windows"
)
def test_read_only_removal(rattler_build: RattlerBuild, recipes: Path, tmp_path: Path):
    path_to_recipe = recipes / "read_only_build_files"
    args = rattler_build.build_args(
        path_to_recipe,
        tmp_path,
    )

    rattler_build(*args)
    pkg = get_extracted_package(tmp_path, "read-only-build-files")

    assert (pkg / "info/index.json").exists()


def test_noarch_variants(rattler_build: RattlerBuild, recipes: Path, tmp_path: Path):
    path_to_recipe = recipes / "noarch_variant"
    args = rattler_build.build_args(
        path_to_recipe,
        tmp_path,
    )

    output = rattler_build(
        *args, "--target-platform=linux-64", "--render-only", stderr=DEVNULL
    )

    # parse as json
    rendered = json.loads(output)
    assert len(rendered) == 2

    assert rendered[0]["recipe"]["requirements"]["run"] == ["__unix"]
    assert rendered[0]["recipe"]["build"]["string"] == "unix_5600cae_0"

    assert rendered[0]["build_configuration"]["variant"] == {
        "__unix": "__unix",
        "target_platform": "noarch",
    }

    pin = {
        "pin_subpackage": {
            "name": "rattler-build-demo",
            "exact": True,
        }
    }
    assert rendered[1]["recipe"]["build"]["string"] == "unix_63d9094_0"
    assert rendered[1]["recipe"]["build"]["noarch"] == "generic"
    assert rendered[1]["recipe"]["requirements"]["run"] == [pin]
    assert rendered[1]["build_configuration"]["variant"] == {
        "rattler_build_demo": "1 unix_5600cae_0",
        "target_platform": "noarch",
    }

    output = rattler_build(
        *args, "--target-platform=win-64", "--render-only", stderr=DEVNULL
    )
    rendered = json.loads(output)
    assert len(rendered) == 2

    assert rendered[0]["recipe"]["requirements"]["run"] == ["__win >=11.0.123 foobar"]
    assert rendered[0]["recipe"]["build"]["string"] == "win_19aa286_0"

    assert rendered[0]["build_configuration"]["variant"] == {
        "__win": "__win >=11.0.123 foobar",
        "target_platform": "noarch",
    }

    pin = {
        "pin_subpackage": {
            "name": "rattler-build-demo",
            "exact": True,
        }
    }
    assert rendered[1]["recipe"]["build"]["string"] == "win_95d38b2_0"
    assert rendered[1]["recipe"]["build"]["noarch"] == "generic"
    assert rendered[1]["recipe"]["requirements"]["run"] == [pin]
    assert rendered[1]["build_configuration"]["variant"] == {
        "rattler_build_demo": "1 win_19aa286_0",
        "target_platform": "noarch",
    }


def test_regex_post_process(rattler_build: RattlerBuild, recipes: Path, tmp_path: Path):
    path_to_recipe = recipes / "regex_post_process"
    args = rattler_build.build_args(
        path_to_recipe,
        tmp_path,
    )

    _ = rattler_build(*args)

    pkg = get_extracted_package(tmp_path, "regex-post-process")

    assert (pkg / "info/paths.json").exists()

    test_text = (pkg / "test.txt").read_text().splitlines()
    assert test_text[0] == "Building the regex-post-process-replaced package"
    assert test_text[1] == "Do not replace /some/path/to/sysroot/and/more this"

    text_pc = (pkg / "test.pc").read_text().splitlines()
    expect_begin = "I am a test file with $(CONDA_BUILD_SYSROOT_S)and/some/more"
    expect_end = "and: $(CONDA_BUILD_SYSROOT_S)and/some/more"
    assert text_pc[0] == expect_begin
    assert text_pc[2] == expect_end

    text_cmake = (pkg / "test.cmake").read_text()
    assert text_cmake.startswith(
        'target_compile_definitions(test PRIVATE "some_path;$ENV{CONDA_BUILD_SYSROOT}/and/more;some_other_path;$ENV{CONDA_BUILD_SYSROOT}/and/more")'  # noqa: E501
    )


@pytest.mark.skipif(
    os.name == "nt", reason="recipe does not support execution on windows"
)
def test_filter_files(
    rattler_build: RattlerBuild, recipes: Path, tmp_path: Path, snapshot_json
):
    path_to_recipe = recipes / "filter_files"
    args = rattler_build.build_args(
        path_to_recipe,
        tmp_path,
    )

    rattler_build(*args)
    pkg = get_extracted_package(tmp_path, "filter_files")

    assert snapshot_json == json.loads((pkg / "info/paths.json").read_text())


def test_double_license(rattler_build: RattlerBuild, recipes: Path, tmp_path: Path):
    path_to_recipe = recipes / "double_license"
    args = rattler_build.build_args(path_to_recipe, tmp_path)
    output = rattler_build(*args, stderr=STDOUT)
    assert "warning License file from source directory was overwritten" in output


@pytest.mark.skipif(
    os.name == "nt", reason="recipe does not support execution on windows"
)
def test_post_link(
    rattler_build: RattlerBuild, recipes: Path, tmp_path: Path, snapshot_json
):
    path_to_recipe = recipes / "post-link"
    args = rattler_build.build_args(
        path_to_recipe,
        tmp_path,
    )
    rattler_build(*args)

    pkg = get_extracted_package(tmp_path, "postlink")
    assert snapshot_json == json.loads((pkg / "info/paths.json").read_text())


@pytest.mark.skipif(
    os.name == "nt", reason="recipe does not support execution on windows"
)
def test_build_files(
    rattler_build: RattlerBuild, recipes: Path, tmp_path: Path, snapshot_json
):
    path_to_recipe = recipes / "build_files"
    args = rattler_build.build_args(
        path_to_recipe,
        tmp_path,
    )
    rattler_build(*args)

    pkg = get_extracted_package(tmp_path, "build_files")
    assert snapshot_json == json.loads((pkg / "info/paths.json").read_text())


@pytest.mark.skipif(
    os.name == "nt", reason="recipe does not support execution on windows"
)
<<<<<<< HEAD
def test_source_filter(rattler_build: RattlerBuild, recipes: Path, tmp_path: Path):
    path_to_recipe = recipes / "source_filter"
=======
def test_source_files(rattler_build: RattlerBuild, recipes: Path, tmp_path: Path):
    path_to_recipe = recipes / "source_files"
>>>>>>> 237bbc08
    args = rattler_build.build_args(
        path_to_recipe,
        tmp_path,
    )
    rattler_build(*args)


def test_nushell_implicit_recipe(
    rattler_build: RattlerBuild, recipes: Path, tmp_path: Path
):
    rattler_build.build(
        recipes / "nushell-implicit/recipe.yaml",
        tmp_path,
    )
    pkg = get_extracted_package(tmp_path, "nushell")

    assert (pkg / "info/paths.json").exists()
    content = (pkg / "hello.txt").read_text()
    assert "Hello, world!" == content


def test_channel_specific(rattler_build: RattlerBuild, recipes: Path, tmp_path: Path):
    rattler_build.build(
        recipes / "channel_specific/recipe.yaml",
        tmp_path,
        extra_args="-c conda-forge -c quantstack".split(),
    )
    pkg = get_extracted_package(tmp_path, "channel_specific")

    assert (pkg / "info/recipe/rendered_recipe.yaml").exists()
    # load yaml
    text = (pkg / "info/recipe/rendered_recipe.yaml").read_text()
    rendered_recipe = yaml.safe_load(text)
    print(text)
    deps = rendered_recipe["finalized_dependencies"]["host"]["resolved"]

    for d in deps:
        if d["name"] == "sphinx":
            assert d["channel"] == "https://conda.anaconda.org/quantstack/"


def test_run_exports_from(
    rattler_build: RattlerBuild, recipes: Path, tmp_path: Path, snapshot_json
):
    rattler_build.build(
        recipes / "run_exports_from",
        tmp_path,
    )
    pkg = get_extracted_package(tmp_path, "run_exports_test")

    assert (pkg / "info/run_exports.json").exists()

    actual_run_export = json.loads((pkg / "info/run_exports.json").read_text())
    assert set(actual_run_export.keys()) == {"weak"}
    assert len(actual_run_export["weak"]) == 1
    x = actual_run_export["weak"][0]
    assert x.startswith("run_exports_test ==1.0.0 h") and x.endswith("_0")

    index_json = json.loads((pkg / "info/index.json").read_text())
    assert index_json.get("depends") is None


def test_script_execution(rattler_build: RattlerBuild, recipes: Path, tmp_path: Path):
    rattler_build.build(
        recipes / "script",
        tmp_path,
    )
    pkg = get_extracted_package(tmp_path, "script-test")

    # grab paths.json
    paths = json.loads((pkg / "info/paths.json").read_text())
    assert len(paths["paths"]) == 1
    assert paths["paths"][0]["_path"] == "script-executed.txt"

    rattler_build.build(
        recipes / "script/recipe_with_extensions.yaml",
        tmp_path,
    )
    pkg = get_extracted_package(tmp_path, "script-test-ext")

    # grab paths.json
    paths = json.loads((pkg / "info/paths.json").read_text())
    assert len(paths["paths"]) == 1
    assert paths["paths"][0]["_path"] == "script-executed.txt"


def test_noarch_flask(
    rattler_build: RattlerBuild, recipes: Path, tmp_path: Path, snapshot
):
    rattler_build.build(
        recipes / "flask",
        tmp_path,
    )
    pkg = get_extracted_package(tmp_path, "flask")

    # this is to ensure that the clone happens correctly
    license_file = pkg / "info/licenses/LICENSE.rst"
    assert license_file.exists()

    assert (pkg / "info/tests/tests.yaml").exists()

    # check that the snapshot matches
    test_yaml = (pkg / "info/tests/tests.yaml").read_text()
    assert test_yaml == snapshot

    # make sure that the entry point does not exist
    assert not (pkg / "python-scripts/flask").exists()

    assert (pkg / "info/link.json").exists()


def test_downstream_test(
    rattler_build: RattlerBuild, recipes: Path, tmp_path: Path, snapshot_json
):
    rattler_build.build(
        recipes / "downstream_test/succeed.yaml",
        tmp_path,
    )

    pkg = next(tmp_path.rglob("**/upstream-good-*"))
    test_result = rattler_build.test(pkg, "-c", str(tmp_path))

    assert "Running downstream test for package: downstream-good" in test_result
    assert "Downstream test could not run" not in test_result
    assert "Running test in downstream package" in test_result

    rattler_build.build(
        recipes / "downstream_test/fail_prelim.yaml",
        tmp_path,
    )

    with pytest.raises(CalledProcessError) as e:
        rattler_build.build(
            recipes / "downstream_test/fail.yaml",
            tmp_path,
        )

        assert "│ Failing test in downstream package" in e.value.output
        assert "│ Downstream test failed" in e.value.output


def test_cache_runexports(
    rattler_build: RattlerBuild, recipes: Path, tmp_path: Path, snapshot_json
):
    rattler_build.build(recipes / "cache_run_exports/helper.yaml", tmp_path)
    rattler_build.build(
        recipes / "cache_run_exports/recipe_test_1.yaml",
        tmp_path,
        extra_args=["--experimental"],
    )

    pkg = get_extracted_package(tmp_path, "cache-run-exports")

    assert (pkg / "info/index.json").exists()
    index = json.loads((pkg / "info/index.json").read_text())
    assert index["depends"] == ["normal-run-exports"]

    pkg = get_extracted_package(tmp_path, "no-cache-by-name-run-exports")
    assert (pkg / "info/index.json").exists()
    index = json.loads((pkg / "info/index.json").read_text())
    assert index["name"] == "no-cache-by-name-run-exports"
    assert index.get("depends", []) == []

    pkg = get_extracted_package(tmp_path, "no-cache-from-package-run-exports")
    assert (pkg / "info/index.json").exists()
    index = json.loads((pkg / "info/index.json").read_text())
    assert index["name"] == "no-cache-from-package-run-exports"
    print(index)
    assert index.get("depends", []) == []

    rattler_build.build(
        recipes / "cache_run_exports/recipe_test_2.yaml",
        tmp_path,
        extra_args=["--experimental"],
    )
    pkg = get_extracted_package(tmp_path, "cache-ignore-run-exports")
    index = json.loads((pkg / "info/index.json").read_text())
    assert index["name"] == "cache-ignore-run-exports"
    assert index.get("depends", []) == []

    rattler_build.build(
        recipes / "cache_run_exports/recipe_test_3.yaml",
        tmp_path,
        extra_args=["--experimental"],
    )
    pkg = get_extracted_package(tmp_path, "cache-ignore-run-exports-by-name")
    index = json.loads((pkg / "info/index.json").read_text())
    assert index["name"] == "cache-ignore-run-exports-by-name"
    assert index.get("depends", []) == []


def test_extra_meta_is_recorded_into_about_json(
    rattler_build: RattlerBuild, recipes: Path, tmp_path: Path, snapshot_json
):
    rattler_build.build(
        recipes / "toml",
        tmp_path,
        extra_meta={"flow_run_id": "some_id", "sha": "24ee3"},
    )
    pkg = get_extracted_package(tmp_path, "toml")

    about_json = json.loads((pkg / "info/about.json").read_text())

    assert snapshot_json == about_json


def test_used_vars(rattler_build: RattlerBuild, recipes: Path, tmp_path: Path):
    args = rattler_build.build_args(
        recipes / "used-vars/recipe_1.yaml",
        tmp_path,
    )

    output = rattler_build(
        *args, "--target-platform=linux-64", "--render-only", stderr=DEVNULL
    )

    rendered = json.loads(output)
    assert len(rendered) == 1
    assert rendered[0]["build_configuration"]["variant"] == {
        "target_platform": "noarch"
    }


def test_cache_install(
    rattler_build: RattlerBuild, recipes: Path, tmp_path: Path, snapshot_json
):
    rattler_build.build(
        recipes / "cache/recipe-cmake.yaml", tmp_path, extra_args=["--experimental"]
    )

    pkg1 = get_extracted_package(tmp_path, "check-1")
    pkg2 = get_extracted_package(tmp_path, "check-2")
    assert (pkg1 / "info/index.json").exists()
    assert (pkg2 / "info/index.json").exists()


def test_env_vars_override(rattler_build: RattlerBuild, recipes: Path, tmp_path: Path):
    rattler_build.build(
        recipes / "env_vars",
        tmp_path,
    )

    pkg = get_extracted_package(tmp_path, "env_var_test")

    # assert (pkg / "info/paths.json").exists()
    text = (pkg / "makeflags.txt").read_text()
    assert text.strip() == "OVERRIDDEN_MAKEFLAGS"

    variant_config = json.loads((pkg / "info/hash_input.json").read_text())
    assert variant_config["MAKEFLAGS"] == "OVERRIDDEN_MAKEFLAGS"

    text = (pkg / "pybind_abi.txt").read_text()
    assert text.strip() == "4"
    assert variant_config["pybind11_abi"] == 4

    # Check that we used the variant in the rendered recipe
    rendered_recipe = yaml.safe_load(
        (pkg / "info/recipe/rendered_recipe.yaml").read_text()
    )
    assert rendered_recipe["finalized_dependencies"]["build"]["specs"][0] == {
        "variant": "pybind11-abi",
        "spec": "pybind11-abi 4.*",
    }


def test_pin_subpackage(
    rattler_build: RattlerBuild, recipes: Path, tmp_path: Path, snapshot_json
):
    rattler_build.build(
        recipes / "pin_subpackage",
        tmp_path,
    )
    pkg = get_extracted_package(tmp_path, "my.package-a")
    assert (pkg / "info/index.json").exists()


def test_testing_strategy(
    rattler_build: RattlerBuild,
    recipes: Path,
    tmp_path: Path,
    capfd,
):
    # --test=skip
    check_build_output(
        rattler_build,
        capfd,
        recipe_path=recipes / "test_strategy" / "recipe.yaml",
        output_path=tmp_path,
        extra_args=["--test=skip"],
        string_to_check="Skipping tests because the argument --test=skip was set",
    )

    # --test=native
    check_build_output(
        rattler_build,
        capfd,
        recipe_path=recipes / "test_strategy" / "recipe.yaml",
        output_path=tmp_path,
        extra_args=["--test=native"],
        string_to_check="all tests passed!",
    )

    # --test=native and cross-compiling
    check_build_output(
        rattler_build,
        capfd,
        recipe_path=recipes / "test_strategy" / "recipe.yaml",
        output_path=tmp_path,
        extra_args=[
            "--test=native",
            "--target-platform=linux-64",
            "--build-platform=osx-64",
        ],
        string_to_check="Skipping tests because the argument "
        "--test=native was set and the build is a cross-compilation",
    )

    # --test=native-and-emulated
    check_build_output(
        rattler_build,
        capfd,
        recipe_path=recipes / "test_strategy" / "recipe.yaml",
        output_path=tmp_path,
        extra_args=["--test=native-and-emulated"],
        string_to_check="all tests passed!",
    )

    #  --test=native-and-emulated and cross-compiling
    check_build_output(
        rattler_build,
        capfd,
        recipe_path=recipes / "test_strategy" / "recipe.yaml",
        output_path=tmp_path,
        extra_args=[
            "--test=native-and-emulated",
            "--target-platform=linux-64",
            "--build-platform=osx-64",
        ],
        string_to_check="all tests passed!",
    )

    # --test=native and cross-compiling and noarch
    check_build_output(
        rattler_build,
        capfd,
        recipe_path=recipes / "test_strategy" / "recipe-noarch.yaml",
        output_path=tmp_path,
        extra_args=[
            "--test=native",
            "--target-platform=linux-64",
            "--build-platform=osx-64",
        ],
        string_to_check="all tests passed!",
    )


def test_pin_compatible(
    rattler_build: RattlerBuild, recipes: Path, tmp_path: Path, snapshot_json
):
    rendered = rattler_build.render(recipes / "pin_compatible", tmp_path)

    assert snapshot_json == rendered[0]["recipe"]["requirements"]


def test_render_variants(rattler_build: RattlerBuild, recipes: Path, tmp_path: Path):
    rendered = rattler_build.render(
        recipes / "race-condition/recipe-undefined-variant.yaml", tmp_path
    )
    assert [rx["recipe"]["package"]["name"] for rx in rendered] == [
        "my-package-a",
        "my-package-b",
    ]


def test_race_condition(rattler_build: RattlerBuild, recipes: Path, tmp_path: Path):
    # make sure that tests are ran in the right order and that the packages are built correctly
    rattler_build.build(recipes / "race-condition", tmp_path)


def test_variant_sorting(rattler_build: RattlerBuild, recipes: Path, tmp_path: Path):
    # make sure that tests are ran in the right order and that the packages are built correctly
    rendered = rattler_build.render(
        recipes / "race-condition" / "recipe-pin-subpackage.yaml", tmp_path
    )
    assert [rx["recipe"]["package"]["name"] for rx in rendered] == ["test1", "test2"]


def test_missing_pin_subpackage(
    rattler_build: RattlerBuild, recipes: Path, tmp_path: Path
):
    # make sure that tests are ran in the right order and that the packages are built correctly
    with pytest.raises(CalledProcessError) as e:
        rattler_build.render(
            recipes / "race-condition" / "recipe-pin-invalid.yaml",
            tmp_path,
            stderr=STDOUT,
        )
    stdout = e.value.output.decode("utf-8")
    assert "Missing output: test1 (used in pin_subpackage)" in stdout


def test_cycle_detection(rattler_build: RattlerBuild, recipes: Path, tmp_path: Path):
    # make sure that tests are ran in the right order and that the packages are built correctly
    with pytest.raises(CalledProcessError) as e:
        rattler_build.render(
            recipes / "race-condition" / "recipe-cycle.yaml",
            tmp_path,
            stderr=STDOUT,
        )
    stdout = e.value.output.decode("utf-8")
    assert "Found a cycle in the recipe outputs: bazbus" in stdout


def test_python_min_render(
    rattler_build: RattlerBuild, recipes: Path, tmp_path: Path, snapshot_json
):
    rendered = rattler_build.render(
        recipes / "race-condition" / "recipe-python-min.yaml", tmp_path
    )

    assert snapshot_json == rendered[0]["recipe"]["requirements"]


def test_recipe_variant_render(
    rattler_build: RattlerBuild, recipes: Path, tmp_path: Path, snapshot_json
):
    rendered = rattler_build.render(
        recipes / "recipe_variant" / "recipe.yaml", tmp_path, "--with-solve"
    )

    assert snapshot_json == [output["recipe"]["requirements"] for output in rendered]
    assert snapshot_json == [
        (
            output["finalized_dependencies"]["build"]["specs"],
            output["finalized_dependencies"]["run"],
        )
        for output in rendered
    ]


@pytest.mark.skipif(
    os.name == "nt", reason="recipe does not support execution on windows"
)
def test_cache_select_files(rattler_build: RattlerBuild, recipes: Path, tmp_path: Path):
    rattler_build.build(
        recipes / "cache/recipe-compiler.yaml", tmp_path, extra_args=["--experimental"]
    )
    pkg = get_extracted_package(tmp_path, "testlib-so-version")

    assert (pkg / "info/paths.json").exists()
    paths = json.loads((pkg / "info/paths.json").read_text())

    assert len(paths["paths"]) == 2
    assert paths["paths"][0]["_path"] == "lib/libdav1d.so.7"
    assert paths["paths"][0]["path_type"] == "softlink"
    assert paths["paths"][1]["_path"] == "lib/libdav1d.so.7.0.0"
    assert paths["paths"][1]["path_type"] == "hardlink"


@pytest.mark.skipif(
    os.name == "nt", reason="recipe does not support execution on windows"
)
def test_abi3(rattler_build: RattlerBuild, recipes: Path, tmp_path: Path):
    rattler_build.build(recipes / "abi3", tmp_path)
    pkg = get_extracted_package(tmp_path, "python-abi3-package-sample")

    assert (pkg / "info/paths.json").exists()
    paths = json.loads((pkg / "info/paths.json").read_text())
    # ensure that all paths start with `site-packages`
    for p in paths["paths"]:
        assert p["_path"].startswith("site-packages")

    actual_paths = [p["_path"] for p in paths["paths"]]
    if os.name == "nt":
        assert "site-packages\\spam.dll" in actual_paths
    else:
        assert "site-packages/spam.abi3.so" in actual_paths

    # load index.json
    index = json.loads((pkg / "info/index.json").read_text())
    assert index["name"] == "python-abi3-package-sample"
    assert index["noarch"] == "python"
    assert index["subdir"] == host_subdir()
    assert index["platform"] == host_subdir().split("-")[0]


# This is how cf-scripts is using rattler-build - rendering recipes from stdin
def test_rendering_from_stdin(
    rattler_build: RattlerBuild, recipes: Path, tmp_path: Path
):
    text = (recipes / "abi3" / "recipe.yaml").read_text()
    # variants = recipes / "abi3" / "variants.yaml" "-m", variants
    rendered = rattler_build("build", "--render-only", input=text, text=True)
    loaded = json.loads(rendered)

    assert loaded[0]["recipe"]["package"]["name"] == "python-abi3-package-sample"


def test_jinja_types(
    rattler_build: RattlerBuild, recipes: Path, tmp_path: Path, snapshot_json
):
    # render only and snapshot json
    rendered = rattler_build.render(
        recipes / "jinja-types", tmp_path, extra_args=["--experimental"]
    )
    print(rendered)
    # load as json
    assert snapshot_json == rendered[0]["recipe"]["context"]
    variant = rendered[0]["build_configuration"]["variant"]
    # remove target_platform from the variant
    variant.pop("target_platform")
    assert snapshot_json == variant


@pytest.mark.skipif(platform.system() != "Darwin", reason="macos-only")
def test_relink_rpath(rattler_build: RattlerBuild, recipes: Path, tmp_path: Path):
    rattler_build.build(recipes / "test-relink", tmp_path)


def test_ignore_run_exports(rattler_build: RattlerBuild, recipes: Path, tmp_path: Path):
    rattler_build.build(
        recipes / "test-parsing/recipe_ignore_run_exports.yaml",
        tmp_path,
    )
    pkg = get_extracted_package(tmp_path, "mypkg")

    assert (pkg / "info/recipe/rendered_recipe.yaml").exists()
    # load yaml
    text = (pkg / "info/recipe/rendered_recipe.yaml").read_text()
    rendered_recipe = yaml.safe_load(text)

    current_subdir = host_subdir()
    if current_subdir.startswith("linux"):
        expected_compiler = f"gxx_{current_subdir}"
    elif current_subdir.startswith("osx"):
        expected_compiler = f"clangxx_{current_subdir}"
    elif current_subdir.startswith("win"):
        expected_compiler = f"vs2017_{current_subdir}"
    else:
        pytest.fail(f"Unsupported platform for compiler check: {current_subdir}")

    # verify ignore_run_exports is rendered correctly using the multiple-os expectation
    assert "requirements" in rendered_recipe["recipe"]
    assert "ignore_run_exports" in rendered_recipe["recipe"]["requirements"]
    assert (
        "from_package"
        in rendered_recipe["recipe"]["requirements"]["ignore_run_exports"]
    )
    assert rendered_recipe["recipe"]["requirements"]["ignore_run_exports"][
        "from_package"
    ] == [expected_compiler]<|MERGE_RESOLUTION|>--- conflicted
+++ resolved
@@ -891,13 +891,8 @@
 @pytest.mark.skipif(
     os.name == "nt", reason="recipe does not support execution on windows"
 )
-<<<<<<< HEAD
 def test_source_filter(rattler_build: RattlerBuild, recipes: Path, tmp_path: Path):
     path_to_recipe = recipes / "source_filter"
-=======
-def test_source_files(rattler_build: RattlerBuild, recipes: Path, tmp_path: Path):
-    path_to_recipe = recipes / "source_files"
->>>>>>> 237bbc08
     args = rattler_build.build_args(
         path_to_recipe,
         tmp_path,
