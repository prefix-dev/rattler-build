import hashlib
import json
import os
import platform
import uuid
from dataclasses import dataclass, field
from pathlib import Path
from subprocess import DEVNULL, STDOUT, CalledProcessError, check_output
from typing import Iterator

import boto3
import pytest
import requests
import yaml
from helpers import RattlerBuild, check_build_output, get_extracted_package, get_package


def test_functionality(rattler_build: RattlerBuild):
    suffix = ".exe" if os.name == "nt" else ""
    text = rattler_build("--help").splitlines()
    assert text[0] == f"Usage: rattler-build{suffix} [OPTIONS] [COMMAND]"


def test_license_glob(rattler_build: RattlerBuild, recipes: Path, tmp_path: Path):
    rattler_build.build(recipes / "globtest", tmp_path)
    pkg = get_extracted_package(tmp_path, "globtest")
    assert (pkg / "info/licenses/LICENSE").exists()
    # Random files we moved into the package license folder
    assert (pkg / "info/licenses/cmake/FindTBB.cmake").exists()
    assert (pkg / "info/licenses/docs/ghp_environment.yml").exists()
    assert (pkg / "info/licenses/docs/rtd_environment.yml").exists()
    assert (pkg / "info/licenses/tools/check_circular.py").exists()

    # Check that the total number of files under the license folder is correct
    # 5 files + 3 folders = 8
    assert len(list(pkg.glob("info/licenses/**/*"))) == 8


def check_info(folder: Path, expected: Path):
    for f in ["index.json", "about.json", "link.json", "paths.json"]:
        assert (folder / "info" / f).exists()
        cmp = json.loads((expected / f).read_text())

        actual = json.loads((folder / "info" / f).read_text())
        if f == "index.json":
            # We need to remove the timestamp from the index.json
            cmp["timestamp"] = actual["timestamp"]

        if f == "paths.json":
            assert len(actual["paths"]) == len(cmp["paths"])

            for i, p in enumerate(actual["paths"]):
                c = cmp["paths"][i]
                assert c["_path"] == p["_path"]
                assert c["path_type"] == p["path_type"]
                if "dist-info" not in p["_path"]:
                    assert c["sha256"] == p["sha256"]
                    assert c["size_in_bytes"] == p["size_in_bytes"]
                assert c.get("no_link") is None
        else:
            if actual != cmp:
                print(f"Expected {f} to be {cmp} but was {actual}")
                raise AssertionError(f"Expected {f} to be {cmp} but was {actual}")


def test_python_noarch(rattler_build: RattlerBuild, recipes: Path, tmp_path: Path):
    rattler_build.build(recipes / "toml", tmp_path)
    pkg = get_extracted_package(tmp_path, "toml")

    assert (pkg / "info/licenses/LICENSE").exists()
    assert (pkg / "site-packages/toml-0.10.2.dist-info/INSTALLER").exists()
    installer = pkg / "site-packages/toml-0.10.2.dist-info/INSTALLER"
    assert installer.read_text().strip() == "conda"

    check_info(pkg, expected=recipes / "toml" / "expected")


def test_run_exports(
    rattler_build: RattlerBuild, recipes: Path, tmp_path: Path, snapshot_json
):
    rattler_build.build(recipes / "run_exports", tmp_path)
    pkg = get_extracted_package(tmp_path, "run_exports_test")

    assert (pkg / "info/run_exports.json").exists()
    actual_run_export = json.loads((pkg / "info/run_exports.json").read_text())
    assert set(actual_run_export.keys()) == {"weak"}
    assert len(actual_run_export["weak"]) == 1
    x = actual_run_export["weak"][0]
    assert x.startswith("run_exports_test ==1.0.0 h") and x.endswith("_0")

    assert (pkg / "info/index.json").exists()
    index_json = json.loads((pkg / "info/index.json").read_text())
    assert index_json.get("depends") is None

    rendered = rattler_build.render(
        recipes / "run_exports/multi_run_exports_list.yaml", tmp_path
    )
    assert rendered[0]["recipe"]["requirements"]["run_exports"] == {
        "weak": ["abc", "def"]
    }

    rendered = rattler_build.render(
        recipes / "run_exports/multi_run_exports_dict.yaml", tmp_path
    )
    assert rendered[0]["recipe"]["requirements"]["run_exports"] == snapshot_json


def host_subdir():
    """return conda subdir based on current platform"""
    plat = platform.system()
    if plat == "Linux":
        if platform.machine().endswith("aarch64"):
            return "linux-aarch64"
        return "linux-64"
    elif plat == "Darwin":
        if platform.machine().endswith("arm64"):
            return "osx-arm64"
        return "osx-64"
    elif plat == "Windows":
        return "win-64"
    else:
        raise RuntimeError("Unsupported platform")


def variant_hash(variant):
    hash_length = 7
    m = hashlib.sha1()
    m.update(json.dumps(variant, sort_keys=True).encode())
    return f"h{m.hexdigest()[:hash_length]}"


def test_pkg_hash(rattler_build: RattlerBuild, recipes: Path, tmp_path: Path):
    rattler_build.build(recipes / "pkg_hash", tmp_path, extra_args=["--test=skip"])
    pkg = get_package(tmp_path, "pkg_hash")
    expected_hash = variant_hash({"target_platform": host_subdir()})
    assert pkg.name.endswith(f"pkg_hash-1.0.0-{expected_hash}_my_pkg.tar.bz2")


@pytest.mark.skipif(
    not os.environ.get("PREFIX_DEV_READ_ONLY_TOKEN", ""),
    reason="requires PREFIX_DEV_READ_ONLY_TOKEN",
)
def test_auth_file(
    rattler_build: RattlerBuild, recipes: Path, tmp_path: Path, monkeypatch
):
    auth_file = tmp_path / "auth.json"
    monkeypatch.setenv("RATTLER_AUTH_FILE", str(auth_file))

    with pytest.raises(CalledProcessError):
        rattler_build.build(
            recipes / "private-repository",
            tmp_path,
            custom_channels=["conda-forge", "https://repo.prefix.dev/setup-pixi-test"],
        )

    auth_file.write_text(
        json.dumps(
            {
                "repo.prefix.dev": {
                    "BearerToken": os.environ["PREFIX_DEV_READ_ONLY_TOKEN"]
                }
            }
        )
    )

    rattler_build.build(
        recipes / "private-repository",
        tmp_path,
        custom_channels=["conda-forge", "https://repo.prefix.dev/setup-pixi-test"],
    )


@pytest.mark.skipif(
    not os.environ.get("ANACONDA_ORG_TEST_TOKEN", ""),
    reason="requires ANACONDA_ORG_TEST_TOKEN",
)
def test_anaconda_upload(
    rattler_build: RattlerBuild, recipes: Path, tmp_path: Path, monkeypatch
):
    URL = "https://api.anaconda.org/package/rattler-build-testpackages/globtest"

    # Make sure the package doesn't exist
    requests.delete(
        URL, headers={"Authorization": f"token {os.environ['ANACONDA_ORG_TEST_TOKEN']}"}
    )

    assert requests.get(URL).status_code == 404

    monkeypatch.setenv("ANACONDA_API_KEY", os.environ["ANACONDA_ORG_TEST_TOKEN"])

    rattler_build.build(recipes / "globtest", tmp_path)

    rattler_build(
        "upload",
        "-vvv",
        "anaconda",
        "--owner",
        "rattler-build-testpackages",
        str(get_package(tmp_path, "globtest")),
    )

    # Make sure the package exists
    assert requests.get(URL).status_code == 200

    # Make sure the package attempted overwrites fail without --force
    with pytest.raises(CalledProcessError):
        rattler_build(
            "upload",
            "-vvv",
            "anaconda",
            "--owner",
            "rattler-build-testpackages",
            str(get_package(tmp_path, "globtest")),
        )

    # Make sure the package attempted overwrites succeed with --force
    rattler_build(
        "upload",
        "-vvv",
        "anaconda",
        "--owner",
        "rattler-build-testpackages",
        "--force",
        str(get_package(tmp_path, "globtest")),
    )

    assert requests.get(URL).status_code == 200


@dataclass
class S3Config:
    access_key_id: str
    secret_access_key: str
    region: str = "auto"
    endpoint_url: str = (
        "https://e1a7cde76f1780ec06bac859036dbaf7.r2.cloudflarestorage.com"
    )
    bucket_name: str = "rattler-build-upload-test"
    channel_name: str = field(default_factory=lambda: f"channel{uuid.uuid4()}")


@pytest.fixture()
def s3_config() -> S3Config:
    access_key_id = os.environ.get("S3_ACCESS_KEY_ID")
    if not access_key_id:
        pytest.skip("S3_ACCESS_KEY_ID environment variable is not set")
    secret_access_key = os.environ.get("S3_SECRET_ACCESS_KEY")
    if not secret_access_key:
        pytest.skip("S3_SECRET_ACCESS_KEY environment variable is not set")
    return S3Config(
        access_key_id=access_key_id,
        secret_access_key=secret_access_key,
    )


@pytest.fixture()
def s3_client(s3_config: S3Config):
    return boto3.client(
        service_name="s3",
        endpoint_url=s3_config.endpoint_url,
        aws_access_key_id=s3_config.access_key_id,
        aws_secret_access_key=s3_config.secret_access_key,
        region_name=s3_config.region,
    )


@pytest.fixture()
def s3_channel(s3_config: S3Config, s3_client) -> Iterator[str]:
    channel_url = f"s3://{s3_config.bucket_name}/{s3_config.channel_name}"

    yield channel_url

    # Clean up the channel after the test
    objects_to_delete = s3_client.list_objects_v2(
        Bucket=s3_config.bucket_name, Prefix=f"{s3_config.channel_name}/"
    )
    delete_keys = [{"Key": obj["Key"]} for obj in objects_to_delete.get("Contents", [])]
    if delete_keys:
        result = s3_client.delete_objects(
            Bucket=s3_config.bucket_name, Delete={"Objects": delete_keys}
        )
        assert result["ResponseMetadata"]["HTTPStatusCode"] == 200


@pytest.fixture()
def s3_credentials_file(
    tmp_path: Path,
    s3_config: S3Config,
    s3_channel: str,
) -> Path:
    path = tmp_path / "credentials.json"
    path.write_text(
        f"""\
{{
    "{s3_channel}": {{
        "S3Credentials": {{
            "access_key_id": "{s3_config.access_key_id}",
            "secret_access_key": "{s3_config.secret_access_key}"
        }}
    }}
}}"""
    )
    return path


def test_s3_minio_upload(
    rattler_build: RattlerBuild,
    recipes: Path,
    tmp_path: Path,
    s3_credentials_file: Path,
    s3_config: S3Config,
    s3_channel: str,
    s3_client,
    monkeypatch,
):
    monkeypatch.setenv("RATTLER_AUTH_FILE", str(s3_credentials_file))
    rattler_build.build(recipes / "globtest", tmp_path)
    cmd = [
        "upload",
        "-vvv",
        "s3",
        "--channel",
        s3_channel,
        "--region",
        s3_config.region,
        "--endpoint-url",
        s3_config.endpoint_url,
        "--force-path-style",
        str(get_package(tmp_path, "globtest")),
    ]
    rattler_build(*cmd)

    # Check if package was correctly uploaded
    package_key = f"{s3_config.channel_name}/{host_subdir()}/globtest-0.24.6-{variant_hash({'target_platform': host_subdir()})}_0.tar.bz2"
    result = s3_client.head_object(
        Bucket=s3_config.bucket_name,
        Key=package_key,
    )
    assert result["ResponseMetadata"]["HTTPStatusCode"] == 200

    # Raise an error if the same package is uploaded again
    with pytest.raises(CalledProcessError):
        rattler_build(*cmd)


@pytest.mark.skipif(
    os.name == "nt", reason="recipe does not support execution on windows"
)
def test_cross_testing(
    rattler_build: RattlerBuild, recipes: Path, tmp_path: Path
) -> None:
    native_platform = host_subdir()
    if native_platform.startswith("linux"):
        target_platform = "osx-64"
    elif native_platform.startswith("osx"):
        target_platform = "linux-64"

    rattler_build.build(
        recipes / "test-execution/recipe-test-succeed.yaml",
        tmp_path,
        extra_args=["--target-platform", target_platform],
    )

    pkg = get_extracted_package(tmp_path, "test-execution")

    assert (pkg / "info/paths.json").exists()
    # make sure that the recipe is renamed to `recipe.yaml` in the package
    assert (pkg / "info/recipe/recipe.yaml").exists()


def test_additional_entrypoints(
    rattler_build: RattlerBuild, recipes: Path, tmp_path: Path
):
    rattler_build.build(
        recipes / "entry_points/additional_entrypoints.yaml",
        tmp_path,
    )

    pkg = get_extracted_package(tmp_path, "additional_entrypoints")

    if os.name == "nt":
        assert (pkg / "Scripts/additional_entrypoints-script.py").exists()
        assert (pkg / "Scripts/additional_entrypoints.exe").exists()
    else:
        assert (pkg / "bin/additional_entrypoints").exists()


def test_always_copy_files(rattler_build: RattlerBuild, recipes: Path, tmp_path: Path):
    rattler_build.build(
        recipes / "always-copy-files/recipe.yaml",
        tmp_path,
    )

    pkg = get_extracted_package(tmp_path, "always_copy_files")

    assert (pkg / "info/paths.json").exists()
    paths = json.loads((pkg / "info/paths.json").read_text())
    assert len(paths["paths"]) == 1
    assert paths["paths"][0]["_path"] == "hello.txt"
    assert paths["paths"][0]["no_link"] is True


def test_always_include_files(
    rattler_build: RattlerBuild, recipes: Path, tmp_path: Path
):
    rattler_build.build(
        recipes / "always-include-files/recipe.yaml",
        tmp_path,
    )

    pkg = get_extracted_package(tmp_path, "force-include-base")

    assert (pkg / "info/paths.json").exists()
    paths = json.loads((pkg / "info/paths.json").read_text())
    assert len(paths["paths"]) == 1
    assert paths["paths"][0]["_path"] == "hello.txt"
    assert paths["paths"][0].get("no_link") is None

    assert "Hello, world!" in (pkg / "hello.txt").read_text()

    pkg_sanity = get_extracted_package(tmp_path, "force-include-sanity-check")
    paths = json.loads((pkg_sanity / "info/paths.json").read_text())
    assert len(paths["paths"]) == 0

    pkg_force = get_extracted_package(tmp_path, "force-include-forced")
    paths = json.loads((pkg_force / "info/paths.json").read_text())
    assert len(paths["paths"]) == 1
    assert paths["paths"][0]["_path"] == "hello.txt"
    assert paths["paths"][0].get("no_link") is None
    assert (pkg_force / "hello.txt").exists()
    assert "Force include new file" in (pkg_force / "hello.txt").read_text()


def test_script_env_in_recipe(
    rattler_build: RattlerBuild, recipes: Path, tmp_path: Path
):
    rattler_build.build(
        recipes / "script_env/recipe.yaml",
        tmp_path,
    )
    pkg = get_extracted_package(tmp_path, "script_env")

    assert (pkg / "info/paths.json").exists()
    content = (pkg / "hello.txt").read_text()
    # Windows adds quotes to the string so we just check with `in`
    assert "FOO is Hello World!" in content


def test_crazy_characters(rattler_build: RattlerBuild, recipes: Path, tmp_path: Path):
    rattler_build.build(
        recipes / "crazy_characters/recipe.yaml",
        tmp_path,
    )
    pkg = get_extracted_package(tmp_path, "crazy_characters")
    assert (pkg / "info/paths.json").exists()

    file_1 = pkg / "files" / "File(Glob …).tmSnippet"
    assert file_1.read_text() == file_1.name

    file_2 = (
        pkg / "files" / "a $random_crazy file name with spaces and (parentheses).txt"
    )
    assert file_2.read_text() == file_2.name

    # limit on Windows is 260 chars
    file_3 = pkg / "files" / ("a_really_long_" + ("a" * 200) + ".txt")
    assert file_3.read_text() == file_3.name


def test_variant_config(rattler_build: RattlerBuild, recipes: Path, tmp_path: Path):
    rattler_build.build(
        recipes / "variant_config/recipe.yaml",
        tmp_path,
        variant_config=recipes / "variant_config/variant_config.yaml",
    )
    v1 = get_extracted_package(tmp_path, "bla-0.1.0-h2c65b68_0")
    v2 = get_extracted_package(tmp_path, "bla-0.1.0-h48a45df_0")

    assert (v1 / "info/paths.json").exists()
    assert (v2 / "info/paths.json").exists()

    assert (v1 / "info/hash_input.json").exists()
    assert (v2 / "info/hash_input.json").exists()
    print(v1)
    print(v2)
    print((v1 / "info/hash_input.json").read_text())
    print((v2 / "info/hash_input.json").read_text())

    hash_input = json.loads((v1 / "info/hash_input.json").read_text())
    assert hash_input["some_option"] == "DEF"
    hash_input = json.loads((v2 / "info/hash_input.json").read_text())
    assert hash_input["some_option"] == "ABC"


def test_compile_python(rattler_build: RattlerBuild, recipes: Path, tmp_path: Path):
    rattler_build.build(
        recipes / "python_compilation/recipe.yaml",
        tmp_path,
    )

    pkg = get_extracted_package(tmp_path, "python_compilation")

    assert (pkg / "info/paths.json").exists()
    paths = json.loads((pkg / "info/paths.json").read_text())
    pyc_paths = [p["_path"] for p in paths["paths"] if p["_path"].endswith(".pyc")]
    assert len(pyc_paths) == 3
    assert "just_a_.cpython-311.pyc" in pyc_paths
    assert len([p for p in paths["paths"] if p["_path"].endswith(".py")]) == 4

    # make sure that we include the `info/recipe/recipe.py` file
    py_files = list(pkg.glob("**/*.py"))
    assert len(py_files) == 5


def test_down_prioritize(rattler_build: RattlerBuild, recipes: Path, tmp_path: Path):
    rattler_build.build(
        recipes / "down_prioritize/recipe.yaml",
        tmp_path,
    )

    pkg = get_extracted_package(tmp_path, "down_prioritize")

    assert (pkg / "info/index.json").exists()
    index = json.loads((pkg / "info/index.json").read_text())
    assert isinstance(index["track_features"], str)
    assert (
        index["track_features"]
        == "down_prioritize-p-0 down_prioritize-p-1 down_prioritize-p-2 down_prioritize-p-3"
    )


def test_prefix_detection(rattler_build: RattlerBuild, recipes: Path, tmp_path: Path):
    rattler_build.build(
        recipes / "prefix_detection/recipe.yaml",
        tmp_path,
    )

    pkg = get_extracted_package(tmp_path, "prefix_detection")

    assert (pkg / "info/index.json").exists()
    assert (pkg / "info/paths.json").exists()

    index_json = json.loads((pkg / "info/index.json").read_text())
    subdir = index_json["subdir"]
    is_win = subdir.startswith("win")

    def check_path(p, t):
        if t == "binary" and is_win or t is None:
            assert "file_mode" not in p
            assert "prefix_placeholder" not in p
        else:
            assert p["file_mode"] == t
            assert len(p["prefix_placeholder"]) > 10

    paths = json.loads((pkg / "info/paths.json").read_text())
    for p in paths["paths"]:
        path = p["_path"]
        if path == "is_binary/file_with_prefix":
            check_path(p, "binary")
        elif path == "is_text/file_with_prefix":
            check_path(p, "text")
        elif path == "is_binary/file_without_prefix":
            check_path(p, None)
        elif path == "is_text/file_without_prefix":
            check_path(p, None)
        elif path == "force_text/file_with_prefix":
            if not is_win:
                check_path(p, "text")
            else:
                check_path(p, None)
        elif path == "force_text/file_without_prefix":
            check_path(p, None)
        elif path == "force_binary/file_with_prefix":
            check_path(p, "binary")
        elif path == "force_binary/file_without_prefix":
            check_path(p, None)
        elif path == "ignore/file_with_prefix":
            check_path(p, None)
        elif path == "ignore/text_with_prefix":
            check_path(p, None)
        elif path == "is_text/file_with_forwardslash_prefix":
            assert "\\" not in p["prefix_placeholder"]
            assert "/" in p["prefix_placeholder"]
            check_path(p, "text")


def test_empty_folder(rattler_build: RattlerBuild, recipes: Path, tmp_path: Path):
    path_to_recipe = recipes / "empty_folder"
    (path_to_recipe / "empty_folder_in_recipe").mkdir(parents=True, exist_ok=True)

    rattler_build.build(
        recipes / "empty_folder/recipe.yaml",
        tmp_path,
    )

    pkg = get_extracted_package(tmp_path, "empty_folder")

    assert (pkg / "info/index.json").exists()
    assert (pkg / "info/recipe/empty_folder_in_recipe").exists()
    assert (pkg / "info/recipe/empty_folder_in_recipe").is_dir()

    assert not (pkg / "empty_folder").exists()
    assert not (pkg / "empty_folder").is_dir()

    # read paths json
    paths = json.loads((pkg / "info/paths.json").read_text())
    assert len(paths["paths"]) == 0


@pytest.mark.skipif(
    os.name == "nt", reason="recipe does not support execution on windows"
)
def test_console_logging(rattler_build: RattlerBuild, recipes: Path, tmp_path: Path):
    path_to_recipe = recipes / "console_logging"
    os.environ["SECRET"] = "hahaha"
    args = rattler_build.build_args(
        path_to_recipe,
        tmp_path,
    )

    output = check_output([str(rattler_build.path), *args], stderr=STDOUT, text=True)
    assert "hahaha" not in output
    assert "I am hahaha" not in output
    assert "I am ********" in output


@pytest.mark.skipif(
    os.name == "nt", reason="recipe does not support execution on windows"
)
def test_git_submodule(
    rattler_build: RattlerBuild, recipes: Path, tmp_path: Path, snapshot_json
):
    path_to_recipe = recipes / "git_source_submodule"
    args = rattler_build.build_args(
        path_to_recipe,
        tmp_path,
    )

    _ = check_output([str(rattler_build.path), *args], stderr=STDOUT, text=True)
    pkg = get_extracted_package(tmp_path, "nanobind")

    assert (pkg / "info/paths.json").exists()
    assert (pkg / "info/recipe/rendered_recipe.yaml").exists()
    # load recipe as YAML

    text = (pkg / "info/recipe/rendered_recipe.yaml").read_text()

    # parse the rendered recipe
    rendered_recipe = yaml.safe_load(text)
    assert snapshot_json == rendered_recipe["finalized_sources"]


@pytest.mark.skipif(
    os.name == "nt", reason="recipe does not support execution on windows"
)
def test_git_patch(rattler_build: RattlerBuild, recipes: Path, tmp_path: Path):
    path_to_recipe = recipes / "git_source_patch"
    args = rattler_build.build_args(
        path_to_recipe,
        tmp_path,
    )

    _ = check_output([str(rattler_build.path), *args], stderr=STDOUT, text=True)
    pkg = get_extracted_package(tmp_path, "ament_package")

    assert (pkg / "info/paths.json").exists()
    assert (pkg / "info/recipe/rendered_recipe.yaml").exists()
    # load recipe as YAML

    text = (pkg / "info/recipe/rendered_recipe.yaml").read_text()

    # parse the rendered recipe
    rendered_recipe = yaml.safe_load(text)
    sources = rendered_recipe["finalized_sources"]

    assert len(sources) == 1
    source = sources[0]
    assert source["git"] == "https://github.com/ros2-gbp/ament_package-release.git"
    assert source["rev"] == "00da147b17c19bc225408dc693ed8fdc14c314ab"


@pytest.mark.skipif(
    os.name == "nt", reason="recipe does not support execution on windows"
)
def test_patch_strip_level(rattler_build: RattlerBuild, recipes: Path, tmp_path: Path):
    path_to_recipe = recipes / "patch_with_strip"
    args = rattler_build.build_args(
        path_to_recipe,
        tmp_path,
    )

    _ = check_output([str(rattler_build.path), *args], stderr=STDOUT, text=True)
    pkg = get_extracted_package(tmp_path, "patch_with_strip")

    assert (pkg / "info/paths.json").exists()
    assert (pkg / "info/recipe/rendered_recipe.yaml").exists()

    text = (pkg / "somefile").read_text()

    assert text == "123\n"


@pytest.mark.skipif(
    os.name == "nt", reason="recipe does not support execution on windows"
)
def test_symlink_recipe(
    rattler_build: RattlerBuild, recipes: Path, tmp_path: Path, snapshot_json
):
    path_to_recipe = recipes / "symlink"
    args = rattler_build.build_args(
        path_to_recipe,
        tmp_path,
    )

    rattler_build(*args)

    pkg = get_extracted_package(tmp_path, "symlink")
    assert snapshot_json == json.loads((pkg / "info/paths.json").read_text())


@pytest.mark.skipif(
    os.name == "nt", reason="recipe does not support execution on windows"
)
def test_read_only_removal(rattler_build: RattlerBuild, recipes: Path, tmp_path: Path):
    path_to_recipe = recipes / "read_only_build_files"
    args = rattler_build.build_args(
        path_to_recipe,
        tmp_path,
    )

    rattler_build(*args)
    pkg = get_extracted_package(tmp_path, "read-only-build-files")

    assert (pkg / "info/index.json").exists()


def test_noarch_variants(rattler_build: RattlerBuild, recipes: Path, tmp_path: Path):
    path_to_recipe = recipes / "noarch_variant"
    args = rattler_build.build_args(
        path_to_recipe,
        tmp_path,
    )

    output = rattler_build(
        *args, "--target-platform=linux-64", "--render-only", stderr=DEVNULL
    )

    # parse as json
    rendered = json.loads(output)
    assert len(rendered) == 2

    assert rendered[0]["recipe"]["requirements"]["run"] == ["__unix"]
    assert rendered[0]["recipe"]["build"]["string"] == "unix_5600cae_0"

    assert rendered[0]["build_configuration"]["variant"] == {
        "__unix": "__unix",
        "target_platform": "noarch",
    }

    pin = {
        "pin_subpackage": {
            "name": "rattler-build-demo",
            "exact": True,
        }
    }
    assert rendered[1]["recipe"]["build"]["string"] == "unix_63d9094_0"
    assert rendered[1]["recipe"]["build"]["noarch"] == "generic"
    assert rendered[1]["recipe"]["requirements"]["run"] == [pin]
    assert rendered[1]["build_configuration"]["variant"] == {
        "rattler_build_demo": "1 unix_5600cae_0",
        "target_platform": "noarch",
    }

    output = rattler_build(
        *args, "--target-platform=win-64", "--render-only", stderr=DEVNULL
    )
    rendered = json.loads(output)
    assert len(rendered) == 2

    assert rendered[0]["recipe"]["requirements"]["run"] == ["__win >=11.0.123 foobar"]
    assert rendered[0]["recipe"]["build"]["string"] == "win_19aa286_0"

    assert rendered[0]["build_configuration"]["variant"] == {
        "__win": "__win >=11.0.123 foobar",
        "target_platform": "noarch",
    }

    pin = {
        "pin_subpackage": {
            "name": "rattler-build-demo",
            "exact": True,
        }
    }
    assert rendered[1]["recipe"]["build"]["string"] == "win_95d38b2_0"
    assert rendered[1]["recipe"]["build"]["noarch"] == "generic"
    assert rendered[1]["recipe"]["requirements"]["run"] == [pin]
    assert rendered[1]["build_configuration"]["variant"] == {
        "rattler_build_demo": "1 win_19aa286_0",
        "target_platform": "noarch",
    }


def test_regex_post_process(rattler_build: RattlerBuild, recipes: Path, tmp_path: Path):
    path_to_recipe = recipes / "regex_post_process"
    args = rattler_build.build_args(
        path_to_recipe,
        tmp_path,
    )

    _ = rattler_build(*args)

    pkg = get_extracted_package(tmp_path, "regex-post-process")

    assert (pkg / "info/paths.json").exists()

    test_text = (pkg / "test.txt").read_text().splitlines()
    assert test_text[0] == "Building the regex-post-process-replaced package"
    assert test_text[1] == "Do not replace /some/path/to/sysroot/and/more this"

    text_pc = (pkg / "test.pc").read_text().splitlines()
    expect_begin = "I am a test file with $(CONDA_BUILD_SYSROOT_S)and/some/more"
    expect_end = "and: $(CONDA_BUILD_SYSROOT_S)and/some/more"
    assert text_pc[0] == expect_begin
    assert text_pc[2] == expect_end

    text_cmake = (pkg / "test.cmake").read_text()
    assert text_cmake.startswith(
        'target_compile_definitions(test PRIVATE "some_path;$ENV{CONDA_BUILD_SYSROOT}/and/more;some_other_path;$ENV{CONDA_BUILD_SYSROOT}/and/more")'  # noqa: E501
    )


@pytest.mark.skipif(
    os.name == "nt", reason="recipe does not support execution on windows"
)
def test_filter_files(
    rattler_build: RattlerBuild, recipes: Path, tmp_path: Path, snapshot_json
):
    path_to_recipe = recipes / "filter_files"
    args = rattler_build.build_args(
        path_to_recipe,
        tmp_path,
    )

    rattler_build(*args)
    pkg = get_extracted_package(tmp_path, "filter_files")

    assert snapshot_json == json.loads((pkg / "info/paths.json").read_text())


def test_double_license(rattler_build: RattlerBuild, recipes: Path, tmp_path: Path):
    path_to_recipe = recipes / "double_license"
    args = rattler_build.build_args(path_to_recipe, tmp_path)
    output = rattler_build(*args, stderr=STDOUT)
    assert "warning License file from source directory was overwritten" in output


@pytest.mark.skipif(
    os.name == "nt", reason="recipe does not support execution on windows"
)
def test_post_link(
    rattler_build: RattlerBuild, recipes: Path, tmp_path: Path, snapshot_json
):
    path_to_recipe = recipes / "post-link"
    args = rattler_build.build_args(
        path_to_recipe,
        tmp_path,
    )
    rattler_build(*args)

    pkg = get_extracted_package(tmp_path, "postlink")
    assert snapshot_json == json.loads((pkg / "info/paths.json").read_text())


@pytest.mark.skipif(
    os.name == "nt", reason="recipe does not support execution on windows"
)
def test_build_files(
    rattler_build: RattlerBuild, recipes: Path, tmp_path: Path, snapshot_json
):
    path_to_recipe = recipes / "build_files"
    args = rattler_build.build_args(
        path_to_recipe,
        tmp_path,
    )
    rattler_build(*args)

    pkg = get_extracted_package(tmp_path, "build_files")
    assert snapshot_json == json.loads((pkg / "info/paths.json").read_text())


@pytest.mark.skipif(
    os.name == "nt", reason="recipe does not support execution on windows"
)
def test_source_filter(rattler_build: RattlerBuild, recipes: Path, tmp_path: Path):
    path_to_recipe = recipes / "source_filter"
    args = rattler_build.build_args(
        path_to_recipe,
        tmp_path,
    )
    rattler_build(*args)


def test_nushell_implicit_recipe(
    rattler_build: RattlerBuild, recipes: Path, tmp_path: Path
):
    rattler_build.build(
        recipes / "nushell-implicit/recipe.yaml",
        tmp_path,
    )
    pkg = get_extracted_package(tmp_path, "nushell")

    assert (pkg / "info/paths.json").exists()
    content = (pkg / "hello.txt").read_text()
    assert "Hello, world!" == content


def test_channel_specific(rattler_build: RattlerBuild, recipes: Path, tmp_path: Path):
    rattler_build.build(
        recipes / "channel_specific/recipe.yaml",
        tmp_path,
        extra_args="-c conda-forge -c quantstack".split(),
    )
    pkg = get_extracted_package(tmp_path, "channel_specific")

    assert (pkg / "info/recipe/rendered_recipe.yaml").exists()
    # load yaml
    text = (pkg / "info/recipe/rendered_recipe.yaml").read_text()
    rendered_recipe = yaml.safe_load(text)
    print(text)
    deps = rendered_recipe["finalized_dependencies"]["host"]["resolved"]

    for d in deps:
        if d["name"] == "sphinx":
            assert d["channel"] == "https://conda.anaconda.org/quantstack/"


def test_run_exports_from(
    rattler_build: RattlerBuild, recipes: Path, tmp_path: Path, snapshot_json
):
    rattler_build.build(
        recipes / "run_exports_from",
        tmp_path,
    )
    pkg = get_extracted_package(tmp_path, "run_exports_test")

    assert (pkg / "info/run_exports.json").exists()

    actual_run_export = json.loads((pkg / "info/run_exports.json").read_text())
    assert set(actual_run_export.keys()) == {"weak"}
    assert len(actual_run_export["weak"]) == 1
    x = actual_run_export["weak"][0]
    assert x.startswith("run_exports_test ==1.0.0 h") and x.endswith("_0")

    index_json = json.loads((pkg / "info/index.json").read_text())
    assert index_json.get("depends") is None


def test_script_execution(rattler_build: RattlerBuild, recipes: Path, tmp_path: Path):
    rattler_build.build(
        recipes / "script",
        tmp_path,
    )
    pkg = get_extracted_package(tmp_path, "script-test")

    # grab paths.json
    paths = json.loads((pkg / "info/paths.json").read_text())
    assert len(paths["paths"]) == 1
    assert paths["paths"][0]["_path"] == "script-executed.txt"

    rattler_build.build(
        recipes / "script/recipe_with_extensions.yaml",
        tmp_path,
    )
    pkg = get_extracted_package(tmp_path, "script-test-ext")

    # grab paths.json
    paths = json.loads((pkg / "info/paths.json").read_text())
    assert len(paths["paths"]) == 1
    assert paths["paths"][0]["_path"] == "script-executed.txt"


def test_noarch_flask(
    rattler_build: RattlerBuild, recipes: Path, tmp_path: Path, snapshot
):
    rattler_build.build(
        recipes / "flask",
        tmp_path,
    )
    pkg = get_extracted_package(tmp_path, "flask")

    # this is to ensure that the clone happens correctly
    license_file = pkg / "info/licenses/LICENSE.rst"
    assert license_file.exists()

    assert (pkg / "info/tests/tests.yaml").exists()

    # check that the snapshot matches
    test_yaml = (pkg / "info/tests/tests.yaml").read_text()
    assert test_yaml == snapshot

    # make sure that the entry point does not exist
    assert not (pkg / "python-scripts/flask").exists()

    assert (pkg / "info/link.json").exists()


def test_downstream_test(
    rattler_build: RattlerBuild, recipes: Path, tmp_path: Path, snapshot_json
):
    rattler_build.build(
        recipes / "downstream_test/succeed.yaml",
        tmp_path,
    )

    pkg = next(tmp_path.rglob("**/upstream-good-*"))
    test_result = rattler_build.test(pkg, "-c", str(tmp_path))

    assert "Running downstream test for package: downstream-good" in test_result
    assert "Downstream test could not run" not in test_result
    assert "Running test in downstream package" in test_result

    rattler_build.build(
        recipes / "downstream_test/fail_prelim.yaml",
        tmp_path,
    )

    with pytest.raises(CalledProcessError) as e:
        rattler_build.build(
            recipes / "downstream_test/fail.yaml",
            tmp_path,
        )

        assert "│ Failing test in downstream package" in e.value.output
        assert "│ Downstream test failed" in e.value.output


def test_cache_runexports(
    rattler_build: RattlerBuild, recipes: Path, tmp_path: Path, snapshot_json
):
    rattler_build.build(recipes / "cache_run_exports/helper.yaml", tmp_path)
    rattler_build.build(
        recipes / "cache_run_exports/recipe_test_1.yaml",
        tmp_path,
        extra_args=["--experimental"],
    )

    pkg = get_extracted_package(tmp_path, "cache-run-exports")

    assert (pkg / "info/index.json").exists()
    index = json.loads((pkg / "info/index.json").read_text())
    assert index["depends"] == ["normal-run-exports"]

    pkg = get_extracted_package(tmp_path, "no-cache-by-name-run-exports")
    assert (pkg / "info/index.json").exists()
    index = json.loads((pkg / "info/index.json").read_text())
    assert index["name"] == "no-cache-by-name-run-exports"
    assert index.get("depends", []) == []

    pkg = get_extracted_package(tmp_path, "no-cache-from-package-run-exports")
    assert (pkg / "info/index.json").exists()
    index = json.loads((pkg / "info/index.json").read_text())
    assert index["name"] == "no-cache-from-package-run-exports"
    print(index)
    assert index.get("depends", []) == []

    rattler_build.build(
        recipes / "cache_run_exports/recipe_test_2.yaml",
        tmp_path,
        extra_args=["--experimental"],
    )
    pkg = get_extracted_package(tmp_path, "cache-ignore-run-exports")
    index = json.loads((pkg / "info/index.json").read_text())
    assert index["name"] == "cache-ignore-run-exports"
    assert index.get("depends", []) == []

    rattler_build.build(
        recipes / "cache_run_exports/recipe_test_3.yaml",
        tmp_path,
        extra_args=["--experimental"],
    )
    pkg = get_extracted_package(tmp_path, "cache-ignore-run-exports-by-name")
    index = json.loads((pkg / "info/index.json").read_text())
    assert index["name"] == "cache-ignore-run-exports-by-name"
    assert index.get("depends", []) == []


def test_extra_meta_is_recorded_into_about_json(
    rattler_build: RattlerBuild, recipes: Path, tmp_path: Path, snapshot_json
):
    rattler_build.build(
        recipes / "toml",
        tmp_path,
        extra_meta={"flow_run_id": "some_id", "sha": "24ee3"},
    )
    pkg = get_extracted_package(tmp_path, "toml")

    about_json = json.loads((pkg / "info/about.json").read_text())

    assert snapshot_json == about_json


def test_used_vars(rattler_build: RattlerBuild, recipes: Path, tmp_path: Path):
    args = rattler_build.build_args(
        recipes / "used-vars/recipe_1.yaml",
        tmp_path,
    )

    output = rattler_build(
        *args, "--target-platform=linux-64", "--render-only", stderr=DEVNULL
    )

    rendered = json.loads(output)
    assert len(rendered) == 1
    assert rendered[0]["build_configuration"]["variant"] == {
        "target_platform": "noarch"
    }


def test_cache_install(
    rattler_build: RattlerBuild, recipes: Path, tmp_path: Path, snapshot_json
):
    rattler_build.build(
        recipes / "cache/recipe-cmake.yaml", tmp_path, extra_args=["--experimental"]
    )

    pkg1 = get_extracted_package(tmp_path, "check-1")
    pkg2 = get_extracted_package(tmp_path, "check-2")
    assert (pkg1 / "info/index.json").exists()
    assert (pkg2 / "info/index.json").exists()


def test_env_vars_override(rattler_build: RattlerBuild, recipes: Path, tmp_path: Path):
    rattler_build.build(
        recipes / "env_vars",
        tmp_path,
    )

    pkg = get_extracted_package(tmp_path, "env_var_test")

    # assert (pkg / "info/paths.json").exists()
    text = (pkg / "makeflags.txt").read_text()
    assert text.strip() == "OVERRIDDEN_MAKEFLAGS"

    variant_config = json.loads((pkg / "info/hash_input.json").read_text())
    assert variant_config["MAKEFLAGS"] == "OVERRIDDEN_MAKEFLAGS"

    text = (pkg / "pybind_abi.txt").read_text()
    assert text.strip() == "4"
    assert variant_config["pybind11_abi"] == 4

    # Check that we used the variant in the rendered recipe
    rendered_recipe = yaml.safe_load(
        (pkg / "info/recipe/rendered_recipe.yaml").read_text()
    )
    assert rendered_recipe["finalized_dependencies"]["build"]["specs"][0] == {
        "variant": "pybind11-abi",
        "spec": "pybind11-abi 4.*",
    }


def test_pin_subpackage(
    rattler_build: RattlerBuild, recipes: Path, tmp_path: Path, snapshot_json
):
    rattler_build.build(
        recipes / "pin_subpackage",
        tmp_path,
    )
    pkg = get_extracted_package(tmp_path, "my.package-a")
    assert (pkg / "info/index.json").exists()


def test_testing_strategy(
    rattler_build: RattlerBuild,
    recipes: Path,
    tmp_path: Path,
    capfd,
):
    # --test=skip
    check_build_output(
        rattler_build,
        capfd,
        recipe_path=recipes / "test_strategy" / "recipe.yaml",
        output_path=tmp_path,
        extra_args=["--test=skip"],
        string_to_check="Skipping tests because the argument --test=skip was set",
    )

    # --test=native
    check_build_output(
        rattler_build,
        capfd,
        recipe_path=recipes / "test_strategy" / "recipe.yaml",
        output_path=tmp_path,
        extra_args=["--test=native"],
        string_to_check="all tests passed!",
    )

    # --test=native and cross-compiling
    check_build_output(
        rattler_build,
        capfd,
        recipe_path=recipes / "test_strategy" / "recipe.yaml",
        output_path=tmp_path,
        extra_args=[
            "--test=native",
            "--target-platform=linux-64",
            "--build-platform=osx-64",
        ],
        string_to_check="Skipping tests because the argument "
        "--test=native was set and the build is a cross-compilation",
    )

    # --test=native-and-emulated
    check_build_output(
        rattler_build,
        capfd,
        recipe_path=recipes / "test_strategy" / "recipe.yaml",
        output_path=tmp_path,
        extra_args=["--test=native-and-emulated"],
        string_to_check="all tests passed!",
    )

    #  --test=native-and-emulated and cross-compiling
    check_build_output(
        rattler_build,
        capfd,
        recipe_path=recipes / "test_strategy" / "recipe.yaml",
        output_path=tmp_path,
        extra_args=[
            "--test=native-and-emulated",
            "--target-platform=linux-64",
            "--build-platform=osx-64",
        ],
        string_to_check="all tests passed!",
    )

    # --test=native and cross-compiling and noarch
    check_build_output(
        rattler_build,
        capfd,
        recipe_path=recipes / "test_strategy" / "recipe-noarch.yaml",
        output_path=tmp_path,
        extra_args=[
            "--test=native",
            "--target-platform=linux-64",
            "--build-platform=osx-64",
        ],
        string_to_check="all tests passed!",
    )


def test_pin_compatible(
    rattler_build: RattlerBuild, recipes: Path, tmp_path: Path, snapshot_json
):
    rendered = rattler_build.render(recipes / "pin_compatible", tmp_path)

    assert snapshot_json == rendered[0]["recipe"]["requirements"]


def test_render_variants(rattler_build: RattlerBuild, recipes: Path, tmp_path: Path):
    rendered = rattler_build.render(
        recipes / "race-condition/recipe-undefined-variant.yaml", tmp_path
    )
    assert [rx["recipe"]["package"]["name"] for rx in rendered] == [
        "my-package-a",
        "my-package-b",
    ]


def test_race_condition(rattler_build: RattlerBuild, recipes: Path, tmp_path: Path):
    # make sure that tests are ran in the right order and that the packages are built correctly
    rattler_build.build(recipes / "race-condition", tmp_path)


def test_variant_sorting(rattler_build: RattlerBuild, recipes: Path, tmp_path: Path):
    # make sure that tests are ran in the right order and that the packages are built correctly
    rendered = rattler_build.render(
        recipes / "race-condition" / "recipe-pin-subpackage.yaml", tmp_path
    )
    assert [rx["recipe"]["package"]["name"] for rx in rendered] == ["test1", "test2"]


def test_missing_pin_subpackage(
    rattler_build: RattlerBuild, recipes: Path, tmp_path: Path
):
    # make sure that tests are ran in the right order and that the packages are built correctly
    with pytest.raises(CalledProcessError) as e:
        rattler_build.render(
            recipes / "race-condition" / "recipe-pin-invalid.yaml",
            tmp_path,
            stderr=STDOUT,
        )
    stdout = e.value.output.decode("utf-8")
    assert "Missing output: test1 (used in pin_subpackage)" in stdout


def test_cycle_detection(rattler_build: RattlerBuild, recipes: Path, tmp_path: Path):
    # make sure that tests are ran in the right order and that the packages are built correctly
    with pytest.raises(CalledProcessError) as e:
        rattler_build.render(
            recipes / "race-condition" / "recipe-cycle.yaml",
            tmp_path,
            stderr=STDOUT,
        )
    stdout = e.value.output.decode("utf-8")
    assert "Found a cycle in the recipe outputs: bazbus" in stdout


def test_python_min_render(
    rattler_build: RattlerBuild, recipes: Path, tmp_path: Path, snapshot_json
):
    rendered = rattler_build.render(
        recipes / "race-condition" / "recipe-python-min.yaml", tmp_path
    )

    assert snapshot_json == rendered[0]["recipe"]["requirements"]


def test_recipe_variant_render(
    rattler_build: RattlerBuild, recipes: Path, tmp_path: Path, snapshot_json
):
    rendered = rattler_build.render(
        recipes / "recipe_variant" / "recipe.yaml", tmp_path, "--with-solve"
    )

    assert snapshot_json == [output["recipe"]["requirements"] for output in rendered]
    assert snapshot_json == [
        (
            output["finalized_dependencies"]["build"]["specs"],
            output["finalized_dependencies"]["run"],
        )
        for output in rendered
    ]


@pytest.mark.skipif(
    os.name == "nt", reason="recipe does not support execution on windows"
)
def test_cache_select_files(rattler_build: RattlerBuild, recipes: Path, tmp_path: Path):
    rattler_build.build(
        recipes / "cache/recipe-compiler.yaml", tmp_path, extra_args=["--experimental"]
    )
    pkg = get_extracted_package(tmp_path, "testlib-so-version")

    assert (pkg / "info/paths.json").exists()
    paths = json.loads((pkg / "info/paths.json").read_text())

    assert len(paths["paths"]) == 2
    assert paths["paths"][0]["_path"] == "lib/libdav1d.so.7"
    assert paths["paths"][0]["path_type"] == "softlink"
    assert paths["paths"][1]["_path"] == "lib/libdav1d.so.7.0.0"
    assert paths["paths"][1]["path_type"] == "hardlink"


@pytest.mark.skipif(
    os.name == "nt", reason="recipe does not support execution on windows"
)
def test_abi3(rattler_build: RattlerBuild, recipes: Path, tmp_path: Path):
    rattler_build.build(recipes / "abi3", tmp_path)
    pkg = get_extracted_package(tmp_path, "python-abi3-package-sample")

    assert (pkg / "info/paths.json").exists()
    paths = json.loads((pkg / "info/paths.json").read_text())
    # ensure that all paths start with `site-packages`
    for p in paths["paths"]:
        assert p["_path"].startswith("site-packages")

    actual_paths = [p["_path"] for p in paths["paths"]]
    if os.name == "nt":
        assert "site-packages\\spam.dll" in actual_paths
    else:
        assert "site-packages/spam.abi3.so" in actual_paths

    # load index.json
    index = json.loads((pkg / "info/index.json").read_text())
    assert index["name"] == "python-abi3-package-sample"
    assert index["noarch"] == "python"
    assert index["subdir"] == host_subdir()
    assert index["platform"] == host_subdir().split("-")[0]


# This is how cf-scripts is using rattler-build - rendering recipes from stdin
def test_rendering_from_stdin(
    rattler_build: RattlerBuild, recipes: Path, tmp_path: Path
):
    text = (recipes / "abi3" / "recipe.yaml").read_text()
    # variants = recipes / "abi3" / "variants.yaml" "-m", variants (without '--recipe' it will pick up the recipe from root folder)
    rendered = rattler_build(
        "build", "--recipe", "-", "--render-only", input=text, text=True
    )
    loaded = json.loads(rendered)

    assert loaded[0]["recipe"]["package"]["name"] == "python-abi3-package-sample"


def test_jinja_types(
    rattler_build: RattlerBuild, recipes: Path, tmp_path: Path, snapshot_json
):
    # render only and snapshot json
    rendered = rattler_build.render(
        recipes / "jinja-types", tmp_path, extra_args=["--experimental"]
    )
    print(rendered)
    # load as json
    assert snapshot_json == rendered[0]["recipe"]["context"]
    variant = rendered[0]["build_configuration"]["variant"]
    # remove target_platform from the variant
    variant.pop("target_platform")
    assert snapshot_json == variant


@pytest.mark.skipif(platform.system() != "Darwin", reason="macos-only")
def test_relink_rpath(rattler_build: RattlerBuild, recipes: Path, tmp_path: Path):
    rattler_build.build(recipes / "test-relink", tmp_path)


def test_ignore_run_exports(rattler_build: RattlerBuild, recipes: Path, tmp_path: Path):
    rattler_build.build(
        recipes / "test-parsing/recipe_ignore_run_exports.yaml",
        tmp_path,
    )
    pkg = get_extracted_package(tmp_path, "mypkg")

    assert (pkg / "info/recipe/rendered_recipe.yaml").exists()
    # load yaml
    text = (pkg / "info/recipe/rendered_recipe.yaml").read_text()
    rendered_recipe = yaml.safe_load(text)

    current_subdir = host_subdir()
    if current_subdir.startswith("linux"):
        expected_compiler = f"gxx_{current_subdir}"
    elif current_subdir.startswith("osx"):
        expected_compiler = f"clangxx_{current_subdir}"
    elif current_subdir.startswith("win"):
        expected_compiler = f"vs2017_{current_subdir}"
    else:
        pytest.fail(f"Unsupported platform for compiler check: {current_subdir}")

    # verify ignore_run_exports is rendered correctly using the multiple-os expectation
    assert "requirements" in rendered_recipe["recipe"]
    assert "ignore_run_exports" in rendered_recipe["recipe"]["requirements"]
    assert (
        "from_package"
        in rendered_recipe["recipe"]["requirements"]["ignore_run_exports"]
    )
    assert rendered_recipe["recipe"]["requirements"]["ignore_run_exports"][
        "from_package"
    ] == [expected_compiler]


def test_python_version_spec(
    rattler_build: RattlerBuild, recipes: Path, tmp_path: Path
):
    with pytest.raises(CalledProcessError) as exc_info:
        args = rattler_build.build_args(recipes / "python-version-spec", tmp_path)
        rattler_build(*args, stderr=STDOUT)

    error_output = exc_info.value.output.decode("utf-8")
    assert (
        "failed to parse match spec: unable to parse version spec: =.*" in error_output
    )


def test_hatch_vcs_versions(rattler_build: RattlerBuild, recipes: Path, tmp_path: Path):
    rattler_build.build(
        recipes / "hatch_vcs/recipe.yaml",
        tmp_path,
    )

    pkg = get_extracted_package(tmp_path, "hatch-vcs-example")

    assert (pkg / "info/index.json").exists()
    index = json.loads((pkg / "info/index.json").read_text())
    assert index["version"] == "0.1.0.dev12+ga47bad07"


@pytest.mark.skipif(os.name != "nt", reason="Test requires Windows PowerShell behavior")
def test_line_breaks(rattler_build: RattlerBuild, recipes: Path, tmp_path: Path):
    path_to_recipe = recipes / "line-breaks"
    args = rattler_build.build_args(
        path_to_recipe,
        tmp_path,
    )

    output = check_output(
        [str(rattler_build.path), *args], stderr=STDOUT, text=True, encoding="utf-8"
    )
    output_lines = output.splitlines()
    found_lines = {i: False for i in range(1, 11)}
    for line in output_lines:
        for i in range(1, 11):
            if f"line {i}" in line:
                found_lines[i] = True

    for i in range(1, 11):
        assert found_lines[i], f"Expected to find 'line {i}' in the output"

    assert any("done" in line for line in output_lines)


<<<<<<< HEAD
def test_r_interpreter(rattler_build: RattlerBuild, recipes: Path, tmp_path: Path):
    rattler_build.build(recipes / "r-test", tmp_path)
    pkg = get_extracted_package(tmp_path, "r-test")

    assert (pkg / "r-test-output.txt").exists()

    output_content = (pkg / "r-test-output.txt").read_text()
    assert (
        "This file was created by the R interpreter in rattler-build" in output_content
    )
    assert "R version:" in output_content
    assert "PREFIX:" in output_content
    assert (pkg / "info/recipe/recipe.yaml").exists()
    assert (pkg / "info/tests/tests.yaml").exists()

    # Verify index.json exists before running test
    assert (pkg / "info/index.json").exists(), "index.json file missing from package"

    pkg_file = get_package(tmp_path, "r-test")
    test_result = rattler_build.test(pkg_file)
    assert "Running script test for recipe:" in test_result
    assert "all tests passed!" in test_result
=======
def test_channel_sources(
    rattler_build: RattlerBuild, recipes: Path, tmp_path: Path, monkeypatch
):
    with pytest.raises(CalledProcessError):
        # channel_sources and channels cannot both be set at the same time
        rattler_build.build(
            recipes / "channel_sources",
            tmp_path,
            custom_channels=["conda-forge"],
        )

    output = rattler_build.build(
        recipes / "channel_sources",
        tmp_path,
        extra_args=["--render-only"],
    )

    output_json = json.loads(output)
    assert output_json[0]["build_configuration"]["channels"] == [
        "https://conda.anaconda.org/conda-forge/label/rust_dev",
        "https://conda.anaconda.org/conda-forge",
    ]
>>>>>>> 32d55224
<|MERGE_RESOLUTION|>--- conflicted
+++ resolved
@@ -1498,7 +1498,6 @@
     assert any("done" in line for line in output_lines)
 
 
-<<<<<<< HEAD
 def test_r_interpreter(rattler_build: RattlerBuild, recipes: Path, tmp_path: Path):
     rattler_build.build(recipes / "r-test", tmp_path)
     pkg = get_extracted_package(tmp_path, "r-test")
@@ -1521,7 +1520,8 @@
     test_result = rattler_build.test(pkg_file)
     assert "Running script test for recipe:" in test_result
     assert "all tests passed!" in test_result
-=======
+
+
 def test_channel_sources(
     rattler_build: RattlerBuild, recipes: Path, tmp_path: Path, monkeypatch
 ):
@@ -1543,5 +1543,4 @@
     assert output_json[0]["build_configuration"]["channels"] == [
         "https://conda.anaconda.org/conda-forge/label/rust_dev",
         "https://conda.anaconda.org/conda-forge",
-    ]
->>>>>>> 32d55224
+    ]