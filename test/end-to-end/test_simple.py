--- conflicted
+++ resolved
@@ -1450,7 +1450,6 @@
     ] == [expected_compiler]
 
 
-<<<<<<< HEAD
 def test_conditional_script(rattler_build: RattlerBuild, recipes: Path, tmp_path: Path):
     rattler_build.build(recipes / "test-if-script", tmp_path)
 
@@ -1475,7 +1474,6 @@
         assert len(script) == 2
         assert script[0] == 'echo "This is a Unix test"'
         assert script[1] == 'test "1" = "1"'
-=======
 def test_python_version_spec(
     rattler_build: RattlerBuild, recipes: Path, tmp_path: Path
 ):
@@ -1486,5 +1484,4 @@
     error_output = exc_info.value.output.decode("utf-8")
     assert (
         "failed to parse match spec: unable to parse version spec: =.*" in error_output
-    )
->>>>>>> 402d5a6f
+    )