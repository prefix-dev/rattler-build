--- conflicted
+++ resolved
@@ -41,8 +41,8 @@
       - conda: https://conda.anaconda.org/conda-forge/linux-64/gxx_impl_linux-64-12.4.0-h613a52c_1.conda
       - conda: https://conda.anaconda.org/conda-forge/linux-64/gxx_linux-64-12.4.0-h8489865_7.conda
       - conda: https://conda.anaconda.org/conda-forge/noarch/h2-4.1.0-pyhd8ed1ab_1.conda
-      - conda: https://conda.anaconda.org/conda-forge/noarch/hpack-4.0.0-pyhd8ed1ab_1.conda
-      - conda: https://conda.anaconda.org/conda-forge/noarch/hyperframe-6.0.1-pyhd8ed1ab_1.conda
+      - conda: https://conda.anaconda.org/conda-forge/noarch/hpack-4.1.0-pyhd8ed1ab_0.conda
+      - conda: https://conda.anaconda.org/conda-forge/noarch/hyperframe-6.1.0-pyhd8ed1ab_0.conda
       - conda: https://conda.anaconda.org/conda-forge/linux-64/icu-75.1-he02047a_0.conda
       - conda: https://conda.anaconda.org/conda-forge/noarch/idna-3.10-pyhd8ed1ab_1.conda
       - conda: https://conda.anaconda.org/conda-forge/noarch/iniconfig-2.0.0-pyhd8ed1ab_1.conda
@@ -80,19 +80,12 @@
       - conda: https://conda.anaconda.org/conda-forge/linux-64/libxml2-2.13.5-h8d12d68_1.conda
       - conda: https://conda.anaconda.org/conda-forge/linux-64/libzlib-1.3.1-hb9d3cd8_2.conda
       - conda: https://conda.anaconda.org/conda-forge/linux-64/make-4.3-hd18ef5c_1.tar.bz2
-<<<<<<< HEAD
-      - conda: https://conda.anaconda.org/conda-forge/linux-64/mimalloc-2.1.7-hac33072_0.conda
+      - conda: https://conda.anaconda.org/conda-forge/linux-64/mimalloc-3.0.1-h18b520e_0.conda
       - conda: https://conda.anaconda.org/conda-forge/linux-64/minio-client-2024.11.21.17.21.54-h199d65c_0.conda
-      - conda: https://conda.anaconda.org/conda-forge/linux-64/minio-server-2024.12.18.13.15.44-hdd60dd4_0.conda
-      - conda: https://conda.anaconda.org/conda-forge/linux-64/mold-2.35.1-hc93959d_0.conda
-      - conda: https://conda.anaconda.org/conda-forge/linux-64/ncurses-6.5-he02047a_1.conda
-      - conda: https://conda.anaconda.org/conda-forge/linux-64/openssl-3.4.0-hb9d3cd8_0.conda
-=======
-      - conda: https://conda.anaconda.org/conda-forge/linux-64/mimalloc-3.0.1-h18b520e_0.conda
+      - conda: https://conda.anaconda.org/conda-forge/linux-64/minio-server-2025.01.20.14.49.07-hdd60dd4_0.conda
       - conda: https://conda.anaconda.org/conda-forge/linux-64/mold-2.36.0-hff13881_1.conda
       - conda: https://conda.anaconda.org/conda-forge/linux-64/ncurses-6.5-h2d0b736_2.conda
       - conda: https://conda.anaconda.org/conda-forge/linux-64/openssl-3.4.0-h7b32b05_1.conda
->>>>>>> 7f0d61d1
       - conda: https://conda.anaconda.org/conda-forge/noarch/packaging-24.2-pyhd8ed1ab_2.conda
       - conda: https://conda.anaconda.org/conda-forge/linux-64/patchelf-0.17.2-h58526e2_0.conda
       - conda: https://conda.anaconda.org/conda-forge/linux-64/perl-5.32.1-7_hd590300_perl5.conda
@@ -164,8 +157,8 @@
       - conda: https://conda.anaconda.org/conda-forge/osx-64/gfortran_osx-64-12.3.0-h18f7dce_1.conda
       - conda: https://conda.anaconda.org/conda-forge/osx-64/gmp-6.3.0-hf036a51_2.conda
       - conda: https://conda.anaconda.org/conda-forge/noarch/h2-4.1.0-pyhd8ed1ab_1.conda
-      - conda: https://conda.anaconda.org/conda-forge/noarch/hpack-4.0.0-pyhd8ed1ab_1.conda
-      - conda: https://conda.anaconda.org/conda-forge/noarch/hyperframe-6.0.1-pyhd8ed1ab_1.conda
+      - conda: https://conda.anaconda.org/conda-forge/noarch/hpack-4.1.0-pyhd8ed1ab_0.conda
+      - conda: https://conda.anaconda.org/conda-forge/noarch/hyperframe-6.1.0-pyhd8ed1ab_0.conda
       - conda: https://conda.anaconda.org/conda-forge/osx-64/icu-75.1-h120a0e1_0.conda
       - conda: https://conda.anaconda.org/conda-forge/noarch/idna-3.10-pyhd8ed1ab_1.conda
       - conda: https://conda.anaconda.org/conda-forge/noarch/iniconfig-2.0.0-pyhd8ed1ab_1.conda
@@ -197,7 +190,7 @@
       - conda: https://conda.anaconda.org/conda-forge/osx-64/llvm-tools-15.0.7-hbedff68_4.conda
       - conda: https://conda.anaconda.org/conda-forge/osx-64/make-4.3-h22f3db7_1.tar.bz2
       - conda: https://conda.anaconda.org/conda-forge/osx-64/minio-client-2024.11.21.17.21.54-hd81af70_0.conda
-      - conda: https://conda.anaconda.org/conda-forge/osx-64/minio-server-2024.12.18.13.15.44-h063bf7d_0.conda
+      - conda: https://conda.anaconda.org/conda-forge/osx-64/minio-server-2025.01.20.14.49.07-h063bf7d_0.conda
       - conda: https://conda.anaconda.org/conda-forge/osx-64/mpc-1.3.1-h9d8efa1_1.conda
       - conda: https://conda.anaconda.org/conda-forge/osx-64/mpfr-4.2.1-haed47dc_3.conda
       - conda: https://conda.anaconda.org/conda-forge/osx-64/ncurses-6.5-h0622a9a_2.conda
@@ -274,8 +267,8 @@
       - conda: https://conda.anaconda.org/conda-forge/osx-arm64/gfortran_osx-arm64-12.3.0-h57527a5_1.conda
       - conda: https://conda.anaconda.org/conda-forge/osx-arm64/gmp-6.3.0-h7bae524_2.conda
       - conda: https://conda.anaconda.org/conda-forge/noarch/h2-4.1.0-pyhd8ed1ab_1.conda
-      - conda: https://conda.anaconda.org/conda-forge/noarch/hpack-4.0.0-pyhd8ed1ab_1.conda
-      - conda: https://conda.anaconda.org/conda-forge/noarch/hyperframe-6.0.1-pyhd8ed1ab_1.conda
+      - conda: https://conda.anaconda.org/conda-forge/noarch/hpack-4.1.0-pyhd8ed1ab_0.conda
+      - conda: https://conda.anaconda.org/conda-forge/noarch/hyperframe-6.1.0-pyhd8ed1ab_0.conda
       - conda: https://conda.anaconda.org/conda-forge/osx-arm64/icu-75.1-hfee45f7_0.conda
       - conda: https://conda.anaconda.org/conda-forge/noarch/idna-3.10-pyhd8ed1ab_1.conda
       - conda: https://conda.anaconda.org/conda-forge/noarch/iniconfig-2.0.0-pyhd8ed1ab_1.conda
@@ -309,7 +302,7 @@
       - conda: https://conda.anaconda.org/conda-forge/osx-arm64/llvm-tools-15.0.7-h2621b3d_4.conda
       - conda: https://conda.anaconda.org/conda-forge/osx-arm64/make-4.3-he57ea6c_1.tar.bz2
       - conda: https://conda.anaconda.org/conda-forge/osx-arm64/minio-client-2024.11.21.17.21.54-h7b83518_0.conda
-      - conda: https://conda.anaconda.org/conda-forge/osx-arm64/minio-server-2024.12.18.13.15.44-h2e8662c_0.conda
+      - conda: https://conda.anaconda.org/conda-forge/osx-arm64/minio-server-2025.01.20.14.49.07-h2e8662c_0.conda
       - conda: https://conda.anaconda.org/conda-forge/osx-arm64/mpc-1.3.1-h8f1351a_1.conda
       - conda: https://conda.anaconda.org/conda-forge/osx-arm64/mpfr-4.2.1-hb693164_3.conda
       - conda: https://conda.anaconda.org/conda-forge/osx-arm64/ncurses-6.5-h5e97a16_2.conda
@@ -374,8 +367,8 @@
       - conda: https://conda.anaconda.org/conda-forge/win-64/flang_win-64-5.0.0-h13ae965_20180526.tar.bz2
       - conda: https://conda.anaconda.org/conda-forge/win-64/fortran-compiler-1.6.0-h9655429_0.conda
       - conda: https://conda.anaconda.org/conda-forge/noarch/h2-4.1.0-pyhd8ed1ab_1.conda
-      - conda: https://conda.anaconda.org/conda-forge/noarch/hpack-4.0.0-pyhd8ed1ab_1.conda
-      - conda: https://conda.anaconda.org/conda-forge/noarch/hyperframe-6.0.1-pyhd8ed1ab_1.conda
+      - conda: https://conda.anaconda.org/conda-forge/noarch/hpack-4.1.0-pyhd8ed1ab_0.conda
+      - conda: https://conda.anaconda.org/conda-forge/noarch/hyperframe-6.1.0-pyhd8ed1ab_0.conda
       - conda: https://conda.anaconda.org/conda-forge/noarch/idna-3.10-pyhd8ed1ab_1.conda
       - conda: https://conda.anaconda.org/conda-forge/noarch/iniconfig-2.0.0-pyhd8ed1ab_1.conda
       - conda: https://conda.anaconda.org/conda-forge/win-64/krb5-1.21.3-hdf4eb48_0.conda
@@ -400,7 +393,7 @@
       - conda: https://conda.anaconda.org/conda-forge/win-64/m2w64-libwinpthread-git-5.0.0.4634.697f757-2.tar.bz2
       - conda: https://conda.anaconda.org/conda-forge/win-64/make-4.3-h3d2af85_1.tar.bz2
       - conda: https://conda.anaconda.org/conda-forge/win-64/minio-client-2024.11.21.17.21.54-h265662a_0.conda
-      - conda: https://conda.anaconda.org/conda-forge/win-64/minio-server-2024.12.18.13.15.44-h8750aaa_0.conda
+      - conda: https://conda.anaconda.org/conda-forge/win-64/minio-server-2025.01.20.14.49.07-h8750aaa_0.conda
       - conda: https://conda.anaconda.org/conda-forge/win-64/msys2-conda-epoch-20160418-1.tar.bz2
       - conda: https://conda.anaconda.org/conda-forge/win-64/openmp-5.0.0-vc14_1.tar.bz2
       - conda: https://conda.anaconda.org/conda-forge/win-64/openssl-3.4.0-ha4e3fda_1.conda
@@ -430,10 +423,10 @@
       - conda: https://conda.anaconda.org/conda-forge/win-64/ucrt-10.0.22621.0-h57928b3_1.conda
       - conda: https://conda.anaconda.org/conda-forge/noarch/unidecode-1.3.8-pyh29332c3_1.conda
       - conda: https://conda.anaconda.org/conda-forge/noarch/urllib3-2.3.0-pyhd8ed1ab_0.conda
-      - conda: https://conda.anaconda.org/conda-forge/win-64/vc-14.3-ha32ba9b_23.conda
-      - conda: https://conda.anaconda.org/conda-forge/win-64/vc14_runtime-14.42.34433-he29a5d6_23.conda
-      - conda: https://conda.anaconda.org/conda-forge/win-64/vs2015_runtime-14.42.34433-hdffcdeb_23.conda
-      - conda: https://conda.anaconda.org/conda-forge/win-64/vs2019_win-64-19.29.30139-he1865b1_23.conda
+      - conda: https://conda.anaconda.org/conda-forge/win-64/vc-14.3-h5fd82a7_24.conda
+      - conda: https://conda.anaconda.org/conda-forge/win-64/vc14_runtime-14.42.34433-h6356254_24.conda
+      - conda: https://conda.anaconda.org/conda-forge/win-64/vs2015_runtime-14.42.34433-hfef2bbc_24.conda
+      - conda: https://conda.anaconda.org/conda-forge/win-64/vs2019_win-64-19.29.30139-h7dcff83_24.conda
       - conda: https://conda.anaconda.org/conda-forge/win-64/vswhere-3.1.7-h57928b3_0.conda
       - conda: https://conda.anaconda.org/conda-forge/noarch/win_inet_pton-1.1.0-pyh7428d3b_8.conda
       - conda: https://conda.anaconda.org/conda-forge/win-64/xz-5.6.3-h208afaa_1.conda
@@ -472,8 +465,8 @@
       - conda: https://conda.anaconda.org/conda-forge/linux-64/freetype-2.12.1-h267a509_2.conda
       - conda: https://conda.anaconda.org/conda-forge/noarch/ghp-import-2.1.0-pyhd8ed1ab_2.conda
       - conda: https://conda.anaconda.org/conda-forge/noarch/h2-4.1.0-pyhd8ed1ab_1.conda
-      - conda: https://conda.anaconda.org/conda-forge/noarch/hpack-4.0.0-pyhd8ed1ab_1.conda
-      - conda: https://conda.anaconda.org/conda-forge/noarch/hyperframe-6.0.1-pyhd8ed1ab_1.conda
+      - conda: https://conda.anaconda.org/conda-forge/noarch/hpack-4.1.0-pyhd8ed1ab_0.conda
+      - conda: https://conda.anaconda.org/conda-forge/noarch/hyperframe-6.1.0-pyhd8ed1ab_0.conda
       - conda: https://conda.anaconda.org/conda-forge/linux-64/icu-75.1-he02047a_0.conda
       - conda: https://conda.anaconda.org/conda-forge/noarch/idna-3.10-pyhd8ed1ab_1.conda
       - conda: https://conda.anaconda.org/conda-forge/noarch/importlib-metadata-8.6.1-pyha770c72_0.conda
@@ -583,8 +576,8 @@
       - conda: https://conda.anaconda.org/conda-forge/osx-64/freetype-2.12.1-h60636b9_2.conda
       - conda: https://conda.anaconda.org/conda-forge/noarch/ghp-import-2.1.0-pyhd8ed1ab_2.conda
       - conda: https://conda.anaconda.org/conda-forge/noarch/h2-4.1.0-pyhd8ed1ab_1.conda
-      - conda: https://conda.anaconda.org/conda-forge/noarch/hpack-4.0.0-pyhd8ed1ab_1.conda
-      - conda: https://conda.anaconda.org/conda-forge/noarch/hyperframe-6.0.1-pyhd8ed1ab_1.conda
+      - conda: https://conda.anaconda.org/conda-forge/noarch/hpack-4.1.0-pyhd8ed1ab_0.conda
+      - conda: https://conda.anaconda.org/conda-forge/noarch/hyperframe-6.1.0-pyhd8ed1ab_0.conda
       - conda: https://conda.anaconda.org/conda-forge/osx-64/icu-75.1-h120a0e1_0.conda
       - conda: https://conda.anaconda.org/conda-forge/noarch/idna-3.10-pyhd8ed1ab_1.conda
       - conda: https://conda.anaconda.org/conda-forge/noarch/importlib-metadata-8.6.1-pyha770c72_0.conda
@@ -682,8 +675,8 @@
       - conda: https://conda.anaconda.org/conda-forge/osx-arm64/freetype-2.12.1-hadb7bae_2.conda
       - conda: https://conda.anaconda.org/conda-forge/noarch/ghp-import-2.1.0-pyhd8ed1ab_2.conda
       - conda: https://conda.anaconda.org/conda-forge/noarch/h2-4.1.0-pyhd8ed1ab_1.conda
-      - conda: https://conda.anaconda.org/conda-forge/noarch/hpack-4.0.0-pyhd8ed1ab_1.conda
-      - conda: https://conda.anaconda.org/conda-forge/noarch/hyperframe-6.0.1-pyhd8ed1ab_1.conda
+      - conda: https://conda.anaconda.org/conda-forge/noarch/hpack-4.1.0-pyhd8ed1ab_0.conda
+      - conda: https://conda.anaconda.org/conda-forge/noarch/hyperframe-6.1.0-pyhd8ed1ab_0.conda
       - conda: https://conda.anaconda.org/conda-forge/osx-arm64/icu-75.1-hfee45f7_0.conda
       - conda: https://conda.anaconda.org/conda-forge/noarch/idna-3.10-pyhd8ed1ab_1.conda
       - conda: https://conda.anaconda.org/conda-forge/noarch/importlib-metadata-8.6.1-pyha770c72_0.conda
@@ -781,8 +774,8 @@
       - conda: https://conda.anaconda.org/conda-forge/win-64/freetype-2.12.1-hdaf720e_2.conda
       - conda: https://conda.anaconda.org/conda-forge/noarch/ghp-import-2.1.0-pyhd8ed1ab_2.conda
       - conda: https://conda.anaconda.org/conda-forge/noarch/h2-4.1.0-pyhd8ed1ab_1.conda
-      - conda: https://conda.anaconda.org/conda-forge/noarch/hpack-4.0.0-pyhd8ed1ab_1.conda
-      - conda: https://conda.anaconda.org/conda-forge/noarch/hyperframe-6.0.1-pyhd8ed1ab_1.conda
+      - conda: https://conda.anaconda.org/conda-forge/noarch/hpack-4.1.0-pyhd8ed1ab_0.conda
+      - conda: https://conda.anaconda.org/conda-forge/noarch/hyperframe-6.1.0-pyhd8ed1ab_0.conda
       - conda: https://conda.anaconda.org/conda-forge/win-64/icu-75.1-he0c23c2_0.conda
       - conda: https://conda.anaconda.org/conda-forge/noarch/idna-3.10-pyhd8ed1ab_1.conda
       - conda: https://conda.anaconda.org/conda-forge/noarch/importlib-metadata-8.6.1-pyha770c72_0.conda
@@ -850,10 +843,10 @@
       - conda: https://conda.anaconda.org/conda-forge/noarch/tzdata-2025a-h78e105d_0.conda
       - conda: https://conda.anaconda.org/conda-forge/win-64/ucrt-10.0.22621.0-h57928b3_1.conda
       - conda: https://conda.anaconda.org/conda-forge/noarch/urllib3-2.3.0-pyhd8ed1ab_0.conda
-      - conda: https://conda.anaconda.org/conda-forge/win-64/vc-14.3-ha32ba9b_23.conda
-      - conda: https://conda.anaconda.org/conda-forge/win-64/vc14_runtime-14.42.34433-he29a5d6_23.conda
+      - conda: https://conda.anaconda.org/conda-forge/win-64/vc-14.3-h5fd82a7_24.conda
+      - conda: https://conda.anaconda.org/conda-forge/win-64/vc14_runtime-14.42.34433-h6356254_24.conda
       - conda: https://conda.anaconda.org/conda-forge/noarch/verspec-0.1.0-pyh29332c3_2.conda
-      - conda: https://conda.anaconda.org/conda-forge/win-64/vs2015_runtime-14.42.34433-hdffcdeb_23.conda
+      - conda: https://conda.anaconda.org/conda-forge/win-64/vs2015_runtime-14.42.34433-hfef2bbc_24.conda
       - conda: https://conda.anaconda.org/conda-forge/win-64/watchdog-6.0.0-py312h2e8e312_0.conda
       - conda: https://conda.anaconda.org/conda-forge/noarch/webencodings-0.5.1-pyhd8ed1ab_3.conda
       - conda: https://conda.anaconda.org/conda-forge/noarch/win_inet_pton-1.1.0-pyh7428d3b_8.conda
@@ -1031,10 +1024,10 @@
       - conda: https://conda.anaconda.org/conda-forge/noarch/tzdata-2025a-h78e105d_0.conda
       - conda: https://conda.anaconda.org/conda-forge/win-64/ucrt-10.0.22621.0-h57928b3_1.conda
       - conda: https://conda.anaconda.org/conda-forge/win-64/ukkonen-1.0.1-py312hd5eb7cc_5.conda
-      - conda: https://conda.anaconda.org/conda-forge/win-64/vc-14.3-ha32ba9b_23.conda
-      - conda: https://conda.anaconda.org/conda-forge/win-64/vc14_runtime-14.42.34433-he29a5d6_23.conda
+      - conda: https://conda.anaconda.org/conda-forge/win-64/vc-14.3-h5fd82a7_24.conda
+      - conda: https://conda.anaconda.org/conda-forge/win-64/vc14_runtime-14.42.34433-h6356254_24.conda
       - conda: https://conda.anaconda.org/conda-forge/noarch/virtualenv-20.29.1-pyhd8ed1ab_0.conda
-      - conda: https://conda.anaconda.org/conda-forge/win-64/vs2015_runtime-14.42.34433-hdffcdeb_23.conda
+      - conda: https://conda.anaconda.org/conda-forge/win-64/vs2015_runtime-14.42.34433-hfef2bbc_24.conda
       - conda: https://conda.anaconda.org/conda-forge/win-64/yaml-0.2.5-h8ffe710_2.tar.bz2
 packages:
 - conda: https://conda.anaconda.org/conda-forge/linux-64/_libgcc_mutex-0.1-conda_forge.tar.bz2
@@ -1070,6 +1063,7 @@
   arch: x86_64
   platform: linux
   license: MIT
+  license_family: MIT
   size: 1947627
   timestamp: 1737388180543
 - conda: https://conda.anaconda.org/conda-forge/osx-64/actionlint-1.7.7-h23c3e72_0.conda
@@ -1082,6 +1076,7 @@
   arch: x86_64
   platform: osx
   license: MIT
+  license_family: MIT
   size: 1907446
   timestamp: 1737388230173
 - conda: https://conda.anaconda.org/conda-forge/osx-arm64/actionlint-1.7.7-h48c0fde_0.conda
@@ -1092,6 +1087,7 @@
   arch: arm64
   platform: osx
   license: MIT
+  license_family: MIT
   size: 1727363
   timestamp: 1737388223041
 - conda: https://conda.anaconda.org/conda-forge/win-64/actionlint-1.7.7-h2466b09_0.conda
@@ -1107,6 +1103,7 @@
   arch: x86_64
   platform: win
   license: MIT
+  license_family: MIT
   size: 2014904
   timestamp: 1737388233822
 - conda: https://conda.anaconda.org/conda-forge/noarch/babel-2.16.0-pyhd8ed1ab_1.conda
@@ -2733,24 +2730,24 @@
   license_family: MIT
   size: 52000
   timestamp: 1733298867359
-- conda: https://conda.anaconda.org/conda-forge/noarch/hpack-4.0.0-pyhd8ed1ab_1.conda
-  sha256: ec89b7e5b8aa2f0219f666084446e1fb7b54545861e9caa892acb24d125761b5
-  md5: 2aa5ff7fa34a81b9196532c84c10d865
+- conda: https://conda.anaconda.org/conda-forge/noarch/hpack-4.1.0-pyhd8ed1ab_0.conda
+  sha256: 6ad78a180576c706aabeb5b4c8ceb97c0cb25f1e112d76495bff23e3779948ba
+  md5: 0a802cb9888dd14eeefc611f05c40b6e
   depends:
   - python >=3.9
   license: MIT
   license_family: MIT
-  size: 29412
-  timestamp: 1733299296857
-- conda: https://conda.anaconda.org/conda-forge/noarch/hyperframe-6.0.1-pyhd8ed1ab_1.conda
-  sha256: e91c6ef09d076e1d9a02819cd00fa7ee18ecf30cdd667605c853980216584d1b
-  md5: 566e75c90c1d0c8c459eb0ad9833dc7a
+  size: 30731
+  timestamp: 1737618390337
+- conda: https://conda.anaconda.org/conda-forge/noarch/hyperframe-6.1.0-pyhd8ed1ab_0.conda
+  sha256: 77af6f5fe8b62ca07d09ac60127a30d9069fdc3c68d6b256754d0ffb1f7779f8
+  md5: 8e6923fc12f1fe8f8c4e5c9f343256ac
   depends:
   - python >=3.9
   license: MIT
   license_family: MIT
-  size: 17239
-  timestamp: 1733298862681
+  size: 17397
+  timestamp: 1737618427549
 - conda: https://conda.anaconda.org/conda-forge/linux-64/icu-75.1-he02047a_0.conda
   sha256: 71e750d509f5fa3421087ba88ef9a7b9be11c53174af3aa4d06aff4c18b38e8e
   md5: 8b189310083baabfb622af68fd9d3ae3
@@ -3874,6 +3871,8 @@
   depends:
   - __glibc >=2.17,<3.0.a0
   - libgcc >=13
+  constrains:
+  - xz ==5.6.3=*_1
   arch: x86_64
   platform: linux
   license: 0BSD
@@ -3884,6 +3883,8 @@
   md5: f9e9205fed9c664421c1c09f0b90ce6d
   depends:
   - __osx >=10.13
+  constrains:
+  - xz ==5.6.3=*_1
   arch: x86_64
   platform: osx
   license: 0BSD
@@ -3894,6 +3895,8 @@
   md5: b2553114a7f5e20ccd02378a77d836aa
   depends:
   - __osx >=11.0
+  constrains:
+  - xz ==5.6.3=*_1
   arch: arm64
   platform: osx
   license: 0BSD
@@ -3906,6 +3909,8 @@
   - ucrt >=10.0.20348.0
   - vc >=14.2,<15
   - vc14_runtime >=14.29.30139
+  constrains:
+  - xz ==5.6.3=*_1
   arch: x86_64
   platform: win
   license: 0BSD
@@ -4840,15 +4845,16 @@
   platform: linux
   license: MIT
   license_family: MIT
-<<<<<<< HEAD
-  size: 78385
-  timestamp: 1716552401566
+  size: 83849
+  timestamp: 1737310619948
 - conda: https://conda.anaconda.org/conda-forge/linux-64/minio-client-2024.11.21.17.21.54-h199d65c_0.conda
   sha256: 2a89995c555c906336c7307976229ca7b378b536e26719c44ad8f610726ba641
   md5: d6132a4a7474f3d59c40c677b2cfb779
   depends:
   - libgcc >=13
   - __glibc >=2.17,<3.0.a0
+  arch: x86_64
+  platform: linux
   license: AGPL-3.0-or-later
   license_family: AGPL
   size: 18807854
@@ -4860,6 +4866,8 @@
   - __osx >=10.13
   constrains:
   - __osx >=10.12
+  arch: x86_64
+  platform: osx
   license: AGPL-3.0-or-later
   license_family: AGPL
   size: 19134629
@@ -4869,6 +4877,8 @@
   md5: f89f48621c6cd54c3d8bc06f830e1728
   depends:
   - __osx >=11.0
+  arch: arm64
+  platform: osx
   license: AGPL-3.0-or-later
   license_family: AGPL
   size: 17883741
@@ -4883,52 +4893,50 @@
   - vc >=14.2,<15
   - vc14_runtime >=14.29.30139
   - ucrt >=10.0.20348.0
+  arch: x86_64
+  platform: win
   license: AGPL-3.0-or-later
   license_family: AGPL
   size: 19174140
   timestamp: 1735897885467
-- conda: https://conda.anaconda.org/conda-forge/linux-64/minio-server-2024.12.18.13.15.44-hdd60dd4_0.conda
-  sha256: ea636a4bd674e2f0751a6e89a0618eebe83363924596d0e43c1a802634c0613e
-  md5: c91c07122dc34a7fafc3b09a49e91ba6
+- conda: https://conda.anaconda.org/conda-forge/linux-64/minio-server-2025.01.20.14.49.07-hdd60dd4_0.conda
+  sha256: 253f2c4c62a2b7b3741ce3d7512ce99c736c1f9b21d53ac1026e17854829b141
+  md5: c1badbc4c4e1c87df6876b8457dff4b5
   arch: x86_64
   platform: linux
   license: AGPL-3.0-only
   license_family: AGPL
-  size: 32515011
-  timestamp: 1736260571294
-- conda: https://conda.anaconda.org/conda-forge/osx-64/minio-server-2024.12.18.13.15.44-h063bf7d_0.conda
-  sha256: 4d0cf308bf8c145e34943934cdc78c2d40f5fbdc6a1f638202ac7c1ba72dcb28
-  md5: a43e62694d1e92af1fc0ca14ce40490e
+  size: 32637182
+  timestamp: 1737620852567
+- conda: https://conda.anaconda.org/conda-forge/osx-64/minio-server-2025.01.20.14.49.07-h063bf7d_0.conda
+  sha256: f032a0fed6424840fe4dc6db29653d158c3975d13b0e53054b9e974f82d22b34
+  md5: 1d81445b4860e679901f1520a6de033f
   constrains:
   - __osx>=10.12
   arch: x86_64
   platform: osx
   license: AGPL-3.0-only
   license_family: AGPL
-  size: 32961085
-  timestamp: 1736265258316
-- conda: https://conda.anaconda.org/conda-forge/osx-arm64/minio-server-2024.12.18.13.15.44-h2e8662c_0.conda
-  sha256: 64551d4130c6810cffd1c9627dcfc718c4ffd69a809761fea7a3f8286a5c39e0
-  md5: d02298271c89b6d058c92de83e355e24
+  size: 33060300
+  timestamp: 1737620891899
+- conda: https://conda.anaconda.org/conda-forge/osx-arm64/minio-server-2025.01.20.14.49.07-h2e8662c_0.conda
+  sha256: f0ad2ce5f8f69c9f07831aec9a993361abd56abc64e3f8b8d2955bca1a54ac36
+  md5: c2398cfeb17c26ab11677a88baaa862d
   arch: arm64
   platform: osx
   license: AGPL-3.0-only
   license_family: AGPL
-  size: 31547706
-  timestamp: 1736260866414
-- conda: https://conda.anaconda.org/conda-forge/win-64/minio-server-2024.12.18.13.15.44-h8750aaa_0.conda
-  sha256: af7318c0a4352d70eec5317d8ffe5e995956ee25c6fb40192420f6cb5c8eafc6
-  md5: 5bd6b7cc8035c4271ea9f53725404938
+  size: 31643761
+  timestamp: 1737620872224
+- conda: https://conda.anaconda.org/conda-forge/win-64/minio-server-2025.01.20.14.49.07-h8750aaa_0.conda
+  sha256: b7c9cbab64271f1645c02043b9e84297ecd03590c7decf8ac042687fcd101e9d
+  md5: 31945ec3d7b256314c75d7d3c52afb02
   arch: x86_64
   platform: win
   license: AGPL-3.0-only
   license_family: AGPL
-  size: 33036015
-  timestamp: 1736260979638
-=======
-  size: 83849
-  timestamp: 1737310619948
->>>>>>> 7f0d61d1
+  size: 33151999
+  timestamp: 1737621365932
 - conda: https://conda.anaconda.org/conda-forge/noarch/mkdocs-1.5.3-pyhd8ed1ab_0.conda
   sha256: cd57f3805a38bc3b3356a37d4bd9af7e227972286f61eae3c88d356216bc7159
   md5: 1e432aebaa009b030cce33a554939d8e
@@ -5001,6 +5009,7 @@
   arch: x86_64
   platform: linux
   license: MIT
+  license_family: MIT
   size: 2720013
   timestamp: 1737480297897
 - conda: https://conda.anaconda.org/conda-forge/osx-64/mpc-1.3.1-h9d8efa1_1.conda
@@ -6885,32 +6894,32 @@
   license_family: MIT
   size: 100102
   timestamp: 1734859520452
-- conda: https://conda.anaconda.org/conda-forge/win-64/vc-14.3-ha32ba9b_23.conda
-  sha256: 986ddaf8feec2904eac9535a7ddb7acda1a1dfb9482088fdb8129f1595181663
-  md5: 7c10ec3158d1eb4ddff7007c9101adb0
-  depends:
-  - vc14_runtime >=14.38.33135
+- conda: https://conda.anaconda.org/conda-forge/win-64/vc-14.3-h5fd82a7_24.conda
+  sha256: 7ce178cf139ccea5079f9c353b3d8415d1d49b0a2f774662c355d3f89163d7b4
+  md5: 00cf3a61562bd53bd5ea99e6888793d0
+  depends:
+  - vc14_runtime >=14.40.33810
   arch: x86_64
   platform: win
   track_features:
   - vc14
   license: BSD-3-Clause
   license_family: BSD
-  size: 17479
-  timestamp: 1731710827215
-- conda: https://conda.anaconda.org/conda-forge/win-64/vc14_runtime-14.42.34433-he29a5d6_23.conda
-  sha256: c483b090c4251a260aba6ff3e83a307bcfb5fb24ad7ced872ab5d02971bd3a49
-  md5: 32b37d0cfa80da34548501cdc913a832
+  size: 17693
+  timestamp: 1737627189024
+- conda: https://conda.anaconda.org/conda-forge/win-64/vc14_runtime-14.42.34433-h6356254_24.conda
+  sha256: abda97b8728cf6e3c37df8f1178adde7219bed38b96e392cb3be66336386d32e
+  md5: 2441e010ee255e6a38bf16705a756e94
   depends:
   - ucrt >=10.0.20348.0
   constrains:
-  - vs2015_runtime 14.42.34433.* *_23
+  - vs2015_runtime 14.42.34433.* *_24
   arch: x86_64
   platform: win
   license: LicenseRef-MicrosoftVisualCpp2015-2022Runtime
   license_family: Proprietary
-  size: 754247
-  timestamp: 1731710681163
+  size: 753531
+  timestamp: 1737627061911
 - conda: https://conda.anaconda.org/conda-forge/noarch/verspec-0.1.0-pyh29332c3_2.conda
   sha256: 723351de1d7cee8bd22f8ea64b169f36f5c625c315c59c0267fab4bad837d503
   md5: 9c71dfe38494dd49c2547a3842b86fa7
@@ -6933,20 +6942,20 @@
   license_family: MIT
   size: 3501167
   timestamp: 1737145224475
-- conda: https://conda.anaconda.org/conda-forge/win-64/vs2015_runtime-14.42.34433-hdffcdeb_23.conda
-  sha256: 568ce8151eaae256f1cef752fc78651ad7a86ff05153cc7a4740b52ae6536118
-  md5: 5c176975ca2b8366abad3c97b3cd1e83
+- conda: https://conda.anaconda.org/conda-forge/win-64/vs2015_runtime-14.42.34433-hfef2bbc_24.conda
+  sha256: 09102e0bd283af65772c052d85028410b0c31989b3cd96c260485d28e270836e
+  md5: 117fcc5b86c48f3b322b0722258c7259
   depends:
   - vc14_runtime >=14.42.34433
   arch: x86_64
   platform: win
   license: BSD-3-Clause
   license_family: BSD
-  size: 17572
-  timestamp: 1731710685291
-- conda: https://conda.anaconda.org/conda-forge/win-64/vs2019_win-64-19.29.30139-he1865b1_23.conda
-  sha256: c41039f7f19a6570ad2af6ef7a8534111fe1e6157b187505fb81265d755bb825
-  md5: 245e19dde23580d186b11a29bfd3b99e
+  size: 17669
+  timestamp: 1737627066773
+- conda: https://conda.anaconda.org/conda-forge/win-64/vs2019_win-64-19.29.30139-h7dcff83_24.conda
+  sha256: 4125acd871ba3498f25799b1999bf0fa4d80b0b353eb56ac170809f9eda19dd1
+  md5: 41aaa71a5d4f668f5795c0647eeea776
   depends:
   - vswhere
   constrains:
@@ -6957,8 +6966,8 @@
   - vc14
   license: BSD-3-Clause
   license_family: BSD
-  size: 20163
-  timestamp: 1731710669471
+  size: 20377
+  timestamp: 1737627273487
 - conda: https://conda.anaconda.org/conda-forge/win-64/vswhere-3.1.7-h57928b3_0.conda
   sha256: 8caeda9c0898cb8ee2cf4f45640dbbbdf772ddc01345cfb0f7b352c58b4d8025
   md5: ba83df93b48acfc528f5464c9a882baa
