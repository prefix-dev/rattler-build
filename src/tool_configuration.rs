//! Configuration for the rattler-build tool
//! This is useful when using rattler-build as a library

use std::{path::PathBuf, sync::Arc};

use clap::ValueEnum;
use rattler::package_cache::PackageCache;
use rattler_conda_types::{ChannelConfig, Platform};
use rattler_networking::{
    authentication_storage::{self, AuthenticationStorageError},
    AuthenticationMiddleware, AuthenticationStorage,
};
use rattler_repodata_gateway::Gateway;
use rattler_solve::ChannelPriority;
use reqwest_middleware::ClientWithMiddleware;
use reqwest_retry::{policies::ExponentialBackoff, RetryTransientMiddleware};

use crate::console_utils::LoggingOutputHandler;

/// The user agent to use for the reqwest client
pub const APP_USER_AGENT: &str = concat!(env!("CARGO_PKG_NAME"), "/", env!("CARGO_PKG_VERSION"),);

/// Whether to skip existing packages or not
#[derive(Debug, Clone, Copy, ValueEnum)]
pub enum SkipExisting {
    /// Do not skip any packages
    None,
    /// Skip packages that already exist locally
    Local,
    /// Skip packages that already exist in any channel
    All,
}

/// Container for the CLI test strategy
#[derive(Debug, Clone, Copy, ValueEnum, Default)]
pub enum TestStrategy {
    /// Skip the tests
    Skip,
    /// Run the tests only if the build platform is the same as the host platform.
    /// Otherwise, skip the tests. If the target platform is noarch,
    /// the tests are always executed.
    Native,
    /// Always run the tests
    #[default]
    NativeAndEmulated,
}

/// Global configuration for the build
#[derive(Clone)]
pub struct Configuration {
    /// If set to a value, a progress bar will be shown
    pub fancy_log_handler: LoggingOutputHandler,

    /// The authenticated reqwest download client to use
    pub client: ClientWithMiddleware,

    /// Set this to true if you want to keep the build directory after the build
    /// is done
    pub no_clean: bool,

    /// The strategy to use for running tests
    pub test_strategy: TestStrategy,

    /// Whether to use zstd
    pub use_zstd: bool,

    /// Whether to use bzip2
    pub use_bz2: bool,

    /// Whether to skip existing packages
    pub skip_existing: SkipExisting,

    /// The noarch platform to use (noarch builds are skipped on other platforms)
    pub noarch_build_platform: Option<Platform>,

    /// The channel configuration to use when parsing channels.
    pub channel_config: ChannelConfig,

    /// How many threads to use for compression (only relevant for `.conda`
    /// archives). This value is not serialized because the number of
    /// threads does not matter for the final result.
    pub compression_threads: Option<u32>,

    /// The package cache to use to store packages in.
    pub package_cache: PackageCache,

    /// The repodata gateway to use for querying repodata
    pub repodata_gateway: Gateway,

    /// What channel priority to use in solving
    pub channel_priority: ChannelPriority,
}

/// Get the authentication storage from the given file
pub fn get_auth_store(
    auth_file: Option<PathBuf>,
) -> Result<AuthenticationStorage, AuthenticationStorageError> {
    match auth_file {
        Some(auth_file) => {
            let mut store = AuthenticationStorage::empty();
            store.add_backend(Arc::from(
                authentication_storage::backends::file::FileStorage::from_path(auth_file)?,
            ));
            Ok(store)
        }
<<<<<<< HEAD
        None => Ok(
            rattler_networking::AuthenticationStorage::from_env_and_defaults().map_err(|e| {
                FileStorageError::IOError(std::io::Error::new(std::io::ErrorKind::Other, e))
            })?,
        ),
=======
        None => rattler_networking::AuthenticationStorage::from_env_and_defaults(),
>>>>>>> 6776d0a1
    }
}

/// Create a reqwest client with the authentication middleware
pub fn reqwest_client_from_auth_storage(
    auth_file: Option<PathBuf>,
) -> Result<ClientWithMiddleware, AuthenticationStorageError> {
    let auth_storage = get_auth_store(auth_file)?;

    let timeout = 5 * 60;
    Ok(reqwest_middleware::ClientBuilder::new(
        reqwest::Client::builder()
            .no_gzip()
            .pool_max_idle_per_host(20)
            .user_agent(APP_USER_AGENT)
            .read_timeout(std::time::Duration::from_secs(timeout))
            .build()
            .expect("failed to create client"),
    )
    .with(RetryTransientMiddleware::new_with_policy(
        ExponentialBackoff::builder().build_with_max_retries(3),
    ))
    .with_arc(Arc::new(AuthenticationMiddleware::from_auth_storage(
        auth_storage,
    )))
    .build())
}

/// A builder for a [`Configuration`].
pub struct ConfigurationBuilder {
    cache_dir: Option<PathBuf>,
    fancy_log_handler: Option<LoggingOutputHandler>,
    client: Option<ClientWithMiddleware>,
    no_clean: bool,
    no_test: bool,
    test_strategy: TestStrategy,
    use_zstd: bool,
    use_bz2: bool,
    skip_existing: SkipExisting,
    noarch_build_platform: Option<Platform>,
    channel_config: Option<ChannelConfig>,
    compression_threads: Option<u32>,
    channel_priority: ChannelPriority,
}

impl Configuration {
    /// Constructs a new builder for the configuration. Using the builder allows
    /// customizing the default configuration.
    pub fn builder() -> ConfigurationBuilder {
        ConfigurationBuilder::new()
    }
}

impl ConfigurationBuilder {
    fn new() -> Self {
        Self {
            cache_dir: None,
            fancy_log_handler: None,
            client: None,
            no_clean: false,
            no_test: false,
            test_strategy: TestStrategy::default(),
            use_zstd: true,
            use_bz2: true,
            skip_existing: SkipExisting::None,
            noarch_build_platform: None,
            channel_config: None,
            compression_threads: None,
            channel_priority: ChannelPriority::Strict,
        }
    }

    /// Set the default cache directory to use for objects that need to be
    /// cached.
    pub fn with_cache_dir(self, cache_dir: PathBuf) -> Self {
        Self {
            cache_dir: Some(cache_dir),
            ..self
        }
    }

    /// Set the default cache directory to use for objects that need to be
    /// cached.
    pub fn with_opt_cache_dir(self, cache_dir: Option<PathBuf>) -> Self {
        Self { cache_dir, ..self }
    }

    /// Set the logging output handler to use for logging
    pub fn with_logging_output_handler(self, fancy_log_handler: LoggingOutputHandler) -> Self {
        Self {
            fancy_log_handler: Some(fancy_log_handler),
            ..self
        }
    }

    /// Set whether to skip outputs that have already been build.
    pub fn with_skip_existing(self, skip_existing: SkipExisting) -> Self {
        Self {
            skip_existing,
            ..self
        }
    }

    /// Set the channel configuration to use.
    pub fn with_channel_config(self, channel_config: ChannelConfig) -> Self {
        Self {
            channel_config: Some(channel_config),
            ..self
        }
    }

    /// Set the number of threads to use for compression, or `None` to use the
    /// number of cores.
    pub fn with_compression_threads(self, compression_threads: Option<u32>) -> Self {
        Self {
            compression_threads,
            ..self
        }
    }

    /// Sets whether to keep the build output or delete it after the build is
    /// done.
    pub fn with_keep_build(self, keep_build: bool) -> Self {
        Self {
            no_clean: keep_build,
            ..self
        }
    }

    /// Sets the request client to use for network requests.
    pub fn with_reqwest_client(self, client: ClientWithMiddleware) -> Self {
        Self {
            client: Some(client),
            ..self
        }
    }

    /// Sets whether tests should be executed.
    pub fn with_testing(self, testing_enabled: bool) -> Self {
        Self {
            no_test: !testing_enabled,
            ..self
        }
    }

    /// Sets the test strategy to use for running tests.
    pub fn with_test_strategy(self, test_strategy: TestStrategy) -> Self {
        Self {
            test_strategy,
            ..self
        }
    }

    /// Whether downloading repodata as `.zst` files is enabled.
    pub fn with_zstd_repodata_enabled(self, zstd_repodata_enabled: bool) -> Self {
        Self {
            use_zstd: zstd_repodata_enabled,
            ..self
        }
    }

    /// Whether downloading repodata as `.bz2` files is enabled.
    pub fn with_bz2_repodata_enabled(self, bz2_repodata_enabled: bool) -> Self {
        Self {
            use_bz2: bz2_repodata_enabled,
            ..self
        }
    }

    /// Define the noarch platform
    pub fn with_noarch_build_platform(self, noarch_build_platform: Option<Platform>) -> Self {
        Self {
            noarch_build_platform,
            ..self
        }
    }

    /// Sets the channel priority to be used when solving environments
    pub fn with_channel_priority(self, channel_priority: ChannelPriority) -> Self {
        Self {
            channel_priority,
            ..self
        }
    }

    /// Construct a [`Configuration`] from the builder.
    pub fn finish(self) -> Configuration {
        let cache_dir = self.cache_dir.unwrap_or_else(|| {
            rattler_cache::default_cache_dir().expect("failed to determine default cache directory")
        });
        let client = self.client.unwrap_or_else(|| {
            reqwest_client_from_auth_storage(None).expect("failed to create client")
        });
        let package_cache = PackageCache::new(cache_dir.join(rattler_cache::PACKAGE_CACHE_DIR));
        let channel_config = self.channel_config.unwrap_or_else(|| {
            ChannelConfig::default_with_root_dir(
                std::env::current_dir().unwrap_or_else(|_err| PathBuf::from("/")),
            )
        });
        let repodata_gateway = Gateway::builder()
            .with_cache_dir(cache_dir.join(rattler_cache::REPODATA_CACHE_DIR))
            .with_package_cache(package_cache.clone())
            .with_client(client.clone())
            .with_channel_config(rattler_repodata_gateway::ChannelConfig {
                default: rattler_repodata_gateway::SourceConfig {
                    jlap_enabled: true,
                    zstd_enabled: self.use_zstd,
                    bz2_enabled: self.use_bz2,
                    sharded_enabled: true,
                    cache_action: Default::default(),
                },
                per_channel: Default::default(),
            })
            .finish();

        let test_strategy = match self.no_test {
            true => TestStrategy::Skip,
            false => self.test_strategy,
        };

        Configuration {
            fancy_log_handler: self.fancy_log_handler.unwrap_or_default(),
            client,
            no_clean: self.no_clean,
            test_strategy,
            use_zstd: self.use_zstd,
            use_bz2: self.use_bz2,
            skip_existing: self.skip_existing,
            noarch_build_platform: self.noarch_build_platform,
            channel_config,
            compression_threads: self.compression_threads,
            package_cache,
            repodata_gateway,
            channel_priority: self.channel_priority,
        }
    }
}<|MERGE_RESOLUTION|>--- conflicted
+++ resolved
@@ -103,15 +103,7 @@
             ));
             Ok(store)
         }
-<<<<<<< HEAD
-        None => Ok(
-            rattler_networking::AuthenticationStorage::from_env_and_defaults().map_err(|e| {
-                FileStorageError::IOError(std::io::Error::new(std::io::ErrorKind::Other, e))
-            })?,
-        ),
-=======
         None => rattler_networking::AuthenticationStorage::from_env_and_defaults(),
->>>>>>> 6776d0a1
     }
 }
 
