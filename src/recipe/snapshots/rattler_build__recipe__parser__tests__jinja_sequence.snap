--- conflicted
+++ resolved
@@ -9,9 +9,4 @@
   number: 0
   script:
     - test succeeded
-<<<<<<< HEAD
-  entry_points: []
-=======
-  noarch: false
->>>>>>> 1832dd2d
 requirements: {}
