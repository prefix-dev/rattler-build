//! Second and final stage of the recipe parser pipeline.
//!
//! This phase parses YAML and [`SelectorConfig`] into a [`Recipe`], where
//! if-selectors are handled and any jinja string is processed, resulting in a rendered recipe.
use std::borrow::Cow;

use indexmap::IndexMap;
use minijinja::Value;
use serde::{Deserialize, Serialize};

use crate::{
    _partialerror,
    recipe::{
        custom_yaml::{HasSpan, RenderedMappingNode, ScalarNode, TryConvertNode},
        error::{ErrorKind, ParsingError, PartialParsingError},
        jinja::Jinja,
        Render,
    },
    selectors::SelectorConfig,
};

mod about;
mod build;
mod cache;
mod glob_vec;
mod helper;
mod output;
mod package;
mod regex;
mod requirements;
mod script;
mod skip;
mod source;
mod test;

pub use self::{
    about::About,
<<<<<<< HEAD
    build::{Build, BuildString, DynamicLinking, PrefixDetection},
=======
    build::{Build, DynamicLinking, PrefixDetection, Python},
>>>>>>> 15f70b20
    cache::Cache,
    glob_vec::GlobVec,
    output::find_outputs_from_src,
    package::{OutputPackage, Package},
    regex::SerializableRegex,
    requirements::{
        Dependency, IgnoreRunExports, Language, PinCompatible, PinSubpackage, Requirements,
        RunExports,
    },
    script::{Script, ScriptContent},
    source::{GitRev, GitSource, GitUrl, PathSource, Source, UrlSource},
    test::{
        CommandsTest, CommandsTestFiles, CommandsTestRequirements, DownstreamTest,
        PackageContentsTest, PerlTest, PythonTest, PythonVersion, TestType,
    },
};

use crate::recipe::custom_yaml::Node;

/// A recipe that has been parsed and validated.
#[derive(Debug, Clone, Serialize, Deserialize)]
pub struct Recipe {
    /// The schema version of this recipe YAML file
    pub schema_version: u64,
    /// The context values of this recipe
    pub context: IndexMap<String, String>,
    /// The package information
    pub package: Package,
    /// The cache build that should be used for this package
    /// This is the same for all outputs of a recipe
    #[serde(default, skip_serializing_if = "Option::is_none")]
    pub cache: Option<Cache>,
    /// The information about where to obtain the sources
    #[serde(default, skip_serializing_if = "Vec::is_empty")]
    pub source: Vec<Source>,
    /// The information about how to build the package
    pub build: Build,
    /// The information about the requirements
    pub requirements: Requirements,
    /// The information about how to test the package
    #[serde(default, skip_serializing_if = "Vec::is_empty")]
    pub tests: Vec<TestType>,
    /// The information about the package
    #[serde(default, skip_serializing_if = "About::is_default")]
    pub about: About,
    /// Extra information as a map with string keys and any value
    #[serde(default, skip_serializing_if = "IndexMap::is_empty")]
    pub extra: IndexMap<String, serde_yaml::Value>,
}

pub(crate) trait CollectErrors<K, V>: Iterator<Item = Result<K, V>> + Sized {
    fn collect_errors(self) -> Result<(), Vec<V>> {
        let err = self
            .filter_map(|res| match res {
                Ok(_) => None,
                Err(err) => Some(err),
            })
            .fold(Vec::<V>::new(), |mut acc, x| {
                acc.push(x);
                acc
            });
        if err.is_empty() {
            Ok(())
        } else {
            Err(err)
        }
    }
}

impl<T, K, V> CollectErrors<K, V> for T where T: Iterator<Item = Result<K, V>> + Sized {}

pub(crate) trait FlattenErrors<K, V>: Iterator<Item = Result<K, Vec<V>>> + Sized {
    fn flatten_errors(self) -> Result<(), Vec<V>> {
        let err = self
            .filter_map(|res| match res {
                Ok(_) => None,
                Err(err) => Some(err),
            })
            .fold(Vec::<V>::new(), |mut acc, x| {
                acc.extend(x);
                acc
            });
        if err.is_empty() {
            Ok(())
        } else {
            Err(err)
        }
    }
}

impl<T, K, V> FlattenErrors<K, V> for T where T: Iterator<Item = Result<K, Vec<V>>> + Sized {}

impl Recipe {
    /// Build a recipe from a YAML string.
    pub fn from_yaml(yaml: &str, jinja_opt: SelectorConfig) -> Result<Self, Vec<ParsingError>> {
        let yaml_root = Node::parse_yaml(0, yaml).map_err(|err| vec![err])?;

        Self::from_node(&yaml_root, jinja_opt).map_err(|errs| {
            errs.into_iter()
                .map(|err| ParsingError::from_partial(yaml, err))
                .collect()
        })
    }

    /// Create recipes from a YAML [`Node`] structure.
    pub fn from_node(
        root_node: &Node,
        jinja_opt: SelectorConfig,
    ) -> Result<Self, Vec<PartialParsingError>> {
        let experimental = jinja_opt.experimental;
        let mut jinja = Jinja::new(jinja_opt);

        let root_node = root_node.as_mapping().ok_or_else(|| {
            vec![_partialerror!(
                *root_node.span(),
                ErrorKind::ExpectedMapping,
                help = "root node must always be a map with keys like `package`, `source`, `build`, `requirements`, `tests`, `about`, `context` and `extra`"
            )]
        })?;

        // add context values
        let mut context = IndexMap::new();

        if let Some(context_map) = root_node.get("context") {
            let context_map = context_map.as_mapping().ok_or_else(|| {
                vec![_partialerror!(
                    *context_map.span(),
                    ErrorKind::ExpectedMapping,
                    help = "`context` must always be a mapping"
                )]
            })?;

            for (k, v) in context_map.iter() {
                let val = v.as_scalar().ok_or_else(|| {
                    vec![_partialerror!(
                        *v.span(),
                        ErrorKind::ExpectedScalar,
                        help = "`context` values must always be scalars (strings)"
                    )]
                })?;
                let rendered: Option<ScalarNode> =
                    val.render(&jinja, &format!("context.{}", k.as_str()))?;

                if let Some(rendered) = rendered {
                    context.insert(k.as_str().to_string(), rendered.as_str().to_string());
                    // also immediately insert into jinja context so that the value can be used
                    // in later jinja expressions
                    jinja.context_mut().insert(
                        k.as_str().to_string(),
                        Value::from_safe_string(rendered.as_str().to_string()),
                    );
                }
            }
        }

        let rendered_node: RenderedMappingNode = root_node.render(&jinja, "ROOT")?;

        let mut schema_version = 1;
        let mut package = None;
        let mut build = Build::default();
        let mut source = Vec::new();
        let mut requirements = Requirements::default();
        let mut tests = Vec::default();
        let mut about = About::default();
        let mut cache = None;
        let mut extra = IndexMap::default();

        rendered_node
            .iter()
            .map(|(key, value)| {
                let key_str = key.as_str();
                match key_str {
                    "schema_version" => schema_version = value.try_convert(key_str)?,
                    "package" => package = Some(value.try_convert(key_str)?),
                    "recipe" => {
                        return Err(vec![_partialerror!(
                        *key.span(),
                        ErrorKind::InvalidField("recipe".to_string().into()),
                        help =
                            "The recipe field is only allowed in conjunction with multiple outputs"
                    )])
                    }
                    "cache" => {
                        if experimental {
                            cache = Some(value.try_convert(key_str)?)
                        } else {
                            return Err(vec![_partialerror!(
                                *key.span(),
                                ErrorKind::ExperimentalOnly("cache".to_string()),
                                help = "The `cache` key is only allowed in experimental mode (`--experimental`)"
                            )])
                        }
                    }
                    "source" => source = value.try_convert(key_str)?,
                    "build" => build = value.try_convert(key_str)?,
                    "requirements" => requirements = value.try_convert(key_str)?,
                    "tests" => tests = value.try_convert(key_str)?,
                    "about" => about = value.try_convert(key_str)?,
                    "context" => {}
                    "extra" => extra = value.as_mapping().ok_or_else(|| {
                                            vec![_partialerror!(
                                                *value.span(),
                                                ErrorKind::ExpectedMapping,
                                                label = format!("expected a mapping for `{key_str}`")
                                            )]
                                        })
                                        .and_then(|m| m.try_convert(key_str))?,
                    invalid_key => {
                        return Err(vec![_partialerror!(
                            *key.span(),
                            ErrorKind::InvalidField(invalid_key.to_string().into()),
                        )])
                    }
                }
                Ok(())
            })
            .flatten_errors()?;

        // evaluate the skip conditions
        build.skip = build.skip.with_eval(&jinja)?;

        if schema_version != 1 {
            tracing::warn!("Unknown schema version: {}. rattler-build {} is only known to parse schema version 1.",
                schema_version, env!("CARGO_PKG_VERSION"));
        }

        let recipe = Recipe {
            schema_version,
            context,
            package: package.ok_or_else(|| {
                vec![_partialerror!(
                    *root_node.span(),
                    ErrorKind::MissingField(Cow::from("package")),
                    label = "missing required field `package`",
                    help = "add the required field `package`"
                )]
            })?,
            cache,
            build,
            source,
            requirements,
            tests,
            about,
            extra,
        };

        Ok(recipe)
    }

    /// Get the package information.
    pub const fn package(&self) -> &Package {
        &self.package
    }

    /// Get the source information.
    pub fn sources(&self) -> &[Source] {
        self.source.as_slice()
    }

    /// Get the build information.
    pub const fn build(&self) -> &Build {
        &self.build
    }

    /// Get the requirements information.
    pub const fn requirements(&self) -> &Requirements {
        &self.requirements
    }

    /// Get the test information.
    pub const fn tests(&self) -> &Vec<TestType> {
        &self.tests
    }

    /// Get the about information.
    pub const fn about(&self) -> &About {
        &self.about
    }
}

#[cfg(test)]
mod tests {
    use insta::{assert_snapshot, assert_yaml_snapshot};
    use rattler_conda_types::Platform;

    use crate::{assert_miette_snapshot, variant_config::ParseErrors};

    use super::*;

    #[test]
    fn parsing_unix() {
        let recipe = include_str!("../../test-data/recipes/test-parsing/xtensor.yaml");

        let selector_config_unix = SelectorConfig {
            target_platform: Platform::Linux64,
            host_platform: Platform::Linux64,
            ..SelectorConfig::default()
        };

        let unix_recipe = Recipe::from_yaml(recipe, selector_config_unix);
        assert!(unix_recipe.is_ok());
        insta::assert_debug_snapshot!("unix_recipe", unix_recipe.unwrap());
    }

    #[test]
    fn parsing_win() {
        let recipe = include_str!("../../test-data/recipes/test-parsing/xtensor.yaml");

        let selector_config_win = SelectorConfig {
            target_platform: Platform::Win64,
            host_platform: Platform::Win64,
            ..SelectorConfig::default()
        };

        let win_recipe = Recipe::from_yaml(recipe, selector_config_win);
        assert!(win_recipe.is_ok());
        insta::assert_debug_snapshot!("recipe_windows", win_recipe.unwrap());
    }

    #[test]
    fn bad_skip_single_output() {
        let raw_recipe = include_str!("../../test-data/recipes/test-parsing/recipe_bad_skip.yaml");
        let recipe = Recipe::from_yaml(raw_recipe, SelectorConfig::default());
        let err: ParseErrors = recipe.unwrap_err().into();
        assert_miette_snapshot!(err);
    }

    #[test]
    fn bad_skip_multi_output() {
        let raw_recipe =
            include_str!("../../test-data/recipes/test-parsing/recipe_bad_skip_multi.yaml");
        let recipes = find_outputs_from_src(raw_recipe).unwrap();
        for recipe in recipes {
            let recipe = Recipe::from_node(&recipe, SelectorConfig::default());
            if recipe.is_ok() {
                assert_eq!(recipe.unwrap().package().name().as_normalized(), "zlib-dev");
                continue;
            }
            let err = recipe.unwrap_err();
            let err: ParseErrors = err
                .into_iter()
                .map(|err| ParsingError::from_partial(raw_recipe, err))
                .collect::<Vec<_>>()
                .into();
            assert_miette_snapshot!(err);
        }
    }

    #[test]
    fn context_not_mapping() {
        let raw_recipe = r#"
        context: "not-mapping"

        package:
          name: test
          version: 0.1.0
        "#;

        let recipe = Recipe::from_yaml(raw_recipe, SelectorConfig::default());
        let err: ParseErrors = recipe.unwrap_err().into();
        assert_miette_snapshot!(err);
    }

    #[test]
    fn context_value_not_scalar() {
        let raw_recipe = r#"
        context:
          key: ["not-scalar"]

        package:
            name: test
            version: 0.1.0
        "#;

        let recipe = Recipe::from_yaml(raw_recipe, SelectorConfig::default());
        let err: ParseErrors = recipe.unwrap_err().into();
        assert_miette_snapshot!(err);
    }

    #[test]
    fn jinja_error() {
        let recipe = include_str!("../../test-data/recipes/test-parsing/recipe_jinja_error.yaml");
        let recipe = Recipe::from_yaml(recipe, SelectorConfig::default());
        let err: ParseErrors = recipe.unwrap_err().into();
        assert_miette_snapshot!(err);
    }

    #[test]
    fn duplicate_keys_error() {
        let recipe =
            include_str!("../../test-data/recipes/test-parsing/recipe_duplicate_keys.yaml");
        let recipe = Recipe::from_yaml(recipe, SelectorConfig::default());
        let err: ParseErrors = recipe.unwrap_err().into();
        assert_miette_snapshot!(err);
    }

    #[test]
    fn jinja_sequence() {
        let recipe = include_str!("../../test-data/recipes/test-parsing/recipe_inline_jinja.yaml");
        let recipe = Recipe::from_yaml(recipe, SelectorConfig::default()).unwrap();
        assert_yaml_snapshot!(recipe);
    }

    #[test]
    fn binary_relocation() {
        let recipe = include_str!(
            "../../test-data/recipes/test-parsing/recipe_build_binary_relocation.yaml"
        );
        let recipe = Recipe::from_yaml(recipe, SelectorConfig::default()).unwrap();
        assert_yaml_snapshot!(recipe);
    }

    #[test]
    fn binary_relocation_paths() {
        let recipe = include_str!(
            "../../test-data/recipes/test-parsing/recipe_build_binary_relocation_paths.yaml"
        );
        let recipe = Recipe::from_yaml(recipe, SelectorConfig::default()).unwrap();
        assert_yaml_snapshot!(recipe);
    }

    #[test]
    fn map_null_values() {
        let recipe =
            include_str!("../../test-data/recipes/test-parsing/map_jinja_null_values.yaml");
        let recipe = Recipe::from_yaml(recipe, SelectorConfig::default()).unwrap();
        assert_yaml_snapshot!(recipe);
    }

    #[test]
    fn test_complete_recipe() {
        let selector_config = SelectorConfig {
            target_platform: Platform::Linux64,
            host_platform: Platform::Linux64,
            ..SelectorConfig::default()
        };
        let recipe = include_str!("../../test-data/recipes/test-parsing/single_output.yaml");
        let recipe = Recipe::from_yaml(recipe, selector_config).unwrap();
        assert_snapshot!(serde_yaml::to_string(&recipe).unwrap());
    }
}<|MERGE_RESOLUTION|>--- conflicted
+++ resolved
@@ -35,11 +35,7 @@
 
 pub use self::{
     about::About,
-<<<<<<< HEAD
-    build::{Build, BuildString, DynamicLinking, PrefixDetection},
-=======
-    build::{Build, DynamicLinking, PrefixDetection, Python},
->>>>>>> 15f70b20
+    build::{Build, BuildString, DynamicLinking, PrefixDetection, Python},
     cache::Cache,
     glob_vec::GlobVec,
     output::find_outputs_from_src,
