use std::{
    borrow::Cow,
    collections::HashMap,
    fmt::{Display, Formatter},
    sync::Arc,
};

use indicatif::{HumanBytes, MultiProgress, ProgressBar, ProgressStyle};
use rattler::install::Placement;
use rattler_build_recipe::stage1::{Dependency, Requirements};
use rattler_build_types::{PinArgs, PinError};
use rattler_conda_types::{
    ChannelUrl, MatchSpec, NamelessMatchSpec, PackageName, PackageRecord, Platform, RepoDataRecord,
    package::RunExportsJson,
};
use rattler_repodata_gateway::{Gateway, RunExportExtractorError, RunExportsReporter};
use serde::{Deserialize, Serialize};
use serde_with::{DisplayFromStr, serde_as};
use thiserror::Error;

use crate::{
    metadata::{BuildConfiguration, Output, build_reindexed_channels},
    package_cache_reporter::PackageCacheReporter,
    render::{
        run_exports::filter_run_exports,
        solver::{install_packages, solve_environment},
    },
    tool_configuration::{self, Configuration},
};

use super::reporters::GatewayReporter;

/// A enum to keep track of where a given Dependency comes from
#[serde_as]
#[derive(Debug, Clone, Serialize, Deserialize)]
#[serde(untagged)]
pub enum DependencyInfo {
    /// The dependency is a direct dependency of the package, with a variant
    /// applied from the variant config
    Variant(VariantDependency),

    /// This is a special pin dependency (e.g. `{{ pin_subpackage('foo',
    /// exact=True) }}`
    PinSubpackage(PinSubpackageDependency),

    /// This is a special run_exports dependency (e.g. `{{ pin_compatible('foo')
    /// }}`
    PinCompatible(PinCompatibleDependency),

    /// This is a special run_exports dependency from another package
    RunExport(RunExportDependency),

    /// This is a regular dependency of the package without any modifications
    Source(SourceDependency),
}

/// The dependency is a direct dependency of the package, with a variant applied
/// from the variant config
#[serde_as]
#[derive(Debug, Clone, Serialize, Deserialize)]
#[serde(deny_unknown_fields)]
pub struct VariantDependency {
    /// The key in the config file.
    pub variant: String,

    /// The spec from the config file
    #[serde_as(as = "DisplayFromStr")]
    pub spec: MatchSpec,
}

impl From<VariantDependency> for DependencyInfo {
    fn from(value: VariantDependency) -> Self {
        DependencyInfo::Variant(value)
    }
}

/// This is a special pin dependency (e.g. `{{ pin_subpackage('foo', exact=True)
/// }}`
#[serde_as]
#[derive(Debug, Clone, Serialize, Deserialize)]
#[serde(deny_unknown_fields)]
pub struct PinSubpackageDependency {
    #[serde(rename = "pin_subpackage")]
    pub name: String,

    #[serde(flatten)]
    pub args: PinArgs,

    #[serde_as(as = "DisplayFromStr")]
    pub spec: MatchSpec,
}

impl From<PinSubpackageDependency> for DependencyInfo {
    fn from(value: PinSubpackageDependency) -> Self {
        DependencyInfo::PinSubpackage(value)
    }
}

/// This is a special run_exports dependency (e.g. `{{ pin_compatible('foo') }}`
#[serde_as]
#[derive(Debug, Clone, Serialize, Deserialize)]
#[serde(deny_unknown_fields)]
pub struct PinCompatibleDependency {
    #[serde(rename = "pin_compatible")]
    pub name: String,

    #[serde(flatten)]
    pub args: PinArgs,

    #[serde_as(as = "DisplayFromStr")]
    pub spec: MatchSpec,
}

impl From<PinCompatibleDependency> for DependencyInfo {
    fn from(value: PinCompatibleDependency) -> Self {
        DependencyInfo::PinCompatible(value)
    }
}

/// This is a special run_exports dependency from another package
#[serde_as]
#[derive(Debug, Clone, Serialize, Deserialize)]
#[serde(deny_unknown_fields)]
pub struct RunExportDependency {
    #[serde_as(as = "DisplayFromStr")]
    pub spec: MatchSpec,
    pub from: String,
    #[serde(rename = "run_export")]
    pub source_package: String,
}

impl From<RunExportDependency> for DependencyInfo {
    fn from(value: RunExportDependency) -> Self {
        DependencyInfo::RunExport(value)
    }
}

/// This is a regular dependency of the package without any modifications
#[serde_as]
#[derive(Debug, Clone, Serialize, Deserialize)]
#[serde(deny_unknown_fields)]
pub struct SourceDependency {
    #[serde(rename = "source")]
    #[serde_as(as = "DisplayFromStr")]
    pub spec: MatchSpec,
}

impl From<SourceDependency> for DependencyInfo {
    fn from(value: SourceDependency) -> Self {
        DependencyInfo::Source(value)
    }
}

impl DependencyInfo {
    /// Get the matchspec from a dependency info
    pub fn spec(&self) -> &MatchSpec {
        match self {
            DependencyInfo::Variant(spec) => &spec.spec,
            DependencyInfo::PinSubpackage(spec) => &spec.spec,
            DependencyInfo::PinCompatible(spec) => &spec.spec,
            DependencyInfo::RunExport(spec) => &spec.spec,
            DependencyInfo::Source(spec) => &spec.spec,
        }
    }

    pub fn render(&self, long: bool) -> String {
        if !long {
            match self {
                DependencyInfo::Variant(spec) => format!("{} (V)", &spec.spec),
                DependencyInfo::PinSubpackage(spec) => format!("{} (PS)", &spec.spec),
                DependencyInfo::PinCompatible(spec) => format!("{} (PC)", &spec.spec),
                DependencyInfo::RunExport(spec) => format!(
                    "{} (RE of [{}: {}])",
                    &spec.spec, &spec.from, &spec.source_package
                ),
                DependencyInfo::Source(spec) => spec.spec.to_string(),
            }
        } else {
            match self {
                DependencyInfo::Variant(spec) => format!("{} (from variant config)", &spec.spec),
                DependencyInfo::PinSubpackage(spec) => {
                    format!("{} (from pin subpackage)", &spec.spec)
                }
                DependencyInfo::PinCompatible(spec) => {
                    format!("{} (from pin compatible)", &spec.spec)
                }
                DependencyInfo::RunExport(spec) => format!(
                    "{} (run export by {} in {} env)",
                    &spec.spec, &spec.from, &spec.source_package
                ),
                DependencyInfo::Source(spec) => spec.spec.to_string(),
            }
        }
    }

    pub fn as_variant(&self) -> Option<&VariantDependency> {
        match self {
            DependencyInfo::Variant(spec) => Some(spec),
            _ => None,
        }
    }

    pub fn as_source(&self) -> Option<&SourceDependency> {
        match self {
            DependencyInfo::Source(spec) => Some(spec),
            _ => None,
        }
    }

    pub fn as_run_export(&self) -> Option<&RunExportDependency> {
        match self {
            DependencyInfo::RunExport(spec) => Some(spec),
            _ => None,
        }
    }

    pub fn as_pin_subpackage(&self) -> Option<&PinSubpackageDependency> {
        match self {
            DependencyInfo::PinSubpackage(spec) => Some(spec),
            _ => None,
        }
    }

    pub fn as_pin_compatible(&self) -> Option<&PinCompatibleDependency> {
        match self {
            DependencyInfo::PinCompatible(spec) => Some(spec),
            _ => None,
        }
    }
}

#[derive(Debug, Clone, Serialize, Deserialize)]
pub struct FinalizedRunDependencies {
    #[serde(default)]
    pub depends: Vec<DependencyInfo>,
    #[serde(default)]
    pub constraints: Vec<DependencyInfo>,
    #[serde(default, skip_serializing_if = "RunExportsJson::is_empty")]
    pub run_exports: RunExportsJson,
}

#[derive(Debug, Clone, Serialize, Deserialize)]
pub struct ResolvedDependencies {
    pub specs: Vec<DependencyInfo>,
    pub resolved: Vec<RepoDataRecord>,
}

fn short_channel(channel: Option<&str>) -> String {
    let channel = channel.unwrap_or_default();
    if channel.contains('/') {
        channel
            .rsplit('/')
            .find(|s| !s.is_empty())
            .unwrap_or_default()
            .to_string()
    } else {
        channel.to_string()
    }
}

impl ResolvedDependencies {
    pub fn to_table(&self, table: comfy_table::Table, long: bool) -> comfy_table::Table {
        let mut table = table;
        table.set_header(vec![
            "Package", "Spec", "Version", "Build", "Channel", "Size",
        ]);
        let column = table.column_mut(5).expect("This should be column two");
        column.set_cell_alignment(comfy_table::CellAlignment::Right);

        let resolved_w_specs = self
            .resolved
            .iter()
            .map(|r| {
                let spec = self
                    .specs
                    .iter()
                    .find(|s| s.spec().name.as_ref() == Some(&r.package_record.name));

                if let Some(s) = spec {
                    (r, Some(s))
                } else {
                    (r, None)
                }
            })
            .collect::<Vec<_>>();

        let (mut explicit, mut transient): (Vec<_>, Vec<_>) =
            resolved_w_specs.into_iter().partition(|(_, s)| s.is_some());

        explicit.sort_by(|(a, _), (b, _)| a.package_record.name.cmp(&b.package_record.name));
        transient.sort_by(|(a, _), (b, _)| a.package_record.name.cmp(&b.package_record.name));

        for (record, dep_info) in &explicit {
            table.add_row([
                record.package_record.name.as_normalized().to_string(),
                dep_info
                    .expect("partition contains only values with Some")
                    .render(long),
                record.package_record.version.to_string(),
                record.package_record.build.to_string(),
                short_channel(record.channel.as_deref()),
                record
                    .package_record
                    .size
                    .map(|s| HumanBytes(s).to_string())
                    .unwrap_or_default(),
            ]);
        }
        for (record, _) in &transient {
            table.add_row([
                record.package_record.name.as_normalized().to_string(),
                "".to_string(),
                record.package_record.version.to_string(),
                record.package_record.build.to_string(),
                short_channel(record.channel.as_deref()),
                record
                    .package_record
                    .size
                    .map(|s| HumanBytes(s).to_string())
                    .unwrap_or_default(),
            ]);
        }
        table
    }

    /// Collect run exports from this environment
    /// If `direct_only` is set to true, only the run exports of the direct
    /// dependencies are collected
    fn run_exports(&self, direct_only: bool) -> HashMap<PackageName, RunExportsJson> {
        let mut result = HashMap::new();
        for record in &self.resolved {
            // If there are no run exports, we don't need to do anything.
            let Some(run_exports) = &record.package_record.run_exports else {
                continue;
            };

            // If the specific package is a transitive dependency we ignore the run exports
            if direct_only
                && !self
                    .specs
                    .iter()
                    // Run export dependencies are not direct dependencies
                    .filter(|s| !matches!(s, DependencyInfo::RunExport(_)))
                    .any(|s| s.spec().name.as_ref() == Some(&record.package_record.name))
            {
                continue;
            }

            result.insert(record.package_record.name.clone(), run_exports.clone());
        }
        result
    }
}
impl Display for ResolvedDependencies {
    fn fmt(&self, f: &mut Formatter<'_>) -> std::fmt::Result {
        let mut table = comfy_table::Table::new();
        table
            .load_preset(comfy_table::presets::UTF8_FULL_CONDENSED)
            .apply_modifier(comfy_table::modifiers::UTF8_ROUND_CORNERS);
        write!(f, "{}", self.to_table(table, false))
    }
}

impl FinalizedRunDependencies {
    pub fn to_table(&self, table: comfy_table::Table, long: bool) -> comfy_table::Table {
        let mut table = table;
        table
            .set_content_arrangement(comfy_table::ContentArrangement::Dynamic)
            .set_header(vec!["Name", "Spec"]);

        // Helper function to add a section with optional padding
        let mut add_section = |section_name: &str, items: &[String], needs_padding: bool| {
            if items.is_empty() {
                return needs_padding;
            }

            if needs_padding {
                table.add_row(vec!["", ""]);
            }

            let mut row = comfy_table::Row::new();
            row.add_cell(
                comfy_table::Cell::new(section_name).add_attribute(comfy_table::Attribute::Bold),
            );
            table.add_row(row);

            items.iter().for_each(|item| {
                table.add_row(item.splitn(2, ' ').collect::<Vec<&str>>());
            });

            true
        };

        // Add dependencies section
        let depends_rendered: Vec<String> = self.depends.iter().map(|d| d.render(long)).collect();
        let mut has_previous_section = add_section("Run dependencies", &depends_rendered, false);

        // Add constraints section
        let constraints_rendered: Vec<String> =
            self.constraints.iter().map(|d| d.render(long)).collect();
        has_previous_section = add_section(
            "Run constraints",
            &constraints_rendered,
            has_previous_section,
        );

        // Add run exports sections if not empty
        if !self.run_exports.is_empty() {
            let sections = [
                ("Weak", &self.run_exports.weak),
                ("Strong", &self.run_exports.strong),
                ("Noarch", &self.run_exports.noarch),
                ("Weak constrains", &self.run_exports.weak_constrains),
                ("Strong constrains", &self.run_exports.strong_constrains),
            ];

            for (name, exports) in sections {
                if !exports.is_empty() {
                    has_previous_section = add_section(
                        &format!("Run exports ({name})"),
                        exports,
                        has_previous_section,
                    );
                }
            }
        }

        table
    }
}

impl Display for FinalizedRunDependencies {
    fn fmt(&self, f: &mut Formatter<'_>) -> std::fmt::Result {
        let mut table = comfy_table::Table::new();
        table
            .load_preset(comfy_table::presets::UTF8_FULL_CONDENSED)
            .apply_modifier(comfy_table::modifiers::UTF8_ROUND_CORNERS);
        write!(f, "{}", self.to_table(table, false))
    }
}

#[derive(Debug, Clone, Serialize, Deserialize)]
pub struct FinalizedDependencies {
    pub build: Option<ResolvedDependencies>,
    pub host: Option<ResolvedDependencies>,
    pub run: FinalizedRunDependencies,
}

#[derive(Error, Debug)]
pub enum ResolveError {
    #[error("Failed to get finalized dependencies")]
    FinalizedDependencyNotFound,

    #[error("Failed to resolve dependencies: {0}")]
    DependencyResolutionError(String),

    #[error("Could not collect run exports")]
    CouldNotCollectRunExports(#[from] RunExportExtractorError),

    #[error("Could not parse match spec: {0}")]
    MatchSpecParseError(#[from] rattler_conda_types::ParseMatchSpecError),

    #[error("Could not parse version spec for variant key {0}: {1}")]
    VariantSpecParseError(String, rattler_conda_types::ParseMatchSpecError),

    #[error("Could not apply pin: {0}")]
    PinApplyError(#[from] PinError),

    #[error("Could not apply pin_subpackage. The following subpackage is not available: {}", .0.as_normalized())]
    PinSubpackageNotFound(PackageName),

    #[error("Could not apply pin_compatible. The following package is not part of the solution: {}", .0.as_normalized())]
    PinCompatibleNotFound(PackageName),

    #[error("Compiler configuration error: {0}")]
    CompilerError(String),

    #[error("Could not reindex channels: {0}")]
    RefreshChannelError(std::io::Error),
}

/// Controls whether to download missing run exports during dependency resolution
#[derive(Debug, Clone, Copy, PartialEq, Eq)]
pub enum RunExportsDownload {
    /// Download packages to extract run exports when they are missing
    DownloadMissing,
    /// Skip downloading packages for run exports extraction
    SkipDownload,
}

/// Apply a variant to a dependency list and resolve all pin_subpackage and
/// compiler dependencies
pub fn apply_variant(
    raw_specs: &[Dependency],
    build_configuration: &BuildConfiguration,
    compatibility_specs: &HashMap<PackageName, PackageRecord>,
    build_time: bool,
) -> Result<Vec<DependencyInfo>, ResolveError> {
    let variant = &build_configuration.variant;
    let subpackages = &build_configuration.subpackages;

    raw_specs
        .iter()
        .map(|s| {
            match s {
                Dependency::Spec(m) => {
                    let m = m.clone();
                    if build_time
                        && m.version.is_none()
                        && m.build.is_none()
                        && let Some(name) = &m.name
                        && let Some(version) = variant.get(&name.into())
                    {
                        // if the variant starts with an alphanumeric character,
                        // we have to add a '=' to the version spec
                        let mut spec = version.to_string();

                        // check if all characters are alphanumeric or ., in that case add
                        // a '=' to get "startswith" behavior
                        if spec.chars().all(|c| c.is_alphanumeric() || c == '.') {
                            spec = format!("={spec}");
                        }

                        let variant = name.as_normalized().to_string();
                        let spec: NamelessMatchSpec = spec
                            .parse()
                            .map_err(|e| ResolveError::VariantSpecParseError(variant.clone(), e))?;

                        let spec = MatchSpec::from_nameless(spec, Some(name.clone()));

                        return Ok(VariantDependency { spec, variant }.into());
                    }
                    Ok(SourceDependency { spec: *m }.into())
                }
                Dependency::PinSubpackage(pin) => {
                    let name = &pin.pin_subpackage.name;
                    let subpackage = subpackages
                        .get(name)
                        .ok_or(ResolveError::PinSubpackageNotFound(name.clone()))?;
                    let pinned = pin
                        .pin_subpackage
                        .apply(&subpackage.version, &subpackage.build_string)?;
                    Ok(PinSubpackageDependency {
                        spec: pinned,
                        name: name.as_normalized().to_string(),
                        args: pin.pin_subpackage.args.clone(),
                    }
                    .into())
                }
                Dependency::PinCompatible(pin) => {
                    let name = &pin.pin_compatible.name;
                    let pin_package = compatibility_specs
                        .get(name)
                        .ok_or(ResolveError::PinCompatibleNotFound(name.clone()))?;

                    let pinned = pin
                        .pin_compatible
                        .apply(&pin_package.version, &pin_package.build)?;
                    Ok(PinCompatibleDependency {
                        spec: pinned,
                        name: name.as_normalized().to_string(),
                        args: pin.pin_compatible.args.clone(),
                    }
                    .into())
                }
            }
        })
        .collect()
}

use rattler::package_cache::CacheReporter;
use rattler_repodata_gateway::DownloadReporter;

struct RunExportsProgressReporter {
    repodata_reporter: GatewayReporter,
    package_cache_reporter: PackageCacheReporter,
}

impl RunExportsProgressReporter {
    fn new(
        repodata_reporter: GatewayReporter,
        package_cache_reporter: PackageCacheReporter,
    ) -> Self {
        Self {
            repodata_reporter,
            package_cache_reporter,
        }
    }
}

impl RunExportsReporter for RunExportsProgressReporter {
    fn download_reporter(&self) -> Option<&dyn DownloadReporter> {
        Some(&self.repodata_reporter)
    }

    fn create_package_download_reporter(
        &self,
        repo_data_record: &RepoDataRecord,
    ) -> Option<Box<dyn CacheReporter>> {
        let mut reporter = self.package_cache_reporter.clone();
        let entry = reporter.add(repo_data_record);
        Some(Box::new(entry) as Box<dyn CacheReporter>)
    }
}

/// Collect run exports from the package cache and add them to the package
/// records.
async fn ensure_run_exports(
    records: &mut [RepoDataRecord],
    gateway: &Gateway,
    multi_progress: MultiProgress,
    progress_prefix: impl Into<Cow<'static, str>>,
    top_level_pb: Option<ProgressBar>,
    progress_style: ProgressStyle,
    finish_style: ProgressStyle,
) -> Result<(), RunExportExtractorError> {
    let progress_prefix: Cow<'static, str> = progress_prefix.into();
    let placement = top_level_pb
        .as_ref()
        .map(|pb| Placement::After(pb.clone()))
        .unwrap_or(Placement::End);

    let repodata_reporter = GatewayReporter::builder()
        .with_multi_progress(multi_progress.clone())
        .with_progress_template(progress_style.clone())
        .with_finish_template(finish_style.clone())
        .with_placement(placement.clone())
        .finish();

    let package_cache_reporter =
        PackageCacheReporter::new(multi_progress, placement).with_prefix(progress_prefix);

    let reporter: Arc<dyn RunExportsReporter> = Arc::new(RunExportsProgressReporter::new(
        repodata_reporter,
        package_cache_reporter,
    ));

    gateway
        .ensure_run_exports(records.iter_mut(), Some(reporter))
        .await
}

pub async fn install_environments(
    output: &Output,
    dependencies: &FinalizedDependencies,
    tool_configuration: &tool_configuration::Configuration,
) -> Result<(), ResolveError> {
    const EMPTY_RECORDS: Vec<RepoDataRecord> = Vec::new();
    install_packages(
        "build",
        dependencies
            .build
            .as_ref()
            .map(|deps| &deps.resolved)
            .unwrap_or(&EMPTY_RECORDS),
        output.build_configuration.build_platform.platform,
        &output.build_configuration.directories.build_prefix,
        tool_configuration,
    )
    .await
    .map_err(|e| ResolveError::DependencyResolutionError(e.to_string()))?;

    install_packages(
        "host",
        dependencies
            .host
            .as_ref()
            .map(|deps| &deps.resolved)
            .unwrap_or(&EMPTY_RECORDS),
        output.build_configuration.host_platform.platform,
        &output.build_configuration.directories.host_prefix,
        tool_configuration,
    )
    .await
    .map_err(|e| ResolveError::DependencyResolutionError(e.to_string()))?;

    Ok(())
}

/// This function renders the run exports into `RunExportsJson` format
/// This function applies any variant information or `pin_subpackage`
/// specifications to the run exports.
fn render_run_exports(
    output: &Output,
    compatibility_specs: &HashMap<PackageName, PackageRecord>,
) -> Result<RunExportsJson, ResolveError> {
    let render_run_exports = |run_export: &[Dependency]| -> Result<Vec<String>, ResolveError> {
        let rendered = apply_variant(
            run_export,
            &output.build_configuration,
            compatibility_specs,
            false,
        )?;
        Ok(rendered
            .iter()
            .map(|dep| dep.spec().to_string())
            .collect::<Vec<_>>())
    };

    let run_exports = &output.recipe.requirements().run_exports;

    if !run_exports.is_empty() {
        Ok(RunExportsJson {
            strong: render_run_exports(&run_exports.strong)?,
            weak: render_run_exports(&run_exports.weak)?,
            noarch: render_run_exports(&run_exports.noarch)?,
            strong_constrains: render_run_exports(&run_exports.strong_constraints)?,
            weak_constrains: render_run_exports(&run_exports.weak_constraints)?,
        })
    } else {
        Ok(RunExportsJson::default())
    }
}

/// This function resolves the dependencies of a recipe.
/// To do this, we have to run a couple of steps:
///
/// 1. Apply the variants to the dependencies, and compiler & pin_subpackage
///    specs
/// 2. Extend the dependencies with the run exports of the dependencies "above"
/// 3. Resolve the dependencies
/// 4. Download the packages
/// 5. Extract the run exports from the downloaded packages (for the next
///    environment)
pub(crate) async fn resolve_dependencies(
    requirements: &Requirements,
    output: &Output,
    channels: &[ChannelUrl],
    tool_configuration: &tool_configuration::Configuration,
    download_missing_run_exports: RunExportsDownload,
) -> Result<FinalizedDependencies, ResolveError> {
    let merge_build_host = output.recipe.build().merge_build_and_host_envs;

    let mut compatibility_specs = HashMap::new();

    let gateway = if download_missing_run_exports == RunExportsDownload::DownloadMissing {
        let client = tool_configuration.client.get_client().clone();
        let package_cache = tool_configuration.package_cache.clone();
        Some(
            Gateway::builder()
                .with_max_concurrent_requests(50)
                .with_client(client)
                .with_package_cache(package_cache)
                .finish(),
        )
    } else {
        None
    };

    let build_env = if !requirements.build.is_empty() && !merge_build_host {
        let build_env_specs = apply_variant(
            &requirements.build,
            &output.build_configuration,
            &compatibility_specs,
            true,
        )?;

        let match_specs = build_env_specs
            .iter()
            .map(|s| s.spec().clone())
            .collect::<Vec<_>>();

        let mut resolved = solve_environment(
            "build",
            &match_specs,
            &output.build_configuration.build_platform,
            channels,
            tool_configuration,
            output.build_configuration.channel_priority,
            output.build_configuration.solve_strategy,
            output.build_configuration.exclude_newer,
        )
        .await
        .map_err(|e| ResolveError::DependencyResolutionError(e.to_string()))?;

        // Optionally add run exports to records that don't have them yet by
        // downloading packages and extracting run_exports.json
        if download_missing_run_exports == RunExportsDownload::DownloadMissing {
            tool_configuration
                .fancy_log_handler
                .wrap_in_progress_async_with_progress("Collecting run exports", |pb| {
                    let progress_style = tool_configuration.fancy_log_handler.default_bytes_style();
                    let finish_style = tool_configuration
                        .fancy_log_handler
                        .finished_progress_style();
                    ensure_run_exports(
                        &mut resolved,
                        gateway.as_ref().unwrap(),
                        tool_configuration
                            .fancy_log_handler
                            .multi_progress()
                            .clone(),
                        tool_configuration
                            .fancy_log_handler
                            .with_indent_levels("  "),
                        Some(pb),
                        progress_style,
                        finish_style,
                    )
                })
                .await
                .map_err(ResolveError::CouldNotCollectRunExports)?;
        }

        resolved.iter().for_each(|r| {
            compatibility_specs.insert(r.package_record.name.clone(), r.package_record.clone());
        });

        Some(ResolvedDependencies {
            specs: build_env_specs,
            resolved,
        })
    } else {
        None
    };

    // host env
    let mut host_env_specs = apply_variant(
        &requirements.host,
        &output.build_configuration,
        &compatibility_specs,
        true,
    )?;

    // Apply the strong run exports from the build environment to the host
    // environment
    let mut build_run_exports = HashMap::new();
    if let Some(build_env) = &build_env {
        build_run_exports.extend(build_env.run_exports(true));
    }

<<<<<<< HEAD
    let build_run_exports = filter_run_exports(
        &requirements.ignore_run_exports,
        &build_run_exports,
        "build",
    )?;
=======
    let output_ignore_run_exports = requirements.ignore_run_exports(None);
    let mut build_run_exports = output_ignore_run_exports.filter(&build_run_exports, "build")?;

    if let Some(cache) = &output.finalized_cache_dependencies
        && let Some(cache_build_env) = &cache.build
    {
        let cache_build_run_exports = cache_build_env.run_exports(true);
        let filtered = output
            .recipe
            .cache
            .as_ref()
            .expect("recipe should have cache section")
            .requirements
            .ignore_run_exports(Some(&output_ignore_run_exports))
            .filter(&cache_build_run_exports, "cache-build")?;
        build_run_exports.extend(&filtered);
    }
>>>>>>> 434e9a19

    host_env_specs.extend(build_run_exports.strong.iter().cloned());

    let mut match_specs = host_env_specs
        .iter()
        .map(|s| s.spec().clone())
        .collect::<Vec<_>>();
    if merge_build_host {
        // add the requirements of build to host
        let specs = apply_variant(
            &requirements.build,
            &output.build_configuration,
            &compatibility_specs,
            true,
        )?;
        match_specs.extend(specs.iter().map(|s| s.spec().clone()));
    }

    let host_env = if !match_specs.is_empty() {
        let mut resolved = solve_environment(
            "host",
            &match_specs,
            &output.build_configuration.host_platform,
            channels,
            tool_configuration,
            output.build_configuration.channel_priority,
            output.build_configuration.solve_strategy,
            output.build_configuration.exclude_newer,
        )
        .await
        .map_err(|e| ResolveError::DependencyResolutionError(e.to_string()))?;

        // Optionally add run exports to records that don't have them yet by
        // downloading packages and extracting run_exports.json
        if download_missing_run_exports == RunExportsDownload::DownloadMissing {
            tool_configuration
                .fancy_log_handler
                .wrap_in_progress_async_with_progress("Collecting run exports", |pb| {
                    let progress_style = tool_configuration.fancy_log_handler.default_bytes_style();
                    let finish_style = tool_configuration
                        .fancy_log_handler
                        .finished_progress_style();
                    ensure_run_exports(
                        &mut resolved,
                        gateway.as_ref().unwrap(),
                        tool_configuration
                            .fancy_log_handler
                            .multi_progress()
                            .clone(),
                        tool_configuration
                            .fancy_log_handler
                            .with_indent_levels("  "),
                        Some(pb),
                        progress_style,
                        finish_style,
                    )
                })
                .await
                .map_err(ResolveError::CouldNotCollectRunExports)?;
        }

        resolved.iter().for_each(|r| {
            compatibility_specs.insert(r.package_record.name.clone(), r.package_record.clone());
        });

        Some(ResolvedDependencies {
            specs: host_env_specs,
            resolved,
        })
    } else {
        None
    };

    let mut depends = apply_variant(
        &requirements.run,
        &output.build_configuration,
        &compatibility_specs,
        false,
    )?;

    let mut constraints = apply_variant(
        &requirements.run_constraints,
        &output.build_configuration,
        &compatibility_specs,
        false,
    )?;

    // Add in dependencies from the finalized cache
    // This includes run_exports that were already filtered during staging cache build
    if let Some(finalized_cache) = &output.finalized_cache_dependencies {
        // Check if we should inherit run_exports from the staging cache
        // Default is true if not specified
        let should_inherit_run_exports = output
            .recipe
            .inherits_from
            .as_ref()
            .map(|i| i.inherit_run_exports)
            .unwrap_or(true);

        // Add dependencies from cache, but filter out RunExports if inherit_run_exports is false
        depends = depends
            .iter()
            .chain(finalized_cache.run.depends.iter().filter(|dep| {
                // Include non-RunExport dependencies always
                // Include RunExport dependencies only if inherit_run_exports is true
                if matches!(dep, DependencyInfo::RunExport(_)) {
                    should_inherit_run_exports
                } else {
                    true
                }
            }))
            .cloned()
            .collect();

        constraints = constraints
            .iter()
            .chain(finalized_cache.run.constraints.iter())
            .filter(|c| !matches!(c, DependencyInfo::RunExport(_)))
            .cloned()
            .collect();
    }

    let rendered_run_exports = render_run_exports(output, &compatibility_specs)?;

    let mut host_run_exports = HashMap::new();

    // Grab the host run exports from the cache
    // Add in the host run exports from the current output
    if let Some(host_env) = &host_env {
        host_run_exports.extend(host_env.run_exports(true));
    }

    // And filter the run exports
<<<<<<< HEAD
    let host_run_exports =
        filter_run_exports(&requirements.ignore_run_exports, &host_run_exports, "host")?;
=======
    let mut host_run_exports = output_ignore_run_exports.filter(&host_run_exports, "host")?;

    if let Some(cache) = &output.finalized_cache_dependencies
        && let Some(cache_host_env) = &cache.host
    {
        let cache_host_run_exports = cache_host_env.run_exports(true);
        let filtered = output
            .recipe
            .cache
            .as_ref()
            .expect("recipe should have cache section")
            .requirements
            .ignore_run_exports(Some(&output_ignore_run_exports))
            .filter(&cache_host_run_exports, "cache-host")?;
        host_run_exports.extend(&filtered);
    }
>>>>>>> 434e9a19

    // add the host run exports to the run dependencies
    if output.target_platform() == &Platform::NoArch {
        // ignore build noarch depends
        depends.extend(host_run_exports.noarch.iter().cloned());
    } else {
        depends.extend(build_run_exports.strong.iter().cloned());
        depends.extend(host_run_exports.strong.iter().cloned());
        depends.extend(host_run_exports.weak.iter().cloned());
        // add the constraints
        constraints.extend(build_run_exports.strong_constraints.iter().cloned());
        constraints.extend(host_run_exports.strong_constraints.iter().cloned());
        constraints.extend(host_run_exports.weak_constraints.iter().cloned());
    }

    let run_specs = FinalizedRunDependencies {
        depends,
        constraints,
        run_exports: rendered_run_exports,
    };

    // log a table of the rendered run dependencies
    if run_specs.depends.is_empty() && run_specs.constraints.is_empty() {
        tracing::info!("\nFinalized run dependencies: this output has no run dependencies");
    } else {
        tracing::info!(
            "\nFinalized run dependencies ({}):\n{}",
            output.identifier(),
            run_specs
        );
    }

    Ok(FinalizedDependencies {
        build: build_env,
        host: host_env,
        run: run_specs,
    })
}

impl Output {
    /// Resolve the dependencies for this output
    pub async fn resolve_dependencies(
        self,
        tool_configuration: &tool_configuration::Configuration,
        download_missing_run_exports: RunExportsDownload,
    ) -> Result<Output, ResolveError> {
        let span = tracing::info_span!("Resolving environments");
        let _enter = span.enter();

        if self.finalized_dependencies.is_some() {
            return Ok(self);
        }

        let channels = build_reindexed_channels(&self.build_configuration, tool_configuration)
            .await
            .map_err(ResolveError::RefreshChannelError)?;

        let finalized_dependencies = resolve_dependencies(
            self.recipe.requirements(),
            &self,
            &channels,
            tool_configuration,
            download_missing_run_exports,
        )
        .await?;

        // The output with the resolved dependencies
        Ok(Output {
            finalized_dependencies: Some(finalized_dependencies),
            ..self.clone()
        })
    }

    /// Install the environments of the outputs. Assumes that the dependencies
    /// for the environment have already been resolved.
    pub async fn install_environments(
        &self,
        tool_configuration: &Configuration,
    ) -> Result<(), ResolveError> {
        let dependencies = self
            .finalized_dependencies
            .as_ref()
            .ok_or(ResolveError::FinalizedDependencyNotFound)?;

        if tool_configuration.environments_externally_managed {
            let span = tracing::info_span!(
                "Externally resolved dependencies",
                recipe = self.identifier()
            );
            let _enter = span.enter();
            if let Some(build) = &dependencies.build {
                tracing::info!(
                    "\nResolved build dependencies({}):\n{}",
                    self.identifier(),
                    build
                );
            }
            if let Some(host) = &dependencies.host {
                tracing::info!(
                    "Resolved host dependencies({}):\n{}",
                    self.identifier(),
                    host
                );
            }
            tracing::info!(
                "Resolved run dependencies({}):\n{}",
                self.identifier(),
                dependencies.run
            );
            return Ok(());
        }

        install_environments(self, dependencies, tool_configuration).await
    }
}

#[cfg(test)]
mod tests {
    use rattler_conda_types::ParseStrictness;

    // test rendering of DependencyInfo
    use super::*;

    #[test]
    fn test_dependency_info_render() {
        let dep_info: Vec<DependencyInfo> = vec![
            SourceDependency {
                spec: MatchSpec::from_str("xyz", ParseStrictness::Strict).unwrap(),
            }
            .into(),
            VariantDependency {
                spec: MatchSpec::from_str("foo", ParseStrictness::Strict).unwrap(),
                variant: "bar".to_string(),
            }
            .into(),
            PinSubpackageDependency {
                name: "baz".to_string(),
                spec: MatchSpec::from_str("baz", ParseStrictness::Strict).unwrap(),
                args: PinArgs {
                    upper_bound: Some("x.x".parse().unwrap()),
                    lower_bound: Some("x.x.x".parse().unwrap()),
                    exact: true,
                    ..Default::default()
                },
            }
            .into(),
            PinCompatibleDependency {
                name: "bat".to_string(),
                spec: MatchSpec::from_str("bat", ParseStrictness::Strict).unwrap(),
                args: PinArgs {
                    upper_bound: Some("x.x".parse().unwrap()),
                    lower_bound: Some("x.x.x".parse().unwrap()),
                    exact: true,
                    ..Default::default()
                },
            }
            .into(),
        ];
        let yaml_str = serde_yaml::to_string(&dep_info).unwrap();
        insta::assert_snapshot!(yaml_str);

        // test deserialize
        let dep_info: Vec<DependencyInfo> = serde_yaml::from_str(&yaml_str).unwrap();
        assert_eq!(dep_info.len(), 4);
        assert!(matches!(dep_info[0], DependencyInfo::Source(_)));
        assert!(matches!(dep_info[1], DependencyInfo::Variant(_)));
        assert!(matches!(dep_info[2], DependencyInfo::PinSubpackage(_)));
        assert!(matches!(dep_info[3], DependencyInfo::PinCompatible(_)));
    }
}<|MERGE_RESOLUTION|>--- conflicted
+++ resolved
@@ -829,31 +829,11 @@
         build_run_exports.extend(build_env.run_exports(true));
     }
 
-<<<<<<< HEAD
     let build_run_exports = filter_run_exports(
         &requirements.ignore_run_exports,
         &build_run_exports,
         "build",
     )?;
-=======
-    let output_ignore_run_exports = requirements.ignore_run_exports(None);
-    let mut build_run_exports = output_ignore_run_exports.filter(&build_run_exports, "build")?;
-
-    if let Some(cache) = &output.finalized_cache_dependencies
-        && let Some(cache_build_env) = &cache.build
-    {
-        let cache_build_run_exports = cache_build_env.run_exports(true);
-        let filtered = output
-            .recipe
-            .cache
-            .as_ref()
-            .expect("recipe should have cache section")
-            .requirements
-            .ignore_run_exports(Some(&output_ignore_run_exports))
-            .filter(&cache_build_run_exports, "cache-build")?;
-        build_run_exports.extend(&filtered);
-    }
->>>>>>> 434e9a19
 
     host_env_specs.extend(build_run_exports.strong.iter().cloned());
 
@@ -987,27 +967,8 @@
     }
 
     // And filter the run exports
-<<<<<<< HEAD
     let host_run_exports =
         filter_run_exports(&requirements.ignore_run_exports, &host_run_exports, "host")?;
-=======
-    let mut host_run_exports = output_ignore_run_exports.filter(&host_run_exports, "host")?;
-
-    if let Some(cache) = &output.finalized_cache_dependencies
-        && let Some(cache_host_env) = &cache.host
-    {
-        let cache_host_run_exports = cache_host_env.run_exports(true);
-        let filtered = output
-            .recipe
-            .cache
-            .as_ref()
-            .expect("recipe should have cache section")
-            .requirements
-            .ignore_run_exports(Some(&output_ignore_run_exports))
-            .filter(&cache_host_run_exports, "cache-host")?;
-        host_run_exports.extend(&filtered);
-    }
->>>>>>> 434e9a19
 
     // add the host run exports to the run dependencies
     if output.target_platform() == &Platform::NoArch {
