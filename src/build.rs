--- conflicted
+++ resolved
@@ -118,11 +118,7 @@
                 format!("Failed to write build env script: {}", e),
             )
         })?;
-<<<<<<< HEAD
-        let full_script = format!("{}\n{}", preambel, script_content);
-=======
-        let full_script = format!("{}\n{}", preamble, script);
->>>>>>> e10cac8b
+        let full_script = format!("{}\n{}", preamble, script_content);
         let build_script_path = directories.work_dir.join("conda_build.sh");
 
         let mut build_script_file = File::create(&build_script_path)?;
@@ -143,11 +139,7 @@
             )
         })?;
 
-<<<<<<< HEAD
-        let full_script = format!("{}\n{}", preambel, script_content);
-=======
-        let full_script = format!("{}\n{}", preamble, script);
->>>>>>> e10cac8b
+        let full_script = format!("{}\n{}", preamble, script_content);
         let build_script_path = directories.work_dir.join("conda_build.bat");
 
         let mut build_script_file = File::create(&build_script_path)?;
