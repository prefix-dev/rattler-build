//! find used variables on a Raw (YAML) recipe
//! This does an initial "prerender" step where we evaluate the Jinja expressions globally
//! based on the variables in the `context` section of the recipe.
//! This also evaluates any Jinja functions such as `compiler` and `pin_subpackage` in a way
//! that we can post-process them as "used variables" more easily later.
//!
//! Step 1:
//!    - use only outer variables such as `target_platform`
//!    - extract all `if ... then ... else ` and `jinja` statements and find used variables
//!    - retrieve used variables from configuration and flatten selectors
//!    - extract all dependencies and add them to used variables to build full variant
use std::collections::HashSet;

use minijinja::machinery::{
    ast::{self, Expr, Stmt},
    parse,
};

use crate::recipe::custom_yaml::Node;

/// Extract all variables from a jinja statement
fn extract_variables(node: &Stmt, variables: &mut HashSet<String>) {
    match node {
        Stmt::IfCond(stmt) => {
            extract_variable_from_expression(&stmt.expr, variables);
        }
        Stmt::Template(stmt) => {
            stmt.children.iter().for_each(|child| {
                extract_variables(child, variables);
            });
        }
        Stmt::EmitExpr(expr) => {
            extract_variable_from_expression(&expr.expr, variables);
        }
        _ => {}
    }
}

/// Extract all variables from a jinja expression (called from [`extract_variables`])
fn extract_variable_from_expression(expr: &Expr, variables: &mut HashSet<String>) {
    match expr {
        Expr::Var(var) => {
            variables.insert(var.id.into());
        }
        Expr::BinOp(binop) => {
            extract_variable_from_expression(&binop.left, variables);
            extract_variable_from_expression(&binop.right, variables);
        }
        Expr::UnaryOp(unaryop) => {
            extract_variable_from_expression(&unaryop.expr, variables);
        }
        Expr::Filter(filter) => {
            if let Some(expr) = &filter.expr {
                extract_variable_from_expression(expr, variables);
            }
            for arg in &filter.args {
                extract_variable_from_expression(arg, variables);
            }
        }
        Expr::Call(call) => {
            if let ast::CallType::Function(function) = call.identify_call() {
                if function == "compiler" {
                    if let Expr::Const(constant) = &call.args[0] {
                        variables.insert(format!("{}_compiler", &constant.value));
                        variables.insert(format!("{}_compiler_version", &constant.value));
                    }
                } else if function == "pin_subpackage" {
                    if let Expr::Const(constant) = &call.args[0] {
                        variables.insert(format!("{}", &constant.value));
                    }
                } else if function == "cdt" {
                    variables.insert("cdt_name".into());
                    variables.insert("cdt_arch".into());
                } else if function == "cmp" {
                    if let Expr::Var(var) = &call.args[0] {
                        variables.insert(var.id.to_string());
                    }
                }
            }
        }
        _ => {}
    }
}

/// This recursively finds all `if/then/else` expressions in a YAML node
fn find_all_selectors(node: &Node, selectors: &mut HashSet<String>) {
    use crate::recipe::custom_yaml::SequenceNodeInternal;

    match node {
        Node::Mapping(map) => {
            for (_, value) in map.iter() {
                find_all_selectors(value, selectors);
            }
        }
        Node::Sequence(seq) => {
            for item in seq.iter() {
                match item {
                    SequenceNodeInternal::Simple(node) => find_all_selectors(node, selectors),
                    SequenceNodeInternal::Conditional(if_sel) => {
                        selectors.insert(if_sel.cond().as_str().to_owned());
                        find_all_selectors(if_sel.then(), selectors);
                        if let Some(otherwise) = if_sel.otherwise() {
                            find_all_selectors(otherwise, selectors);
                        }
                    }
                }
            }
        }
        _ => {}
    }
}

// find all scalar nodes and Jinja expressions
fn find_jinja(node: &Node, variables: &mut HashSet<String>) -> Result<(), minijinja::Error> {
    use crate::recipe::custom_yaml::SequenceNodeInternal;

    match node {
        Node::Mapping(map) => {
            for (_, value) in map.iter() {
                find_jinja(value, variables)?;
            }
        }
        Node::Sequence(seq) => {
            for item in seq.iter() {
                match item {
                    SequenceNodeInternal::Simple(node) => find_jinja(node, variables)?,
                    SequenceNodeInternal::Conditional(if_sel) => {
<<<<<<< HEAD
                        if if_sel.cond().contains("${{") {
                            let ast = parse(if_sel.cond(), "jinja.yaml")?;
                            extract_variables(&ast, variables);
                        }
=======
                        // we need to convert the if condition to a Jinja expression to parse it
                        let as_jinja_expr = format!("${{{{ {} }}}}", if_sel.cond().as_str());
                        let ast = parse(&as_jinja_expr, "jinja.yaml")?;
                        extract_variables(&ast, variables);
>>>>>>> 2291f1e9

                        find_jinja(if_sel.then(), variables)?;
                        if let Some(otherwise) = if_sel.otherwise() {
                            find_jinja(otherwise, variables)?;
                        }
                    }
                }
            }
        }
        Node::Scalar(scalar) => {
            if scalar.contains("${{") {
                let ast = parse(scalar, "jinja.yaml")?;
                extract_variables(&ast, variables);
            }
        }
        _ => {}
    }

    Ok(())
}

/// This finds all variables used in jinja or `if/then/else` expressions
pub(crate) fn used_vars_from_expressions(
    yaml_node: &Node,
) -> Result<HashSet<String>, minijinja::Error> {
    let mut selectors = HashSet::new();

    find_all_selectors(yaml_node, &mut selectors);

    let mut variables = HashSet::new();

    for selector in selectors {
        let selector_tmpl = format!("{{{{ {} }}}}", selector);
        let ast = parse(&selector_tmpl, "selector.yaml")?;
        extract_variables(&ast, &mut variables);
    }

    // parse recipe into AST
    find_jinja(yaml_node, &mut variables)?;

    Ok(variables)
}

#[cfg(test)]
mod test {
    use super::*;

    #[test]
    fn test_used_vars_from_expressions() {
        let recipe = r#"build:
            - if: llvm_variant > 10
              then: llvm >= 10
            - if: linux
              then: linux-gcc
            - if: osx
              then: osx-clang
            - ${{ compiler('c') }}
            - ${{ pin_subpackage('abcdef') }}
        "#;

        let recipe = crate::recipe::custom_yaml::Node::parse_yaml(0, recipe).unwrap();
        let used_vars = used_vars_from_expressions(&recipe).unwrap();
        assert!(used_vars.contains("llvm_variant"));
        assert!(used_vars.contains("linux"));
        assert!(used_vars.contains("osx"));
        assert!(used_vars.contains("c_compiler"));
        assert!(used_vars.contains("c_compiler_version"));
        assert!(used_vars.contains("abcdef"));
    }
}<|MERGE_RESOLUTION|>--- conflicted
+++ resolved
@@ -125,17 +125,10 @@
                 match item {
                     SequenceNodeInternal::Simple(node) => find_jinja(node, variables)?,
                     SequenceNodeInternal::Conditional(if_sel) => {
-<<<<<<< HEAD
-                        if if_sel.cond().contains("${{") {
-                            let ast = parse(if_sel.cond(), "jinja.yaml")?;
-                            extract_variables(&ast, variables);
-                        }
-=======
                         // we need to convert the if condition to a Jinja expression to parse it
                         let as_jinja_expr = format!("${{{{ {} }}}}", if_sel.cond().as_str());
                         let ast = parse(&as_jinja_expr, "jinja.yaml")?;
                         extract_variables(&ast, variables);
->>>>>>> 2291f1e9
 
                         find_jinja(if_sel.then(), variables)?;
                         if let Some(otherwise) = if_sel.otherwise() {
