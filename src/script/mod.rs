--- conflicted
+++ resolved
@@ -7,13 +7,8 @@
 use futures::TryStreamExt;
 use indexmap::IndexMap;
 use interpreter::{
-<<<<<<< HEAD
-    BashInterpreter, CmdExeInterpreter, NuShellInterpreter, PerlInterpreter, PythonInterpreter,
-    RInterpreter, BASH_PREAMBLE, CMDEXE_PREAMBLE,
-=======
     BASH_PREAMBLE, BashInterpreter, CMDEXE_PREAMBLE, CmdExeInterpreter, NuShellInterpreter,
-    PerlInterpreter, PythonInterpreter,
->>>>>>> 9979dc38
+    PerlInterpreter, PythonInterpreter, RInterpreter
 };
 use itertools::Itertools;
 use minijinja::Value;
