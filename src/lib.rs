#![deny(missing_docs)]

//! rattler-build library.

pub mod build;
pub mod console_utils;
pub mod metadata;
pub mod opt;
pub mod package_test;
pub mod packaging;
pub mod recipe;
pub mod render;
pub mod script;
pub mod selectors;
pub mod source;
pub mod system_tools;
pub mod tool_configuration;
#[cfg(feature = "tui")]
pub mod tui;
pub mod used_variables;
pub mod utils;
pub mod variant_config;

mod env_vars;
pub mod hash;
mod linux;
mod macos;
mod post_process;
pub mod rebuild;
pub mod recipe_generator;
mod unix;
pub mod upload;
mod windows;

use dunce::canonicalize;
use fs_err as fs;
use metadata::Output;
use miette::IntoDiagnostic;
use petgraph::{algo::toposort, graph::DiGraph, visit::DfsPostOrder};
use rattler_conda_types::{package::ArchiveType, Platform};
use std::{
    collections::{BTreeMap, HashMap},
    env::current_dir,
    path::{Path, PathBuf},
    str::FromStr,
    sync::{Arc, Mutex},
};
use tool_configuration::Configuration;

use {
    build::run_build,
    console_utils::LoggingOutputHandler,
    hash::HashInfo,
    metadata::{
        BuildConfiguration, BuildSummary, Directories, PackageIdentifier, PackagingSettings,
    },
    opt::*,
    package_test::TestConfiguration,
    recipe::{
        parser::{find_outputs_from_src, Recipe},
        ParsingError,
    },
    selectors::SelectorConfig,
    system_tools::SystemTools,
    variant_config::{ParseErrors, VariantConfig},
};

<<<<<<< HEAD
/// Directories that will be created for the build process.
#[derive(Debug, Clone)]
pub struct DirectoryInfo {
    /// Name of the directory.
    pub name: String,
    /// Recipe path.
    pub recipe_path: PathBuf,
    /// Output directory.
    pub output_dir: PathBuf,
    /// No build ID flag.
    pub no_build_id: bool,
    /// Timestamp.
    pub timestamp: DateTime<Utc>,
}

/// Wrapper for multiple outputs.
#[derive(Clone, Debug)]
pub struct BuildOutput {
    /// Build outputs.
    pub outputs: Vec<metadata::Output>,
    /// Tool configuration.
    pub tool_config: tool_configuration::Configuration,
    /// Recipe path.
    pub recipe_path: PathBuf,
    /// Resolved dependencies which are printed when render_only is used
    pub resolved_dependencies: Vec<metadata::Output>,
}

=======
>>>>>>> 0362633d
/// Returns the recipe path.
pub fn get_recipe_path(path: &Path) -> miette::Result<PathBuf> {
    let recipe_path = canonicalize(path);
    if let Err(e) = &recipe_path {
        match e.kind() {
            std::io::ErrorKind::NotFound => {
                return Err(miette::miette!(
                    "The file {} could not be found.",
                    path.to_string_lossy()
                ));
            }
            std::io::ErrorKind::PermissionDenied => {
                return Err(miette::miette!(
                    "Permission denied when trying to access the file {}.",
                    path.to_string_lossy()
                ));
            }
            _ => {
                return Err(miette::miette!(
                    "An unknown error occurred while trying to access the file {}: {:?}",
                    path.to_string_lossy(),
                    e
                ));
            }
        }
    }
    let mut recipe_path = recipe_path.into_diagnostic()?;

    // If the recipe_path is a directory, look for "recipe.yaml" in the directory.
    if recipe_path.is_dir() {
        let recipe_yaml_path = recipe_path.join("recipe.yaml");
        if recipe_yaml_path.exists() && recipe_yaml_path.is_file() {
            recipe_path = recipe_yaml_path;
        } else {
            return Err(miette::miette!(
                "'recipe.yaml' not found in the directory {}",
                path.to_string_lossy()
            ));
        }
    }

    Ok(recipe_path)
}

/// Returns the tool configuration.
pub fn get_tool_config(
    args: &BuildOpts,
    fancy_log_handler: &LoggingOutputHandler,
) -> Configuration {
    let client =
        tool_configuration::reqwest_client_from_auth_storage(args.common.auth_file.clone());
    Configuration {
        client,
        fancy_log_handler: fancy_log_handler.clone(),
        no_clean: args.keep_build,
        no_test: args.no_test,
        use_zstd: args.common.use_zstd,
        use_bz2: args.common.use_bz2,
        render_only: args.render_only,
    }
}

/// Returns the output for the build.
pub async fn get_build_output(
    args: &BuildOpts,
    recipe_path: PathBuf,
    tool_config: &Configuration,
) -> miette::Result<Vec<Output>> {
    let output_dir = args
        .common
        .output_dir
        .clone()
        .unwrap_or(current_dir().into_diagnostic()?.join("output"));
    if output_dir.starts_with(
        recipe_path
            .parent()
            .expect("Could not get parent of recipe"),
    ) {
        return Err(miette::miette!(
            "The output directory cannot be in the recipe directory.\nThe current output directory is: {}\nSelect a different output directory with the --output-dir option or set the CONDA_BLD_PATH environment variable"
        , output_dir.to_string_lossy()));
    }

    let recipe_text = fs::read_to_string(&recipe_path).into_diagnostic()?;

    let host_platform = if let Some(target_platform) = &args.target_platform {
        Platform::from_str(target_platform).into_diagnostic()?
    } else {
        Platform::current()
    };

    let selector_config = SelectorConfig {
        // We ignore noarch here
        target_platform: host_platform,
        hash: None,
        build_platform: Platform::current(),
        variant: BTreeMap::new(),
        experimental: args.common.experimental,
    };

    let span = tracing::info_span!("Finding outputs from recipe");
    tracing::info!("Target platform: {}", host_platform);
    let enter = span.enter();
    // First find all outputs from the recipe
    let outputs = find_outputs_from_src(&recipe_text)?;

    let variant_config =
        VariantConfig::from_files(&args.variant_config, &selector_config).into_diagnostic()?;

    let outputs_and_variants =
        variant_config.find_variants(&outputs, &recipe_text, &selector_config)?;

    tracing::info!("Found {} variants\n", outputs_and_variants.len());
    for discovered_output in &outputs_and_variants {
        tracing::info!(
            "Build variant: {}-{}-{}",
            discovered_output.name,
            discovered_output.version,
            discovered_output.build_string
        );

        let mut table = comfy_table::Table::new();
        table
            .load_preset(comfy_table::presets::UTF8_FULL_CONDENSED)
            .apply_modifier(comfy_table::modifiers::UTF8_ROUND_CORNERS)
            .set_header(vec!["Variant", "Version"]);
        for (key, value) in discovered_output.used_vars.iter() {
            table.add_row(vec![key, value]);
        }
        tracing::info!("\n{}\n", table);
    }
    drop(enter);

    let mut subpackages = BTreeMap::new();
    let mut outputs = Vec::new();
    let mut resolved_dependencies = Vec::new();
    for discovered_output in outputs_and_variants {
        let hash =
            HashInfo::from_variant(&discovered_output.used_vars, &discovered_output.noarch_type);

        let selector_config = SelectorConfig {
            variant: discovered_output.used_vars.clone(),
            hash: Some(hash.clone()),
            target_platform: selector_config.target_platform,
            build_platform: selector_config.build_platform,
            experimental: args.common.experimental,
        };

        let recipe =
            Recipe::from_node(&discovered_output.node, selector_config).map_err(|err| {
                let errs: ParseErrors = err
                    .into_iter()
                    .map(|err| ParsingError::from_partial(&recipe_text, err))
                    .collect::<Vec<ParsingError>>()
                    .into();
                errs
            })?;

        if recipe.build().skip() {
            tracing::info!(
                "Skipping build for variant: {:#?}",
                discovered_output.used_vars
            );
            continue;
        }

        subpackages.insert(
            recipe.package().name().clone(),
            PackageIdentifier {
                name: recipe.package().name().clone(),
                version: recipe.package().version().to_owned(),
                build_string: recipe
                    .build()
                    .string()
                    .expect("Shouldn't be unset, needs major refactoring, for handling this better")
                    .to_owned(),
            },
        );

        let name = recipe.package().name().clone();
        // Add the channels from the args and by default always conda-forge
        let channels = args
            .channel
            .clone()
            .unwrap_or_else(|| vec!["conda-forge".to_string()]);

        let timestamp = chrono::Utc::now();

        let output = metadata::Output {
            recipe,
            build_configuration: BuildConfiguration {
                target_platform: discovered_output.target_platform,
                host_platform,
                build_platform: Platform::current(),
                hash,
                variant: discovered_output.used_vars.clone(),
                directories: Directories::setup(
                    name.as_normalized(),
                    &recipe_path,
                    &output_dir,
                    args.no_build_id,
                    &timestamp,
                )
                .into_diagnostic()?,
                channels,
                timestamp,
                subpackages: subpackages.clone(),
                packaging_settings: PackagingSettings::from_args(
                    args.package_format.archive_type,
                    args.package_format.compression_level,
                    args.compression_threads,
                ),
                store_recipe: !args.no_include_recipe,
                force_colors: args.color_build_log && console::colors_enabled(),
            },
            finalized_dependencies: None,
            finalized_sources: None,
            system_tools: SystemTools::new(),
            build_summary: Arc::new(Mutex::new(BuildSummary::default())),
        };

        if args.render_only {
            let resolved = output
                .resolve_dependencies(tool_config)
                .await
                .into_diagnostic()?;
            resolved_dependencies.push(resolved);
            continue;
        }
        outputs.push(output);
    }

<<<<<<< HEAD
    Ok(BuildOutput {
        outputs,
        tool_config,
        recipe_path,
        resolved_dependencies,
    })
=======
    Ok(outputs)
>>>>>>> 0362633d
}

/// Runs build.
pub async fn run_build_from_args(
    build_output: Vec<Output>,
    tool_config: Configuration,
) -> miette::Result<()> {
    let mut outputs: Vec<metadata::Output> = Vec::new();
    for output in build_output {
        let output = match run_build(output, &tool_config).await {
            Ok((output, _archive)) => {
                output.record_build_end();
                output
            }
            Err(e) => {
                tracing::error!("Error building package: {}", e);
                return Err(e);
            }
        };
        outputs.push(output);
    }

    let span = tracing::info_span!("Build summary");
    let _enter = span.enter();
    for output in outputs {
        // print summaries for each output
        let _ = output.log_build_summary().map_err(|e| {
            tracing::error!("Error writing build summary: {}", e);
            e
        });
    }

    Ok(())
}

/// Runs test.
pub async fn run_test_from_args(
    args: TestOpts,
    fancy_log_handler: LoggingOutputHandler,
) -> miette::Result<()> {
    let package_file = canonicalize(args.package_file).into_diagnostic()?;
    let client = tool_configuration::reqwest_client_from_auth_storage(args.common.auth_file);

    let tempdir = tempfile::tempdir().into_diagnostic()?;

    let test_options = TestConfiguration {
        test_prefix: tempdir.path().to_path_buf(),
        target_platform: None,
        keep_test_prefix: false,
        channels: args
            .channel
            .unwrap_or_else(|| vec!["conda-forge".to_string()]),
        tool_configuration: Configuration {
            client,
            fancy_log_handler,
            // duplicate from `keep_test_prefix`?
            no_clean: false,
            ..Default::default()
        },
    };

    let package_name = package_file
        .file_name()
        .ok_or_else(|| miette::miette!("Could not get file name from package file"))?
        .to_string_lossy()
        .to_string();

    let span = tracing::info_span!("Running tests for ", recipe = %package_name);
    let _enter = span.enter();
    package_test::run_test(&package_file, &test_options)
        .await
        .into_diagnostic()?;

    Ok(())
}

/// Rebuild.
pub async fn rebuild_from_args(
    args: RebuildOpts,
    fancy_log_handler: LoggingOutputHandler,
) -> miette::Result<()> {
    tracing::info!("Rebuilding {}", args.package_file.to_string_lossy());
    // we extract the recipe folder from the package file (info/recipe/*)
    // and then run the rendered recipe with the same arguments as the original build
    let temp_folder = tempfile::tempdir().into_diagnostic()?;

    rebuild::extract_recipe(&args.package_file, temp_folder.path()).into_diagnostic()?;

    let temp_dir = temp_folder.into_path();

    tracing::info!("Extracted recipe to: {:?}", temp_dir);

    let rendered_recipe =
        fs::read_to_string(temp_dir.join("rendered_recipe.yaml")).into_diagnostic()?;

    let mut output: metadata::Output = serde_yaml::from_str(&rendered_recipe).into_diagnostic()?;

    // set recipe dir to the temp folder
    output.build_configuration.directories.recipe_dir = temp_dir;

    // create output dir and set it in the config
    let output_dir = args
        .common
        .output_dir
        .unwrap_or(current_dir().into_diagnostic()?.join("output"));

    fs::create_dir_all(&output_dir).into_diagnostic()?;
    output.build_configuration.directories.output_dir =
        canonicalize(output_dir).into_diagnostic()?;

    let client = tool_configuration::reqwest_client_from_auth_storage(args.common.auth_file);

    let tool_config = tool_configuration::Configuration {
        client,
        fancy_log_handler,
        no_clean: true,
        no_test: args.no_test,
        use_zstd: args.common.use_zstd,
        use_bz2: args.common.use_bz2,
        render_only: false,
    };

    output
        .build_configuration
        .directories
        .recreate_directories()
        .into_diagnostic()?;

    run_build(output, &tool_config).await?;

    Ok(())
}

/// Upload.
pub async fn upload_from_args(args: UploadOpts) -> miette::Result<()> {
    if args.package_files.is_empty() {
        return Err(miette::miette!("No package files were provided."));
    }

    for package_file in &args.package_files {
        if ArchiveType::try_from(package_file).is_none() {
            return Err(miette::miette!(
                "The file {} does not appear to be a conda package.",
                package_file.to_string_lossy()
            ));
        }
    }

    let store = tool_configuration::get_auth_store(args.common.auth_file);

    match args.server_type {
        ServerType::Quetz(quetz_opts) => {
            upload::upload_package_to_quetz(
                &store,
                quetz_opts.api_key,
                &args.package_files,
                quetz_opts.url,
                quetz_opts.channel,
            )
            .await?;
        }
        ServerType::Artifactory(artifactory_opts) => {
            upload::upload_package_to_artifactory(
                &store,
                artifactory_opts.username,
                artifactory_opts.password,
                &args.package_files,
                artifactory_opts.url,
                artifactory_opts.channel,
            )
            .await?;
        }
        ServerType::Prefix(prefix_opts) => {
            upload::upload_package_to_prefix(
                &store,
                prefix_opts.api_key,
                &args.package_files,
                prefix_opts.url,
                prefix_opts.channel,
            )
            .await?;
        }
        ServerType::Anaconda(anaconda_opts) => {
            upload::upload_package_to_anaconda(
                &store,
                anaconda_opts.api_key,
                &args.package_files,
                anaconda_opts.url,
                anaconda_opts.owner,
                anaconda_opts.channel,
                anaconda_opts.force,
            )
            .await?;
        }
        ServerType::CondaForge(conda_forge_opts) => {
            upload::conda_forge::upload_packages_to_conda_forge(
                conda_forge_opts,
                &args.package_files,
            )
            .await?;
        }
    }

    Ok(())
}

/// Sort the build outputs (recipes) topologically based on their dependencies.
pub fn sort_build_outputs_topologically(
    outputs: &mut Vec<Output>,
    up_to: Option<&str>,
) -> miette::Result<()> {
    let mut graph = DiGraph::<usize, ()>::new();
    let mut name_to_index = HashMap::new();

    // Index outputs by their produced names for quick lookup
    for (idx, output) in outputs.iter().enumerate() {
        let idx = graph.add_node(idx);
        name_to_index.insert(output.name().clone(), idx);
    }

    // Add edges based on dependencies
    for output in outputs.iter() {
        let output_idx = *name_to_index
            .get(output.name())
            .expect("We just inserted it");
        for dep in output.recipe.requirements().all() {
            let dep_name = match dep {
                recipe::parser::Dependency::Spec(spec) => {
                    spec.name.clone().expect("We should always have a name")
                }
                recipe::parser::Dependency::PinSubpackage(pin) => pin.pin_value().name.clone(),
                recipe::parser::Dependency::PinCompatible(pin) => pin.pin_value().name.clone(),
                recipe::parser::Dependency::Compiler(_) => continue,
            };
            if let Some(&dep_idx) = name_to_index.get(&dep_name) {
                // do not point to self (circular dependency) - this can happen with
                // pin_subpackage in run_exports, for example.
                if output_idx == dep_idx {
                    continue;
                }
                graph.add_edge(output_idx, dep_idx, ());
            }
        }
    }

    let sorted_indices = if let Some(up_to) = up_to {
        // Find the node index for the "up-to" package
        let up_to_index = name_to_index
            .get(up_to)
            .copied()
            .expect("Up-to package not found");

        // Perform a DFS post-order traversal from the "up-to" node to find all dependencies
        let mut dfs = DfsPostOrder::new(&graph, up_to_index);
        let mut sorted_indices = Vec::new();
        while let Some(nx) = dfs.next(&graph) {
            sorted_indices.push(nx);
        }

        sorted_indices
    } else {
        // Perform topological sort
        let mut sorted_indices = toposort(&graph, None).unwrap();
        sorted_indices.reverse();
        sorted_indices
    };

    sorted_indices
        .iter()
        .map(|idx| &outputs[idx.index()])
        .for_each(|output| {
            tracing::info!("Ordered output: {:?}", output.name().as_normalized());
        });

    // Reorder outputs based on the sorted indices
    *outputs = sorted_indices
        .iter()
        .map(|node| outputs[node.index()].clone())
        .collect();

    Ok(())
}<|MERGE_RESOLUTION|>--- conflicted
+++ resolved
@@ -65,37 +65,6 @@
     variant_config::{ParseErrors, VariantConfig},
 };
 
-<<<<<<< HEAD
-/// Directories that will be created for the build process.
-#[derive(Debug, Clone)]
-pub struct DirectoryInfo {
-    /// Name of the directory.
-    pub name: String,
-    /// Recipe path.
-    pub recipe_path: PathBuf,
-    /// Output directory.
-    pub output_dir: PathBuf,
-    /// No build ID flag.
-    pub no_build_id: bool,
-    /// Timestamp.
-    pub timestamp: DateTime<Utc>,
-}
-
-/// Wrapper for multiple outputs.
-#[derive(Clone, Debug)]
-pub struct BuildOutput {
-    /// Build outputs.
-    pub outputs: Vec<metadata::Output>,
-    /// Tool configuration.
-    pub tool_config: tool_configuration::Configuration,
-    /// Recipe path.
-    pub recipe_path: PathBuf,
-    /// Resolved dependencies which are printed when render_only is used
-    pub resolved_dependencies: Vec<metadata::Output>,
-}
-
-=======
->>>>>>> 0362633d
 /// Returns the recipe path.
 pub fn get_recipe_path(path: &Path) -> miette::Result<PathBuf> {
     let recipe_path = canonicalize(path);
@@ -231,7 +200,6 @@
 
     let mut subpackages = BTreeMap::new();
     let mut outputs = Vec::new();
-    let mut resolved_dependencies = Vec::new();
     for discovered_output in outputs_and_variants {
         let hash =
             HashInfo::from_variant(&discovered_output.used_vars, &discovered_output.noarch_type);
@@ -318,26 +286,17 @@
         };
 
         if args.render_only {
-            let resolved = output
+            let output_with_resolved_dependencies = output
                 .resolve_dependencies(tool_config)
                 .await
                 .into_diagnostic()?;
-            resolved_dependencies.push(resolved);
+            outputs.push(output_with_resolved_dependencies);
             continue;
         }
         outputs.push(output);
     }
 
-<<<<<<< HEAD
-    Ok(BuildOutput {
-        outputs,
-        tool_config,
-        recipe_path,
-        resolved_dependencies,
-    })
-=======
     Ok(outputs)
->>>>>>> 0362633d
 }
 
 /// Runs build.
