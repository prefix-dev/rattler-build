#![deny(missing_docs)]

//! rattler-build library.

pub mod build;
pub mod console_utils;
pub mod metadata;
pub mod opt;
pub mod package_test;
pub mod packaging;
pub mod recipe;
pub mod render;
pub mod script;
pub mod selectors;
pub mod source;
pub mod system_tools;
pub mod tool_configuration;
#[cfg(feature = "tui")]
pub mod tui;
pub mod used_variables;
pub mod utils;
pub mod variant_config;

mod env_vars;
pub mod hash;
mod linux;
mod macos;
mod post_process;
pub mod rebuild;
pub mod recipe_generator;
mod unix;
pub mod upload;
mod windows;

use build::skip_existing;
use dunce::canonicalize;
use fs_err as fs;
use metadata::Output;
use miette::{IntoDiagnostic, WrapErr};
use petgraph::{algo::toposort, graph::DiGraph, visit::DfsPostOrder};
use rattler_conda_types::{package::ArchiveType, Channel, ChannelConfig, Platform};
use std::{
    collections::{BTreeMap, HashMap},
    env::current_dir,
    path::{Path, PathBuf},
    sync::{Arc, Mutex},
};
use tool_configuration::Configuration;

use {
    build::run_build,
    console_utils::LoggingOutputHandler,
    hash::HashInfo,
    metadata::{
        BuildConfiguration, BuildSummary, Directories, PackageIdentifier, PackagingSettings,
    },
    opt::*,
    package_test::TestConfiguration,
    recipe::{
        parser::{find_outputs_from_src, Recipe},
        ParsingError,
    },
    selectors::SelectorConfig,
    system_tools::SystemTools,
    variant_config::{ParseErrors, VariantConfig},
};

/// Returns the recipe path.
pub fn get_recipe_path(path: &Path) -> miette::Result<PathBuf> {
    let recipe_path = canonicalize(path);
    if let Err(e) = &recipe_path {
        match e.kind() {
            std::io::ErrorKind::NotFound => {
                return Err(miette::miette!(
                    "The file {} could not be found.",
                    path.to_string_lossy()
                ));
            }
            std::io::ErrorKind::PermissionDenied => {
                return Err(miette::miette!(
                    "Permission denied when trying to access the file {}.",
                    path.to_string_lossy()
                ));
            }
            _ => {
                return Err(miette::miette!(
                    "An unknown error occurred while trying to access the file {}: {:?}",
                    path.to_string_lossy(),
                    e
                ));
            }
        }
    }
    let mut recipe_path = recipe_path.into_diagnostic()?;

    // If the recipe_path is a directory, look for "recipe.yaml" in the directory.
    if recipe_path.is_dir() {
        let recipe_yaml_path = recipe_path.join("recipe.yaml");
        if recipe_yaml_path.exists() && recipe_yaml_path.is_file() {
            recipe_path = recipe_yaml_path;
        } else {
            return Err(miette::miette!(
                "'recipe.yaml' not found in the directory {}",
                path.to_string_lossy()
            ));
        }
    }

    Ok(recipe_path)
}

/// Returns the tool configuration.
pub fn get_tool_config(
    args: &BuildOpts,
    fancy_log_handler: &LoggingOutputHandler,
) -> miette::Result<Configuration> {
    let client =
        tool_configuration::reqwest_client_from_auth_storage(args.common.auth_file.clone())
            .into_diagnostic()?;

    Ok(Configuration {
        client,
        fancy_log_handler: fancy_log_handler.clone(),
        no_clean: args.keep_build,
        no_test: args.no_test,
        use_zstd: args.common.use_zstd,
        use_bz2: args.common.use_bz2,
        render_only: args.render_only,
        skip_existing: args.skip_existing,
        ..Configuration::default()
    })
}

/// Returns the output for the build.
pub async fn get_build_output(
    args: &BuildOpts,
    recipe_path: &Path,
    tool_config: &Configuration,
) -> miette::Result<Vec<Output>> {
    let output_dir = args
        .common
        .output_dir
        .clone()
        .unwrap_or(current_dir().into_diagnostic()?.join("output"));
    if output_dir.starts_with(
        recipe_path
            .parent()
            .expect("Could not get parent of recipe"),
    ) {
        return Err(miette::miette!(
            "The output directory cannot be in the recipe directory.\nThe current output directory is: {}\nSelect a different output directory with the --output-dir option or set the CONDA_BLD_PATH environment variable"
        , output_dir.to_string_lossy()));
    }

    let recipe_text = fs::read_to_string(recipe_path).into_diagnostic()?;

    if args.target_platform == Platform::NoArch || args.build_platform == Platform::NoArch {
        return Err(miette::miette!(
            "target-platform / build-platform cannot be `noarch` - that should be defined in the recipe"
        ));
    }

    let selector_config = SelectorConfig {
        // We ignore noarch here
        target_platform: args.target_platform,
        host_platform: args.target_platform,
        hash: None,
        build_platform: args.build_platform,
        variant: BTreeMap::new(),
        experimental: args.common.experimental,
    };

    let span = tracing::info_span!("Finding outputs from recipe");

    let enter = span.enter();
    // First find all outputs from the recipe
    let outputs = find_outputs_from_src(&recipe_text)?;

    let variant_config =
        VariantConfig::from_files(&args.variant_config, &selector_config).into_diagnostic()?;

    let outputs_and_variants =
        variant_config.find_variants(&outputs, &recipe_text, &selector_config)?;

    tracing::info!("Found {} variants\n", outputs_and_variants.len());
    for discovered_output in &outputs_and_variants {
        tracing::info!(
            "Build variant: {}-{}-{}",
            discovered_output.name,
            discovered_output.version,
            discovered_output.build_string
        );

        let mut table = comfy_table::Table::new();
        table
            .load_preset(comfy_table::presets::UTF8_FULL_CONDENSED)
            .apply_modifier(comfy_table::modifiers::UTF8_ROUND_CORNERS)
            .set_header(vec!["Variant", "Version"]);
        for (key, value) in discovered_output.used_vars.iter() {
            table.add_row(vec![key, value]);
        }
        tracing::info!("\n{}\n", table);
    }
    drop(enter);

    let mut subpackages = BTreeMap::new();
    let mut outputs = Vec::new();
    for discovered_output in outputs_and_variants {
        let hash =
            HashInfo::from_variant(&discovered_output.used_vars, &discovered_output.noarch_type);

        let selector_config = SelectorConfig {
            variant: discovered_output.used_vars.clone(),
            hash: Some(hash.clone()),
            target_platform: selector_config.target_platform,
            host_platform: selector_config.host_platform,
            build_platform: selector_config.build_platform,
            experimental: args.common.experimental,
        };

        let recipe =
            Recipe::from_node(&discovered_output.node, selector_config).map_err(|err| {
                let errs: ParseErrors = err
                    .into_iter()
                    .map(|err| ParsingError::from_partial(&recipe_text, err))
                    .collect::<Vec<ParsingError>>()
                    .into();
                errs
            })?;

        if recipe.build().skip() {
            tracing::info!(
                "Skipping build for variant: {:#?}",
                discovered_output.used_vars
            );
            continue;
        }

        subpackages.insert(
            recipe.package().name().clone(),
            PackageIdentifier {
                name: recipe.package().name().clone(),
                version: recipe.package().version().to_owned(),
                build_string: recipe
                    .build()
                    .string()
                    .expect("Shouldn't be unset, needs major refactoring, for handling this better")
                    .to_owned(),
            },
        );

        let name = recipe.package().name().clone();
        // Add the channels from the args and by default always conda-forge
<<<<<<< HEAD
        let channels = args.channel.clone();
=======

        let channels = args
            .channel
            .clone()
            .unwrap_or_else(|| vec!["conda-forge".to_string()])
            .into_iter()
            .map(|c| Channel::from_str(c, &tool_config.channel_config).map(|c| c.base_url))
            .collect::<Result<Vec<_>, _>>()
            .into_diagnostic()?;
>>>>>>> 614a9a52

        let timestamp = chrono::Utc::now();

        let output = metadata::Output {
            recipe,
            build_configuration: BuildConfiguration {
                target_platform: discovered_output.target_platform,
                host_platform: args.target_platform,
                build_platform: args.build_platform,
                hash,
                variant: discovered_output.used_vars.clone(),
                directories: Directories::setup(
                    name.as_normalized(),
                    recipe_path,
                    &output_dir,
                    args.no_build_id,
                    &timestamp,
                )
                .into_diagnostic()?,
                channels,
                timestamp,
                subpackages: subpackages.clone(),
                packaging_settings: PackagingSettings::from_args(
                    args.package_format.archive_type,
                    args.package_format.compression_level,
                    args.compression_threads,
                ),
                store_recipe: !args.no_include_recipe,
                force_colors: args.color_build_log && console::colors_enabled(),
            },
            finalized_dependencies: None,
            finalized_sources: None,
            system_tools: SystemTools::new(),
            build_summary: Arc::new(Mutex::new(BuildSummary::default())),
        };

        if args.render_only && args.with_solve {
            let output_with_resolved_dependencies = output
                .resolve_dependencies(tool_config)
                .await
                .into_diagnostic()?;
            outputs.push(output_with_resolved_dependencies);
            continue;
        }
        outputs.push(output);
    }

    Ok(outputs)
}

/// Runs build.
pub async fn run_build_from_args(
    build_output: Vec<Output>,
    tool_config: Configuration,
) -> miette::Result<()> {
    let mut outputs: Vec<metadata::Output> = Vec::new();

    for output in skip_existing(build_output, &tool_config).await? {
        let output = match run_build(output, &tool_config).await {
            Ok((output, _archive)) => {
                output.record_build_end();
                output
            }
            Err(e) => {
                tracing::error!("Error building package: {}", e);
                return Err(e);
            }
        };
        outputs.push(output);
    }

    let span = tracing::info_span!("Build summary");
    let _enter = span.enter();
    for output in outputs {
        // print summaries for each output
        let _ = output.log_build_summary().map_err(|e| {
            tracing::error!("Error writing build summary: {}", e);
            e
        });
    }

    Ok(())
}

/// Runs test.
pub async fn run_test_from_args(
    args: TestOpts,
    fancy_log_handler: LoggingOutputHandler,
) -> miette::Result<()> {
    let package_file = canonicalize(args.package_file).into_diagnostic()?;
    let client = tool_configuration::reqwest_client_from_auth_storage(args.common.auth_file)
        .into_diagnostic()?;

    let channel_config = ChannelConfig::default_with_root_dir(
        std::env::current_dir()
            .into_diagnostic()
            .context("failed to determine the current directory")?,
    );

    let channels = args
        .channel
        .unwrap_or_else(|| vec!["conda-forge".to_string()])
        .into_iter()
        .map(|name| Channel::from_str(name, &channel_config).map(|c| c.base_url))
        .collect::<Result<Vec<_>, _>>()
        .into_diagnostic()?;

    let tempdir = tempfile::tempdir().into_diagnostic()?;

    let test_options = TestConfiguration {
        test_prefix: tempdir.path().to_path_buf(),
        target_platform: None,
        keep_test_prefix: false,
        channels,
        tool_configuration: Configuration {
            client,
            fancy_log_handler,
            // duplicate from `keep_test_prefix`?
            no_clean: false,
            ..Default::default()
        },
    };

    let package_name = package_file
        .file_name()
        .ok_or_else(|| miette::miette!("Could not get file name from package file"))?
        .to_string_lossy()
        .to_string();

    let span = tracing::info_span!("Running tests for ", recipe = %package_name);
    let _enter = span.enter();
    package_test::run_test(&package_file, &test_options)
        .await
        .into_diagnostic()?;

    Ok(())
}

/// Rebuild.
pub async fn rebuild_from_args(
    args: RebuildOpts,
    fancy_log_handler: LoggingOutputHandler,
) -> miette::Result<()> {
    tracing::info!("Rebuilding {}", args.package_file.to_string_lossy());
    // we extract the recipe folder from the package file (info/recipe/*)
    // and then run the rendered recipe with the same arguments as the original build
    let temp_folder = tempfile::tempdir().into_diagnostic()?;

    rebuild::extract_recipe(&args.package_file, temp_folder.path()).into_diagnostic()?;

    let temp_dir = temp_folder.into_path();

    tracing::info!("Extracted recipe to: {:?}", temp_dir);

    let rendered_recipe =
        fs::read_to_string(temp_dir.join("rendered_recipe.yaml")).into_diagnostic()?;

    let mut output: metadata::Output = serde_yaml::from_str(&rendered_recipe).into_diagnostic()?;

    // set recipe dir to the temp folder
    output.build_configuration.directories.recipe_dir = temp_dir;

    // create output dir and set it in the config
    let output_dir = args
        .common
        .output_dir
        .unwrap_or(current_dir().into_diagnostic()?.join("output"));

    fs::create_dir_all(&output_dir).into_diagnostic()?;
    output.build_configuration.directories.output_dir =
        canonicalize(output_dir).into_diagnostic()?;

    let client = tool_configuration::reqwest_client_from_auth_storage(args.common.auth_file)
        .into_diagnostic()?;

    let tool_config = tool_configuration::Configuration {
        client,
        fancy_log_handler,
        no_clean: true,
        no_test: args.no_test,
        use_zstd: args.common.use_zstd,
        use_bz2: args.common.use_bz2,
        ..Configuration::default()
    };

    output
        .build_configuration
        .directories
        .recreate_directories()
        .into_diagnostic()?;

    run_build(output, &tool_config).await?;

    Ok(())
}

/// Upload.
pub async fn upload_from_args(args: UploadOpts) -> miette::Result<()> {
    if args.package_files.is_empty() {
        return Err(miette::miette!("No package files were provided."));
    }

    for package_file in &args.package_files {
        if ArchiveType::try_from(package_file).is_none() {
            return Err(miette::miette!(
                "The file {} does not appear to be a conda package.",
                package_file.to_string_lossy()
            ));
        }
    }

    let store = tool_configuration::get_auth_store(args.common.auth_file).into_diagnostic()?;

    match args.server_type {
        ServerType::Quetz(quetz_opts) => {
            upload::upload_package_to_quetz(
                &store,
                quetz_opts.api_key,
                &args.package_files,
                quetz_opts.url,
                quetz_opts.channel,
            )
            .await?;
        }
        ServerType::Artifactory(artifactory_opts) => {
            upload::upload_package_to_artifactory(
                &store,
                artifactory_opts.username,
                artifactory_opts.password,
                &args.package_files,
                artifactory_opts.url,
                artifactory_opts.channel,
            )
            .await?;
        }
        ServerType::Prefix(prefix_opts) => {
            upload::upload_package_to_prefix(
                &store,
                prefix_opts.api_key,
                &args.package_files,
                prefix_opts.url,
                prefix_opts.channel,
            )
            .await?;
        }
        ServerType::Anaconda(anaconda_opts) => {
            upload::upload_package_to_anaconda(
                &store,
                anaconda_opts.api_key,
                &args.package_files,
                anaconda_opts.url,
                anaconda_opts.owner,
                anaconda_opts.channel,
                anaconda_opts.force,
            )
            .await?;
        }
        ServerType::CondaForge(conda_forge_opts) => {
            upload::conda_forge::upload_packages_to_conda_forge(
                conda_forge_opts,
                &args.package_files,
            )
            .await?;
        }
    }

    Ok(())
}

/// Sort the build outputs (recipes) topologically based on their dependencies.
pub fn sort_build_outputs_topologically(
    outputs: &mut Vec<Output>,
    up_to: Option<&str>,
) -> miette::Result<()> {
    let mut graph = DiGraph::<usize, ()>::new();
    let mut name_to_index = HashMap::new();

    // Index outputs by their produced names for quick lookup
    for (idx, output) in outputs.iter().enumerate() {
        let idx = graph.add_node(idx);
        name_to_index.insert(output.name().clone(), idx);
    }

    // Add edges based on dependencies
    for output in outputs.iter() {
        let output_idx = *name_to_index
            .get(output.name())
            .expect("We just inserted it");
        for dep in output.recipe.requirements().all() {
            let dep_name = match dep {
                recipe::parser::Dependency::Spec(spec) => spec
                    .name
                    .clone()
                    .expect("MatchSpec should always have a name"),
                recipe::parser::Dependency::PinSubpackage(pin) => pin.pin_value().name.clone(),
                recipe::parser::Dependency::PinCompatible(pin) => pin.pin_value().name.clone(),
                recipe::parser::Dependency::Compiler(_) => continue,
            };
            if let Some(&dep_idx) = name_to_index.get(&dep_name) {
                // do not point to self (circular dependency) - this can happen with
                // pin_subpackage in run_exports, for example.
                if output_idx == dep_idx {
                    continue;
                }
                graph.add_edge(output_idx, dep_idx, ());
            }
        }
    }

    let sorted_indices = if let Some(up_to) = up_to {
        // Find the node index for the "up-to" package
        let up_to_index = name_to_index.get(up_to).copied().ok_or_else(|| {
            miette::miette!("The package '{}' was not found in the outputs", up_to)
        })?;

        // Perform a DFS post-order traversal from the "up-to" node to find all dependencies
        let mut dfs = DfsPostOrder::new(&graph, up_to_index);
        let mut sorted_indices = Vec::new();
        while let Some(nx) = dfs.next(&graph) {
            sorted_indices.push(nx);
        }

        sorted_indices
    } else {
        // Perform topological sort
        let mut sorted_indices = toposort(&graph, None).map_err(|cycle| {
            let node = cycle.node_id();
            let name = outputs[node.index()].name();
            miette::miette!("Cycle detected in dependencies: {}", name.as_source())
        })?;
        sorted_indices.reverse();
        sorted_indices
    };

    sorted_indices
        .iter()
        .map(|idx| &outputs[idx.index()])
        .for_each(|output| {
            tracing::debug!("Ordered output: {:?}", output.name().as_normalized());
        });

    // Reorder outputs based on the sorted indices
    *outputs = sorted_indices
        .iter()
        .map(|node| outputs[node.index()].clone())
        .collect();

    Ok(())
}<|MERGE_RESOLUTION|>--- conflicted
+++ resolved
@@ -251,9 +251,6 @@
 
         let name = recipe.package().name().clone();
         // Add the channels from the args and by default always conda-forge
-<<<<<<< HEAD
-        let channels = args.channel.clone();
-=======
 
         let channels = args
             .channel
@@ -263,7 +260,6 @@
             .map(|c| Channel::from_str(c, &tool_config.channel_config).map(|c| c.base_url))
             .collect::<Result<Vec<_>, _>>()
             .into_diagnostic()?;
->>>>>>> 614a9a52
 
         let timestamp = chrono::Utc::now();
 
