#![deny(missing_docs)]

//! rattler-build library.

pub mod build;
pub mod console_utils;
pub mod metadata;
pub mod opt;
pub mod package_test;
pub mod packaging;
pub mod recipe;
pub mod render;
pub mod script;
pub mod selectors;
pub mod source;
pub mod system_tools;
pub mod tool_configuration;
#[cfg(feature = "tui")]
pub mod tui;
pub mod used_variables;
pub mod utils;
pub mod variant_config;

mod env_vars;
pub mod hash;
mod linux;
mod macos;
mod post_process;
pub mod rebuild;
pub mod recipe_generator;
mod unix;
pub mod upload;
mod windows;

use dunce::canonicalize;
use fs_err as fs;
use metadata::Output;
use miette::IntoDiagnostic;
use petgraph::{algo::toposort, graph::DiGraph, visit::DfsPostOrder};
use rattler_conda_types::{package::ArchiveType, Platform};
use std::{
    collections::{BTreeMap, HashMap},
    env::current_dir,
    path::{Path, PathBuf},
    str::FromStr,
    sync::{Arc, Mutex},
};
use tool_configuration::Configuration;

use {
    build::run_build,
    console_utils::LoggingOutputHandler,
    hash::HashInfo,
    metadata::{
        BuildConfiguration, BuildSummary, Directories, PackageIdentifier, PackagingSettings,
    },
    opt::*,
    package_test::TestConfiguration,
    recipe::{
        parser::{find_outputs_from_src, Recipe},
        ParsingError,
    },
    selectors::SelectorConfig,
    system_tools::SystemTools,
    variant_config::{ParseErrors, VariantConfig},
};

/// Returns the recipe path.
pub fn get_recipe_path(path: &Path) -> miette::Result<PathBuf> {
    let recipe_path = canonicalize(path);
    if let Err(e) = &recipe_path {
        match e.kind() {
            std::io::ErrorKind::NotFound => {
                return Err(miette::miette!(
                    "The file {} could not be found.",
                    path.to_string_lossy()
                ));
            }
            std::io::ErrorKind::PermissionDenied => {
                return Err(miette::miette!(
                    "Permission denied when trying to access the file {}.",
                    path.to_string_lossy()
                ));
            }
            _ => {
                return Err(miette::miette!(
                    "An unknown error occurred while trying to access the file {}: {:?}",
                    path.to_string_lossy(),
                    e
                ));
            }
        }
    }
    let mut recipe_path = recipe_path.into_diagnostic()?;

    // If the recipe_path is a directory, look for "recipe.yaml" in the directory.
    if recipe_path.is_dir() {
        let recipe_yaml_path = recipe_path.join("recipe.yaml");
        if recipe_yaml_path.exists() && recipe_yaml_path.is_file() {
            recipe_path = recipe_yaml_path;
        } else {
            return Err(miette::miette!(
                "'recipe.yaml' not found in the directory {}",
                path.to_string_lossy()
            ));
        }
    }

    Ok(recipe_path)
}

/// Returns the tool configuration.
pub fn get_tool_config(
    args: &BuildOpts,
    fancy_log_handler: &LoggingOutputHandler,
) -> Configuration {
    let client =
        tool_configuration::reqwest_client_from_auth_storage(args.common.auth_file.clone());
    Configuration {
        client,
        fancy_log_handler: fancy_log_handler.clone(),
        no_clean: args.keep_build,
        no_test: args.no_test,
        use_zstd: args.common.use_zstd,
        use_bz2: args.common.use_bz2,
    }
}

/// Returns the output for the build.
pub async fn get_build_output(
    args: &BuildOpts,
    recipe_path: PathBuf,
    tool_config: &Configuration,
) -> miette::Result<Vec<Output>> {
    let output_dir = args
        .common
        .output_dir
        .clone()
        .unwrap_or(current_dir().into_diagnostic()?.join("output"));
    if output_dir.starts_with(
        recipe_path
            .parent()
            .expect("Could not get parent of recipe"),
    ) {
        return Err(miette::miette!(
            "The output directory cannot be in the recipe directory.\nThe current output directory is: {}\nSelect a different output directory with the --output-dir option or set the CONDA_BLD_PATH environment variable"
        , output_dir.to_string_lossy()));
    }

    let recipe_text = fs::read_to_string(&recipe_path).into_diagnostic()?;

    let host_platform = if let Some(target_platform) = &args.target_platform {
        Platform::from_str(target_platform).into_diagnostic()?
    } else {
        Platform::current()
    };

    let selector_config = SelectorConfig {
        // We ignore noarch here
        target_platform: host_platform,
        hash: None,
        build_platform: Platform::current(),
        variant: BTreeMap::new(),
        experimental: args.common.experimental,
    };

    let span = tracing::info_span!("Finding outputs from recipe");
    tracing::info!("Target platform: {}", host_platform);
    let enter = span.enter();
    // First find all outputs from the recipe
    let outputs = find_outputs_from_src(&recipe_text)?;

    let variant_config =
        VariantConfig::from_files(&args.variant_config, &selector_config).into_diagnostic()?;

    let outputs_and_variants =
        variant_config.find_variants(&outputs, &recipe_text, &selector_config)?;

    tracing::info!("Found {} variants\n", outputs_and_variants.len());
    for discovered_output in &outputs_and_variants {
        tracing::info!(
            "Build variant: {}-{}-{}",
            discovered_output.name,
            discovered_output.version,
            discovered_output.build_string
        );

        let mut table = comfy_table::Table::new();
        table
            .load_preset(comfy_table::presets::UTF8_FULL_CONDENSED)
            .apply_modifier(comfy_table::modifiers::UTF8_ROUND_CORNERS)
            .set_header(vec!["Variant", "Version"]);
        for (key, value) in discovered_output.used_vars.iter() {
            table.add_row(vec![key, value]);
        }
        tracing::info!("\n{}\n", table);
    }
    drop(enter);

<<<<<<< HEAD
=======
    let client =
        tool_configuration::reqwest_client_from_auth_storage(args.common.auth_file.clone());

    let tool_config = tool_configuration::Configuration {
        client,
        fancy_log_handler: fancy_log_handler.clone(),
        no_clean: args.keep_build,
        no_test: args.no_test,
        use_zstd: args.common.use_zstd,
        use_bz2: args.common.use_bz2,
        render_only: args.render_only,
    };

>>>>>>> 201f8958
    let mut subpackages = BTreeMap::new();
    let mut outputs = Vec::new();
    for discovered_output in outputs_and_variants {
        let hash =
            HashInfo::from_variant(&discovered_output.used_vars, &discovered_output.noarch_type);

        let selector_config = SelectorConfig {
            variant: discovered_output.used_vars.clone(),
            hash: Some(hash.clone()),
            target_platform: selector_config.target_platform,
            build_platform: selector_config.build_platform,
            experimental: args.common.experimental,
        };

        let recipe =
            Recipe::from_node(&discovered_output.node, selector_config).map_err(|err| {
                let errs: ParseErrors = err
                    .into_iter()
                    .map(|err| ParsingError::from_partial(&recipe_text, err))
                    .collect::<Vec<ParsingError>>()
                    .into();
                errs
            })?;

        if recipe.build().skip() {
            tracing::info!(
                "Skipping build for variant: {:#?}",
                discovered_output.used_vars
            );
            continue;
        }

        subpackages.insert(
            recipe.package().name().clone(),
            PackageIdentifier {
                name: recipe.package().name().clone(),
                version: recipe.package().version().to_owned(),
                build_string: recipe
                    .build()
                    .string()
                    .expect("Shouldn't be unset, needs major refactoring, for handling this better")
                    .to_owned(),
            },
        );

        let name = recipe.package().name().clone();
        // Add the channels from the args and by default always conda-forge
        let channels = args
            .channel
            .clone()
            .unwrap_or_else(|| vec!["conda-forge".to_string()]);

        let timestamp = chrono::Utc::now();

        let output = metadata::Output {
            recipe,
            build_configuration: BuildConfiguration {
                target_platform: discovered_output.target_platform,
                host_platform,
                build_platform: Platform::current(),
                hash,
                variant: discovered_output.used_vars.clone(),
                directories: Directories::setup(
                    name.as_normalized(),
                    &recipe_path,
                    &output_dir,
                    args.no_build_id,
                    &timestamp,
                )
                .into_diagnostic()?,
                channels,
                timestamp,
                subpackages: subpackages.clone(),
                packaging_settings: PackagingSettings::from_args(
                    args.package_format.archive_type,
                    args.package_format.compression_level,
                    args.compression_threads,
                ),
                store_recipe: !args.no_include_recipe,
                force_colors: args.color_build_log && console::colors_enabled(),
            },
            finalized_dependencies: None,
            finalized_sources: None,
            system_tools: SystemTools::new(),
            build_summary: Arc::new(Mutex::new(BuildSummary::default())),
        };

        if args.render_only {
            let resolved = output
                .resolve_dependencies(tool_config)
                .await
                .into_diagnostic()?;
            println!("{}", serde_json::to_string_pretty(&resolved).unwrap());
            continue;
        }
        outputs.push(output);
    }

    Ok(outputs)
}

/// Runs build.
pub async fn run_build_from_args(
    build_output: Vec<Output>,
    tool_config: Configuration,
) -> miette::Result<()> {
    let mut outputs: Vec<metadata::Output> = Vec::new();
    for output in build_output {
        let output = match run_build(output, &tool_config).await {
            Ok((output, _archive)) => {
                output.record_build_end();
                output
            }
            Err(e) => {
                tracing::error!("Error building package: {}", e);
                return Err(e);
            }
        };
        outputs.push(output);
    }

    let span = tracing::info_span!("Build summary");
    let _enter = span.enter();
    for output in outputs {
        // print summaries for each output
        let _ = output.log_build_summary().map_err(|e| {
            tracing::error!("Error writing build summary: {}", e);
            e
        });
    }

    Ok(())
}

/// Runs test.
pub async fn run_test_from_args(
    args: TestOpts,
    fancy_log_handler: LoggingOutputHandler,
) -> miette::Result<()> {
    let package_file = canonicalize(args.package_file).into_diagnostic()?;
    let client = tool_configuration::reqwest_client_from_auth_storage(args.common.auth_file);

    let tempdir = tempfile::tempdir().into_diagnostic()?;

    let test_options = TestConfiguration {
        test_prefix: tempdir.path().to_path_buf(),
        target_platform: None,
        keep_test_prefix: false,
        channels: args
            .channel
            .unwrap_or_else(|| vec!["conda-forge".to_string()]),
        tool_configuration: Configuration {
            client,
            fancy_log_handler,
            // duplicate from `keep_test_prefix`?
            no_clean: false,
            ..Default::default()
        },
    };

    let package_name = package_file
        .file_name()
        .ok_or_else(|| miette::miette!("Could not get file name from package file"))?
        .to_string_lossy()
        .to_string();

    let span = tracing::info_span!("Running tests for ", recipe = %package_name);
    let _enter = span.enter();
    package_test::run_test(&package_file, &test_options)
        .await
        .into_diagnostic()?;

    Ok(())
}

/// Rebuild.
pub async fn rebuild_from_args(
    args: RebuildOpts,
    fancy_log_handler: LoggingOutputHandler,
) -> miette::Result<()> {
    tracing::info!("Rebuilding {}", args.package_file.to_string_lossy());
    // we extract the recipe folder from the package file (info/recipe/*)
    // and then run the rendered recipe with the same arguments as the original build
    let temp_folder = tempfile::tempdir().into_diagnostic()?;

    rebuild::extract_recipe(&args.package_file, temp_folder.path()).into_diagnostic()?;

    let temp_dir = temp_folder.into_path();

    tracing::info!("Extracted recipe to: {:?}", temp_dir);

    let rendered_recipe =
        fs::read_to_string(temp_dir.join("rendered_recipe.yaml")).into_diagnostic()?;

    let mut output: metadata::Output = serde_yaml::from_str(&rendered_recipe).into_diagnostic()?;

    // set recipe dir to the temp folder
    output.build_configuration.directories.recipe_dir = temp_dir;

    // create output dir and set it in the config
    let output_dir = args
        .common
        .output_dir
        .unwrap_or(current_dir().into_diagnostic()?.join("output"));

    fs::create_dir_all(&output_dir).into_diagnostic()?;
    output.build_configuration.directories.output_dir =
        canonicalize(output_dir).into_diagnostic()?;

    let client = tool_configuration::reqwest_client_from_auth_storage(args.common.auth_file);

    let tool_config = tool_configuration::Configuration {
        client,
        fancy_log_handler,
        no_clean: true,
        no_test: args.no_test,
        use_zstd: args.common.use_zstd,
        use_bz2: args.common.use_bz2,
        render_only: false,
    };

    output
        .build_configuration
        .directories
        .recreate_directories()
        .into_diagnostic()?;

    run_build(output, &tool_config).await?;

    Ok(())
}

/// Upload.
pub async fn upload_from_args(args: UploadOpts) -> miette::Result<()> {
    if args.package_files.is_empty() {
        return Err(miette::miette!("No package files were provided."));
    }

    for package_file in &args.package_files {
        if ArchiveType::try_from(package_file).is_none() {
            return Err(miette::miette!(
                "The file {} does not appear to be a conda package.",
                package_file.to_string_lossy()
            ));
        }
    }

    let store = tool_configuration::get_auth_store(args.common.auth_file);

    match args.server_type {
        ServerType::Quetz(quetz_opts) => {
            upload::upload_package_to_quetz(
                &store,
                quetz_opts.api_key,
                &args.package_files,
                quetz_opts.url,
                quetz_opts.channel,
            )
            .await?;
        }
        ServerType::Artifactory(artifactory_opts) => {
            upload::upload_package_to_artifactory(
                &store,
                artifactory_opts.username,
                artifactory_opts.password,
                &args.package_files,
                artifactory_opts.url,
                artifactory_opts.channel,
            )
            .await?;
        }
        ServerType::Prefix(prefix_opts) => {
            upload::upload_package_to_prefix(
                &store,
                prefix_opts.api_key,
                &args.package_files,
                prefix_opts.url,
                prefix_opts.channel,
            )
            .await?;
        }
        ServerType::Anaconda(anaconda_opts) => {
            upload::upload_package_to_anaconda(
                &store,
                anaconda_opts.api_key,
                &args.package_files,
                anaconda_opts.url,
                anaconda_opts.owner,
                anaconda_opts.channel,
                anaconda_opts.force,
            )
            .await?;
        }
        ServerType::CondaForge(conda_forge_opts) => {
            upload::conda_forge::upload_packages_to_conda_forge(
                conda_forge_opts,
                &args.package_files,
            )
            .await?;
        }
    }

    Ok(())
}

/// Sort the build outputs (recipes) topologically based on their dependencies.
pub fn sort_build_outputs_topologically(
    outputs: &mut Vec<Output>,
    up_to: Option<&str>,
) -> miette::Result<()> {
    let mut graph = DiGraph::<usize, ()>::new();
    let mut name_to_index = HashMap::new();

    // Index outputs by their produced names for quick lookup
    for (idx, output) in outputs.iter().enumerate() {
        let idx = graph.add_node(idx);
        name_to_index.insert(output.name().clone(), idx);
    }

    // Add edges based on dependencies
    for output in outputs.iter() {
        let output_idx = *name_to_index
            .get(output.name())
            .expect("We just inserted it");
        for dep in output.recipe.requirements().all() {
            let dep_name = match dep {
                recipe::parser::Dependency::Spec(spec) => {
                    spec.name.clone().expect("We should always have a name")
                }
                recipe::parser::Dependency::PinSubpackage(pin) => pin.pin_value().name.clone(),
                recipe::parser::Dependency::PinCompatible(pin) => pin.pin_value().name.clone(),
                recipe::parser::Dependency::Compiler(_) => continue,
            };
            if let Some(&dep_idx) = name_to_index.get(&dep_name) {
                // do not point to self (circular dependency) - this can happen with
                // pin_subpackage in run_exports, for example.
                if output_idx == dep_idx {
                    continue;
                }
                graph.add_edge(output_idx, dep_idx, ());
            }
        }
    }

    let sorted_indices = if let Some(up_to) = up_to {
        // Find the node index for the "up-to" package
        let up_to_index = name_to_index
            .get(up_to)
            .copied()
            .expect("Up-to package not found");

        // Perform a DFS post-order traversal from the "up-to" node to find all dependencies
        let mut dfs = DfsPostOrder::new(&graph, up_to_index);
        let mut sorted_indices = Vec::new();
        while let Some(nx) = dfs.next(&graph) {
            sorted_indices.push(nx);
        }

        sorted_indices
    } else {
        // Perform topological sort
        let mut sorted_indices = toposort(&graph, None).unwrap();
        sorted_indices.reverse();
        sorted_indices
    };

    sorted_indices
        .iter()
        .map(|idx| &outputs[idx.index()])
        .for_each(|output| {
            tracing::info!("Ordered output: {:?}", output.name().as_normalized());
        });

    // Reorder outputs based on the sorted indices
    *outputs = sorted_indices
        .iter()
        .map(|node| outputs[node.index()].clone())
        .collect();

    Ok(())
}<|MERGE_RESOLUTION|>--- conflicted
+++ resolved
@@ -123,6 +123,7 @@
         no_test: args.no_test,
         use_zstd: args.common.use_zstd,
         use_bz2: args.common.use_bz2,
+        render_only: args.render_only,
     }
 }
 
@@ -197,22 +198,6 @@
     }
     drop(enter);
 
-<<<<<<< HEAD
-=======
-    let client =
-        tool_configuration::reqwest_client_from_auth_storage(args.common.auth_file.clone());
-
-    let tool_config = tool_configuration::Configuration {
-        client,
-        fancy_log_handler: fancy_log_handler.clone(),
-        no_clean: args.keep_build,
-        no_test: args.no_test,
-        use_zstd: args.common.use_zstd,
-        use_bz2: args.common.use_bz2,
-        render_only: args.render_only,
-    };
-
->>>>>>> 201f8958
     let mut subpackages = BTreeMap::new();
     let mut outputs = Vec::new();
     for discovered_output in outputs_and_variants {
