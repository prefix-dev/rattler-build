--- conflicted
+++ resolved
@@ -917,13 +917,8 @@
         if let Some(globs) = relocation_config.relocate_paths() {
             binaries.retain(|v| globs.is_match(v));
         }
-<<<<<<< HEAD
 
         post_process::relink::relink(
-=======
-        println!("Rpaths: {:?}", dynamic_linking.rpaths());
-        post::relink(
->>>>>>> e23e9dbb
             &binaries,
             tmp_dir_path,
             prefix,
@@ -935,15 +930,9 @@
         post_process::linking_checks(
             output,
             &binaries,
-            dynamic_linking.and_then(|dl| dl.missing_dso_allowlist()),
-            dynamic_linking
-                .as_ref()
-                .map(|v| v.error_on_overlinking())
-                .unwrap_or(true),
-            dynamic_linking
-                .as_ref()
-                .map(|v| v.error_on_overdepending())
-                .unwrap_or(true),
+            dynamic_linking.missing_dso_allowlist(),
+            dynamic_linking.error_on_overlinking(),
+            dynamic_linking.error_on_overdepending(),
         )?;
     }
 
