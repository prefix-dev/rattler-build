use content_inspector::ContentType;
use fs_err as fs;
use fs_err::File;
use globset::GlobSet;
use rattler::install::{get_windows_launcher, python_entry_point_template, PythonInfo};
use std::collections::HashSet;
use std::io::{BufReader, Read, Write};
use std::path::{Component, Path, PathBuf};

#[cfg(target_family = "unix")]
use std::os::unix::prelude::OsStrExt;

#[cfg(target_family = "unix")]
use std::os::unix::fs::symlink;

use itertools::Itertools;
use tempfile::TempDir;
use walkdir::WalkDir;

use rattler_conda_types::package::{
    AboutJson, ArchiveType, FileMode, LinkJson, NoArchLinks, PathType, PathsEntry,
    PrefixPlaceholder, PythonEntryPoints,
};
use rattler_conda_types::package::{IndexJson, PathsJson};
use rattler_conda_types::{NoArchType, Platform};
use rattler_digest::compute_file_digest;
use rattler_package_streaming::write::{
    write_conda_package, write_tar_bz2_package, CompressionLevel,
};

use crate::linux;
use crate::macos;
use crate::metadata::{Output, PackagingSettings};
use crate::package_test::write_test_files;
use crate::post_process;

#[derive(Debug, thiserror::Error)]
pub enum PackagingError {
    #[error("Serde error: {0}")]
    SerdeError(#[from] serde_yaml::Error),

    #[error("Failed to build glob from pattern")]
    GlobError(#[from] globset::Error),

    #[error("Build String is not yet set")]
    BuildStringNotSet,

    #[error("Dependencies are not yet finalized / resolved")]
    DependenciesNotFinalized,

    #[error("Could not open or create, or write to file")]
    IoError(#[from] std::io::Error),

    #[error("Could not strip a prefix from a Path")]
    StripPrefixError(#[from] std::path::StripPrefixError),

    #[error("Could not serialize JSON: {0}")]
    SerializationError(#[from] serde_json::Error),

    #[error("Could not run walkdir: {0}")]
    WalkDirError(#[from] walkdir::Error),

    #[error("Failed to parse version {0}")]
    VersionParseError(#[from] rattler_conda_types::ParseVersionError),

    #[error("Failed to relink ELF file: {0}")]
    LinuxRelinkError(#[from] linux::link::RelinkError),

    #[error("Failed to relink MachO file: {0}")]
    MacOSRelinkError(#[from] macos::link::RelinkError),

    #[error("Relink error: {0}")]
    RelinkError(#[from] crate::post_process::relink::RelinkError),

    #[error(transparent)]
    SourceError(#[from] crate::source::SourceError),

    #[error("could not create python entry point: {0}")]
    CannotCreateEntryPoint(String),

    #[error("Linking check error: {0}")]
    LinkingCheckError(#[from] crate::post_process::LinkingCheckError),
}

#[allow(unused_variables)]
fn contains_prefix_binary(file_path: &Path, prefix: &Path) -> Result<bool, PackagingError> {
    // Convert the prefix to a Vec<u8> for binary comparison
    // TODO on Windows check both ascii and utf-8 / 16?
    #[cfg(target_family = "windows")]
    {
        tracing::warn!("Windows is not supported yet for binary prefix checking.");
        Ok(false)
    }

    #[cfg(target_family = "unix")]
    {
        let prefix_bytes = prefix.as_os_str().as_bytes().to_vec();

        // Open the file
        let file = File::open(file_path)?;
        let mut buf_reader = BufReader::new(file);

        // Read the file's content
        let mut content = Vec::new();
        buf_reader.read_to_end(&mut content)?;

        // Check if the content contains the prefix bytes
        let contains_prefix = content
            .windows(prefix_bytes.len())
            .any(|window| window == prefix_bytes.as_slice());

        Ok(contains_prefix)
    }
}

/// This function requires we know the file content we are matching against is UTF-8
/// In case the source is non utf-8 it will fail with a read error
fn contains_prefix_text(file_path: &Path, prefix: &Path) -> Result<bool, PackagingError> {
    // Open the file
    let file = File::open(file_path)?;
    let mut buf_reader = BufReader::new(file);

    // Read the file's content
    let mut content = String::new();
    buf_reader.read_to_string(&mut content)?;

    // Check if the content contains the prefix
    let src = prefix.to_string_lossy();
    let contains_prefix = content.contains(&src.to_string());

    #[cfg(target_os = "windows")]
    {
        // absolute and unc paths will break but it,
        // will break either way as C:/ can't be converted
        // to something meaningful in unix either way
        let s = to_forward_slash_lossy(prefix);
        return Ok(contains_prefix || content.contains(s.to_string().as_str()));
    }

    #[cfg(not(target_os = "windows"))]
    Ok(contains_prefix)
}

#[allow(dead_code)]
pub(crate) fn to_forward_slash_lossy(path: &Path) -> std::borrow::Cow<'_, str> {
    #[cfg(target_os = "windows")]
    {
        let mut buf = String::new();
        for c in path.components() {
            match c {
                Component::RootDir => { /* root on windows can be skipped */ }
                Component::CurDir => buf.push('.'),
                Component::ParentDir => buf.push_str(".."),
                Component::Prefix(prefix) => {
                    buf.push_str(&prefix.as_os_str().to_string_lossy());
                    continue;
                }
                Component::Normal(s) => buf.push_str(&s.to_string_lossy()),
            }
            // use `/` instead of `\`
            buf.push('/');
        }

        fn ends_with_main_sep(p: &Path) -> bool {
            use std::os::windows::ffi::OsStrExt as _;
            p.as_os_str().encode_wide().last() == Some(std::path::MAIN_SEPARATOR as u16)
        }
        if buf != "/" && !ends_with_main_sep(path) && buf.ends_with('/') {
            buf.pop();
        }

        std::borrow::Cow::Owned(buf)
    }
    #[cfg(not(target_os = "windows"))]
    {
        path.to_string_lossy()
    }
}

fn create_prefix_placeholder(
    file_path: &Path,
    prefix: &Path,
) -> Result<Option<PrefixPlaceholder>, PackagingError> {
    // exclude pyc and pyo files from prefix replacement
    if let Some(ext) = file_path.extension() {
        if ext == "pyc" || ext == "pyo" {
            return Ok(None);
        }
    }
    // read first 1024 bytes to determine file type
    let mut file = File::open(file_path)?;
    let mut buffer = [0; 1024];
    let n = file.read(&mut buffer)?;
    let buffer = &buffer[..n];

    let content_type = content_inspector::inspect(buffer);
    let mut has_prefix = None;

    let file_mode = if content_type.is_text()
        // treat everything else as binary for now!
        && matches!(content_type, ContentType::UTF_8 | ContentType::UTF_8_BOM)
    {
        match contains_prefix_text(file_path, prefix) {
            Ok(true) => {
                has_prefix = Some(prefix.to_path_buf());
                FileMode::Text
            }
            Ok(false) => FileMode::Text,
            Err(PackagingError::IoError(ioe)) if ioe.kind() == std::io::ErrorKind::InvalidData => {
                FileMode::Binary
            }
            Err(e) => return Err(e),
        }
    } else {
        FileMode::Binary
    };

    if file_mode == FileMode::Binary && contains_prefix_binary(file_path, prefix)? {
        has_prefix = Some(prefix.to_path_buf());
    }

    Ok(has_prefix.map(|prefix_placeholder| PrefixPlaceholder {
        file_mode,
        placeholder: prefix_placeholder.to_string_lossy().to_string(),
    }))
}

/// Create a `paths.json` file structure for the given paths.
/// Paths should be given as absolute paths under the `path_prefix` directory.
/// This function will also determine if the file is binary or text, and if it contains the prefix.
fn create_paths_json(
    paths: &HashSet<PathBuf>,
    path_prefix: &Path,
    encoded_prefix: &Path,
    always_copy_files: Option<&GlobSet>,
) -> Result<PathsJson, PackagingError> {
    let mut paths_json = PathsJson {
        paths: Vec::new(),
        paths_version: 1,
    };

    for p in itertools::sorted(paths) {
        let meta = fs::symlink_metadata(p)?;

        let relative_path = p.strip_prefix(path_prefix)?.to_path_buf();

        if !p.exists() {
            if p.is_symlink() {
                tracing::warn!(
                    "Symlink target does not exist: {:?} -> {:?}",
                    &p,
                    fs::read_link(p)?
                );
                continue;
            }
            tracing::warn!("File does not exist: {:?} (TODO)", &p);
            continue;
        }

        if meta.is_dir() {
            // check if dir is empty, and only then add it to paths.json
            let mut entries = fs::read_dir(p)?;
            if entries.next().is_none() {
                let path_entry = PathsEntry {
                    sha256: None,
                    relative_path,
                    path_type: PathType::Directory,
                    prefix_placeholder: None,
                    no_link: false,
                    size_in_bytes: None,
                };
                paths_json.paths.push(path_entry);
            }
        } else if meta.is_file() {
            let prefix_placeholder = create_prefix_placeholder(p, encoded_prefix)?;

            let digest = compute_file_digest::<sha2::Sha256>(p)?;
            let no_link = always_copy_files
                .as_ref()
                .map(|g| g.is_match(&relative_path))
                .unwrap_or(false);
            paths_json.paths.push(PathsEntry {
                sha256: Some(digest),
                relative_path,
                path_type: PathType::HardLink,
                prefix_placeholder,
                no_link,
                size_in_bytes: Some(meta.len()),
            });
        } else if meta.file_type().is_symlink() {
            let digest = compute_file_digest::<sha2::Sha256>(p)?;

            paths_json.paths.push(PathsEntry {
                sha256: Some(digest),
                relative_path,
                path_type: PathType::SoftLink,
                prefix_placeholder: None,
                no_link: false,
                size_in_bytes: Some(meta.len()),
            });
        }
    }

    Ok(paths_json)
}

/// Create the index.json file for the given output.
fn create_index_json(output: &Output) -> Result<String, PackagingError> {
    let recipe = &output.recipe;

    let (platform, arch) = match output.build_configuration.target_platform {
        Platform::NoArch => (None, None),
        p => {
            // TODO add better functions in rattler for this
            let pstring = p.to_string();
            let parts: Vec<&str> = pstring.split('-').collect();
            let (platform, arch) = (String::from(parts[0]), String::from(parts[1]));

            match arch.as_str() {
                "64" => (Some(platform), Some("x86_64".to_string())),
                "32" => (Some(platform), Some("x86".to_string())),
                _ => (Some(platform), Some(arch)),
            }
        }
    };

    let index_json = IndexJson {
        name: output.name().clone(),
        version: output.version().parse()?,
        build: output
            .build_string()
            .ok_or(PackagingError::BuildStringNotSet)?
            .to_string(),
        build_number: recipe.build().number(),
        arch,
        platform,
        subdir: Some(output.build_configuration.target_platform.to_string()),
        license: recipe.about().license().map(|l| l.to_string()),
        license_family: recipe.about().license_family().map(|l| l.to_owned()),
        timestamp: Some(output.build_configuration.timestamp),
        depends: output
            .finalized_dependencies
            .as_ref()
            .ok_or(PackagingError::DependenciesNotFinalized)?
            .run
            .depends
            .iter()
            .map(|dep| dep.spec().to_string())
            .dedup()
            .collect(),
        constrains: output
            .finalized_dependencies
            .as_ref()
            .ok_or(PackagingError::DependenciesNotFinalized)?
            .run
            .constrains
            .iter()
            .map(|dep| dep.spec().to_string())
            .dedup()
            .collect(),
        noarch: *recipe.build().noarch(),
        track_features: vec![],
        features: None,
    };

    Ok(serde_json::to_string_pretty(&index_json)?)
}

/// Create the about.json file for the given output.
fn create_about_json(output: &Output) -> Result<String, PackagingError> {
    let recipe = &output.recipe;
    // FIXME: Updated recipe specs don't allow for vectors in any of the About fields except license_files
    let about_json = AboutJson {
        home: recipe
            .about()
            .homepage()
            .cloned()
            .map(|s| vec![s])
            .unwrap_or_default(),
        license: recipe.about().license().map(|s| s.to_string()),
        license_family: recipe.about().license_family().map(|s| s.to_owned()),
        summary: recipe.about().summary().map(|s| s.to_owned()),
        description: recipe.about().description().map(|s| s.to_owned()),
        doc_url: recipe
            .about()
            .documentation()
            .cloned()
            .map(|url| vec![url])
            .unwrap_or_default(),
        dev_url: recipe
            .about()
            .repository()
            .cloned()
            .map(|url| vec![url])
            .unwrap_or_default(),
        // TODO ?
        source_url: None,
        channels: output.build_configuration.channels.clone(),
    };

    Ok(serde_json::to_string_pretty(&about_json)?)
}

/// Create the run_exports.json file for the given output.
fn create_run_exports_json(output: &Output) -> Result<Option<String>, PackagingError> {
    if let Some(run_exports) = &output
        .finalized_dependencies
        .as_ref()
        .ok_or(PackagingError::DependenciesNotFinalized)?
        .run
        .run_exports
    {
        Ok(Some(serde_json::to_string_pretty(run_exports)?))
    } else {
        Ok(None)
    }
}

/// This function returns a HashSet of (recursively) all the files in the given directory.
pub fn record_files(directory: &PathBuf) -> Result<HashSet<PathBuf>, PackagingError> {
    let mut res = HashSet::new();
    for entry in WalkDir::new(directory) {
        res.insert(entry?.path().to_owned());
    }
    Ok(res)
}

/// This function copies the given file to the destination folder and
/// transforms it on the way if needed.
///
/// * For `noarch: python` packages, the "lib/pythonX.X" prefix is stripped so that only
///   the "site-packages" part is kept. Additionally, any `__pycache__` directories or
///  `.pyc` files are skipped.
/// * For `noarch: python` packages, furthermore `bin` is replaced with `python-scripts`, and
///   `Scripts` is replaced with `python-scripts` (on Windows only). All other files are included
///   as-is.
/// * Absolute symlinks are made relative so that they are easily relocatable.
fn write_to_dest(
    path: &Path,
    prefix: &Path,
    dest_folder: &Path,
    target_platform: &Platform,
    noarch_type: &NoArchType,
) -> Result<Option<PathBuf>, PackagingError> {
    let path_rel = path.strip_prefix(prefix)?;
    let mut dest_path = dest_folder.join(path_rel);

    // skip the share/info/dir file because multiple packages would write
    // to the same index file
    if path_rel == Path::new("share/info/dir") {
        return Ok(None);
    }

    let ext = path.extension().unwrap_or_default();
    // pyo considered harmful: https://www.python.org/dev/peps/pep-0488/
    if ext == "pyo" {
        return Ok(None); // skip .pyo files
    }

    if ext == "py" || ext == "pyc" {
        // if we have a .so file of the same name, skip this path
        let so_path = path.with_extension("so");
        let pyd_path = path.with_extension("pyd");
        if so_path.exists() || pyd_path.exists() {
            return Ok(None);
        }
    }

    if noarch_type.is_python() {
        // skip .pyc or .pyo or .egg-info files
        if ["pyc", "egg-info", "pyo"].iter().any(|s| ext.eq(*s)) {
            return Ok(None); // skip .pyc files
        }

        // if any part of the path is __pycache__ skip it
        if path_rel
            .components()
            .any(|c| c == Component::Normal("__pycache__".as_ref()))
        {
            return Ok(None);
        }

        if path_rel
            .components()
            .any(|c| c == Component::Normal("site-packages".as_ref()))
        {
            // check if site-packages is in the path and strip everything before it
            let pat = std::path::Component::Normal("site-packages".as_ref());
            let parts = path_rel.components();
            let mut new_parts = Vec::new();
            let mut found = false;
            for part in parts {
                if part == pat {
                    found = true;
                }
                if found {
                    new_parts.push(part);
                }
            }

            dest_path = dest_folder.join(PathBuf::from_iter(new_parts));
        } else if path_rel.starts_with("bin") || path_rel.starts_with("Scripts") {
            // Replace bin with python-scripts. These should really be encoded
            // as entrypoints but sometimes recipe authors forget or don't know
            // how to do that. Maybe sometimes it's also not actually an
            // entrypoint. The reason for this is that on Windows, the
            // entrypoints are in `Scripts/...` folder, and on Unix they are in
            // the `bin/...` folder. So we need to make sure that the
            // entrypoints are in the right place.
            let mut new_parts = path_rel.components().collect::<Vec<_>>();
            new_parts[0] = Component::Normal("python-scripts".as_ref());

            // on Windows, if the file ends with -script.py, remove the -script.py suffix
            if let Some(Component::Normal(name)) = new_parts.last_mut() {
                if let Some(name_str) = name.to_str() {
                    if target_platform.is_windows() {
                        if let Some(stripped_suffix) = name_str.strip_suffix("-script.py") {
                            *name = stripped_suffix.as_ref();
                        }
                    }
                }
            }

            dest_path = dest_folder.join(PathBuf::from_iter(new_parts));
        } else {
            // keep everything else as-is
            dest_path = dest_folder.join(path_rel);
        }
    }

    match dest_path.parent() {
        Some(parent) => {
            if fs::metadata(parent).is_err() {
                fs::create_dir_all(parent)?;
            }
        }
        None => {
            return Err(PackagingError::IoError(std::io::Error::new(
                std::io::ErrorKind::Other,
                "Could not get parent directory",
            )));
        }
    }

    let metadata = fs::symlink_metadata(path)?;

    // make absolute symlinks relative
    if metadata.is_symlink() {
        if target_platform.is_windows() {
            tracing::warn!("Symlinks need administrator privileges on Windows");
        }

        if let Result::Ok(link) = fs::read_link(path) {
            tracing::trace!("Copying link: {:?} -> {:?}", path, link);
        } else {
            tracing::warn!("Could not read link at {:?}", path);
        }

        #[cfg(target_family = "unix")]
        fs::read_link(path).and_then(|target| {
            if target.is_absolute() && target.starts_with(prefix) {
                let rel_target = pathdiff::diff_paths(
                    target,
                    path.parent().ok_or(std::io::Error::new(
                        std::io::ErrorKind::Other,
                        "Could not get parent directory",
                    ))?,
                )
                .ok_or(std::io::Error::new(
                    std::io::ErrorKind::Other,
                    "Could not get relative path",
                ))?;

                tracing::trace!(
                    "Making symlink relative {:?} -> {:?}",
                    dest_path,
                    rel_target
                );
                symlink(&rel_target, &dest_path).map_err(|e| {
                    tracing::error!(
                        "Could not create symlink from {:?} to {:?}: {:?}",
                        rel_target,
                        dest_path,
                        e
                    );
                    e
                })?;
            } else {
                if target.is_absolute() {
                    tracing::warn!("Symlink {:?} points outside of the prefix", path);
                }
                symlink(&target, &dest_path).map_err(|e| {
                    tracing::error!(
                        "Could not create symlink from {:?} to {:?}: {:?}",
                        target,
                        dest_path,
                        e
                    );
                    e
                })?;
            }
            Result::Ok(())
        })?;
        Ok(Some(dest_path))
    } else if metadata.is_dir() {
        // skip directories for now
        Ok(None)
    } else {
        tracing::trace!("Copying file {:?} to {:?}", path, dest_path);
        fs::copy(path, &dest_path)?;
        Ok(Some(dest_path))
    }
}

/// This function creates a link.json file for the given output.
fn create_link_json(output: &Output) -> Result<Option<String>, PackagingError> {
    let noarch_links = PythonEntryPoints {
        entry_points: output.recipe.build().python().entry_points().to_owned(),
    };

    let link_json = LinkJson {
        noarch: NoArchLinks::Python(noarch_links),
        package_metadata_version: 1,
    };

    Ok(Some(serde_json::to_string_pretty(&link_json)?))
}

/// Create the python entry point script for the recipe. Overwrites any existing entry points.
fn create_entry_points(
    output: &Output,
    tmp_dir_path: &Path,
) -> Result<Vec<PathBuf>, PackagingError> {
    if output.recipe.build().python().entry_points().is_empty() {
        return Ok(Vec::new());
    }

    let target_platform = &output.build_configuration.target_platform;
    let mut new_files = Vec::new();

    let host_deps = output
        .finalized_dependencies
        .as_ref()
        .ok_or_else(|| PackagingError::DependenciesNotFinalized)?
        .host
        .clone()
        .ok_or_else(|| {
            PackagingError::CannotCreateEntryPoint("Could not find host dependencies".to_string())
        })?;

    let python_record = host_deps
        .resolved
        .iter()
        .find(|dep| dep.package_record.name.as_normalized() == "python");
    let python_version = if let Some(python_record) = python_record {
        python_record.package_record.version.version().clone()
    } else {
        return Err(PackagingError::CannotCreateEntryPoint(
            "Could not find python in host dependencies".to_string(),
        ));
    };

    for ep in output.recipe.build().python().entry_points() {
        let script = python_entry_point_template(
            &output
                .build_configuration
                .directories
                .host_prefix
                .to_string_lossy(),
            ep,
            &PythonInfo::from_version(&python_version, output.build_configuration.target_platform)
                .map_err(|e| {
                    PackagingError::CannotCreateEntryPoint(format!(
                        "Could not create python info: {}",
                        e
                    ))
                })?,
        );

        if target_platform.is_windows() {
            fs::create_dir_all(tmp_dir_path.join("Scripts"))?;

            let script_path = tmp_dir_path.join(format!("Scripts/{}-script.py", ep.command));
            let mut file = File::create(&script_path)?;
            file.write_all(script.as_bytes())?;

            // write exe launcher as well
            let exe_path = tmp_dir_path.join(format!("Scripts/{}.exe", ep.command));
            let mut exe = File::create(&exe_path)?;
            exe.write_all(get_windows_launcher(target_platform))?;

            new_files.extend(vec![script_path, exe_path]);
        } else {
            fs::create_dir_all(tmp_dir_path.join("bin"))?;

            let script_path = tmp_dir_path.join(format!("bin/{}", ep.command));
            let mut file = File::create(&script_path)?;
            file.write_all(script.as_bytes())?;

            #[cfg(target_family = "unix")]
            std::fs::set_permissions(
                &script_path,
                std::os::unix::fs::PermissionsExt::from_mode(0o775),
            )?;

            new_files.push(script_path);
        }
    }

    Ok(new_files)
}

/// This function copies the license files to the info/licenses folder.
fn copy_license_files(
    output: &Output,
    tmp_dir_path: &Path,
) -> Result<Option<Vec<PathBuf>>, PackagingError> {
    if output.recipe.about().license_files().is_empty() {
        Ok(None)
    } else {
        let license_globs = output.recipe.about().license_files();

        let licenses_folder = tmp_dir_path.join("info/licenses/");
        fs::create_dir_all(&licenses_folder)?;

        let copy_dir = crate::source::copy_dir::CopyDir::new(
            &output.build_configuration.directories.recipe_dir,
            &licenses_folder,
        )
        .with_parse_globs(license_globs.iter().map(AsRef::as_ref))
        .use_gitignore(false)
        .run()?;

        let copied_files_recipe_dir = copy_dir.copied_paths();
        let any_include_matched_recipe_dir = copy_dir.any_include_glob_matched();

        let copy_dir = crate::source::copy_dir::CopyDir::new(
            &output.build_configuration.directories.work_dir,
            &licenses_folder,
        )
        .with_parse_globs(license_globs.iter().map(AsRef::as_ref))
        .use_gitignore(false)
        .run()?;

        let copied_files_work_dir = copy_dir.copied_paths();
        let any_include_matched_work_dir = copy_dir.any_include_glob_matched();

        let copied_files = copied_files_recipe_dir
            .iter()
            .chain(copied_files_work_dir)
            .map(PathBuf::from)
            .collect::<Vec<PathBuf>>();

        if !any_include_matched_work_dir && !any_include_matched_recipe_dir {
            tracing::warn!("No include glob matched for copying license files");
        }

        if copied_files.is_empty() {
            tracing::warn!("No license files were copied");
        }

        Ok(Some(copied_files))
    }
}

/// We check that each `pyc` file in the package is also present as a `py` file.
/// This is a temporary measure to avoid packaging `pyc` files that are not
/// generated by the build process.
fn filter_pyc(path: &Path, new_files: &HashSet<PathBuf>) -> bool {
    if let (Some(ext), Some(parent)) = (path.extension(), path.parent()) {
        if ext == "pyc" {
            let has_pycache = parent.ends_with("__pycache__");
            let pyfile = if has_pycache {
                // a pyc file with a pycache parent should be removed
                // replace two last dots with .py
                // these paths look like .../__pycache__/file_dependency.cpython-311.pyc
                // where the `file_dependency.py` path would be found in the parent directory from __pycache__
                let stem = path
                    .file_name()
                    .expect("unreachable as extension doesn't exist without filename")
                    .to_string_lossy()
                    .to_string();
                let py_stem = stem.rsplitn(3, '.').last().unwrap_or_default();
                if let Some(pp) = parent.parent() {
                    pp.join(format!("{}.py", py_stem))
                } else {
                    return true;
                }
            } else {
                path.with_extension("py")
            };

            if !new_files.contains(&pyfile) {
                return true;
            }
        }
    }
    false
}

fn write_recipe_folder(
    output: &Output,
    tmp_dir_path: &Path,
) -> Result<Vec<PathBuf>, PackagingError> {
    let recipe_folder = tmp_dir_path.join("info/recipe/");
    let recipe_dir = &output.build_configuration.directories.recipe_dir;

    let copy_result = crate::source::copy_dir::CopyDir::new(recipe_dir, &recipe_folder).run()?;

    let mut files = Vec::from(copy_result.copied_paths());
    // write the variant config to the appropriate file
    let variant_config_file = recipe_folder.join("variant_config.yaml");
    let mut variant_config = File::create(&variant_config_file)?;
    variant_config
        .write_all(serde_yaml::to_string(&output.build_configuration.variant)?.as_bytes())?;
    files.push(variant_config_file);

    // TODO(recipe): define how we want to render it exactly!
    let rendered_recipe_file = recipe_folder.join("rendered_recipe.yaml");
    let mut rendered_recipe = File::create(&rendered_recipe_file)?;
    rendered_recipe.write_all(serde_yaml::to_string(&output)?.as_bytes())?;
    files.push(rendered_recipe_file);

    Ok(files)
}

/// Given an output and a set of new files, create a conda package.
/// This function will copy all the files to a temporary directory and then
/// create a conda package from that. Note that the output needs to have its
/// dependencies finalized before calling this function.
///
/// The `local_channel_dir` is the path to the local channel / output directory.
pub fn package_conda(
    output: &Output,
    new_files: &HashSet<PathBuf>,
    prefix: &Path,
    local_channel_dir: &Path,
    packaging_settings: &PackagingSettings,
) -> Result<(PathBuf, PathsJson), PackagingError> {
    if output.finalized_dependencies.is_none() {
        return Err(PackagingError::DependenciesNotFinalized);
    }

    let tmp_dir = TempDir::with_prefix(output.name().as_normalized())?;
    let tmp_dir_path = tmp_dir.path();

    let mut tmp_files = HashSet::new();
    for f in new_files {
        let stripped = f.strip_prefix(prefix)?;
        // temporary measure to remove pyc files that are not supposed to be there
        if filter_pyc(f, new_files) {
            continue;
        }

        if output.recipe.build().noarch().is_python() {
            // we need to remove files in bin/ that are registered as entry points
            if stripped.starts_with("bin") {
                if let Some(name) = stripped.file_name() {
                    if output
                        .recipe
                        .build()
                        .python()
                        .entry_points()
                        .iter()
                        .any(|ep| ep.command == name.to_string_lossy())
                    {
                        continue;
                    }
                }
            }
            // Windows
            else if stripped.starts_with("Scripts") {
                if let Some(name) = stripped.file_name() {
                    if output
                        .recipe
                        .build()
                        .python()
                        .entry_points()
                        .iter()
                        .any(|ep| {
                            format!("{}.exe", ep.command) == name.to_string_lossy()
                                || format!("{}-script.py", ep.command) == name.to_string_lossy()
                        })
                    {
                        continue;
                    }
                }
            }
        }

        if let Some(dest_file) = write_to_dest(
            f,
            prefix,
            tmp_dir_path,
            &output.build_configuration.target_platform,
            output.recipe.build().noarch(),
        )? {
            tmp_files.insert(dest_file);
        }
    }

    tracing::info!("Copying done!");

    let dynamic_linking = output.recipe.build().dynamic_linking();
    let relocation_config = dynamic_linking
        .and_then(|v| v.binary_relocation())
        .unwrap_or_default();

    if output.build_configuration.target_platform != Platform::NoArch
        && !relocation_config.no_relocation()
    {
        let rpath_allowlist = dynamic_linking.and_then(|dl| dl.rpath_allowlist());
        let mut binaries = tmp_files.clone();
        if let Some(globs) = relocation_config.relocate_paths() {
            binaries.retain(|v| globs.is_match(v));
        }
<<<<<<< HEAD
        post_process::relink::relink(
=======

        post::relink(
>>>>>>> 51280f7d
            &binaries,
            tmp_dir_path,
            prefix,
            &output.build_configuration.target_platform,
            &dynamic_linking.map(|dl| dl.rpaths()).unwrap_or_default(),
            rpath_allowlist,
        )?;

        let missing_dso_allowlist = match dynamic_linking {
            Some(v) => v.missing_dso_allowlist()?,
            None => Vec::new(),
        };
        post_process::linking_checks(
            output,
            &binaries,
            &missing_dso_allowlist,
            dynamic_linking
                .as_ref()
                .map(|v| v.error_on_overlinking())
                .unwrap_or(true),
            dynamic_linking
                .as_ref()
                .map(|v| v.error_on_overdepending())
                .unwrap_or(true),
        )?;
    }

    post_process::python::python(output.name(), output.version(), &tmp_files)?;

    tracing::info!("Relink done!");

    let info_folder = tmp_dir_path.join("info");
    fs::create_dir_all(&info_folder)?;

    let mut paths_json = File::create(info_folder.join("paths.json"))?;
    let paths_json_struct = create_paths_json(
        &tmp_files,
        tmp_dir_path,
        prefix,
        output.recipe.build.always_copy_files(),
    )?;
    paths_json.write_all(serde_json::to_string_pretty(&paths_json_struct)?.as_bytes())?;
    tmp_files.insert(info_folder.join("paths.json"));

    let mut index_json = File::create(info_folder.join("index.json"))?;
    index_json.write_all(create_index_json(output)?.as_bytes())?;
    tmp_files.insert(info_folder.join("index.json"));

    let mut hash_input_json = File::create(info_folder.join("hash_input.json"))?;
    hash_input_json.write_all(output.build_configuration.hash.hash_input.as_bytes())?;
    tmp_files.insert(info_folder.join("hash_input.json"));

    let mut about_json = File::create(info_folder.join("about.json"))?;
    about_json.write_all(create_about_json(output)?.as_bytes())?;
    tmp_files.insert(info_folder.join("about.json"));

    if let Some(run_exports) = create_run_exports_json(output)? {
        let mut run_exports_json = File::create(info_folder.join("run_exports.json"))?;
        run_exports_json.write_all(run_exports.as_bytes())?;
        tmp_files.insert(info_folder.join("run_exports.json"));
    }

    if let Some(license_files) = copy_license_files(output, tmp_dir_path)? {
        tmp_files.extend(license_files);
    }

    let mut variant_config = File::create(info_folder.join("hash_input.json"))?;
    variant_config
        .write_all(serde_json::to_string_pretty(&output.build_configuration.variant)?.as_bytes())?;

    if output.build_configuration.store_recipe {
        let recipe_files = write_recipe_folder(output, tmp_dir_path)?;
        tmp_files.extend(recipe_files);
    }

    let test_files = write_test_files(output, tmp_dir_path)?;
    tmp_files.extend(test_files);

    // create any entry points or link.json for noarch packages
    if output.recipe.build().noarch().is_python() {
        if let Some(link) = create_link_json(output)? {
            let mut link_json = File::create(info_folder.join("link.json"))?;
            link_json.write_all(link.as_bytes())?;
            tmp_files.insert(info_folder.join("link.json"));
        }
    } else {
        let entry_points = create_entry_points(output, tmp_dir_path)?;
        tmp_files.extend(entry_points);
    }

    // print sorted files
    tracing::info!("\nFiles in package:\n");
    tmp_files
        .iter()
        .map(|x| x.strip_prefix(tmp_dir_path))
        .collect::<Result<Vec<_>, _>>()?
        .iter()
        .sorted()
        .for_each(|f| tracing::info!("  - {}", f.to_string_lossy()));

    let output_folder =
        local_channel_dir.join(output.build_configuration.target_platform.to_string());
    tracing::info!("Creating target folder {:?}", output_folder);

    fs::create_dir_all(&output_folder)?;

    let identifier = output
        .identifier()
        .ok_or(PackagingError::BuildStringNotSet)?;
    let out_path = output_folder.join(format!(
        "{}{}",
        identifier,
        packaging_settings.archive_type.extension()
    ));
    let file = File::create(&out_path)?;

    match packaging_settings.archive_type {
        ArchiveType::TarBz2 => {
            write_tar_bz2_package(
                file,
                tmp_dir_path,
                &tmp_files.into_iter().collect::<Vec<_>>(),
                CompressionLevel::Numeric(packaging_settings.compression_level),
                Some(&output.build_configuration.timestamp),
            )?;
        }
        ArchiveType::Conda => {
            // This is safe because we're just putting it together before
            write_conda_package(
                file,
                tmp_dir_path,
                &tmp_files.into_iter().collect::<Vec<_>>(),
                CompressionLevel::Numeric(packaging_settings.compression_level),
                packaging_settings.compression_threads,
                &identifier,
                Some(&output.build_configuration.timestamp),
            )?;
        }
    }

    Ok((out_path, paths_json_struct))
}

#[cfg(test)]
mod test {
    use super::create_prefix_placeholder;

    #[test]
    fn detect_prefix() {
        let test_data = std::path::Path::new(env!("CARGO_MANIFEST_DIR"))
            .join("test-data/binary_files/binary_file_fallback");
        let prefix = std::path::Path::new(env!("CARGO_MANIFEST_DIR"));

        create_prefix_placeholder(&test_data, prefix).unwrap();
    }
}<|MERGE_RESOLUTION|>--- conflicted
+++ resolved
@@ -914,12 +914,8 @@
         if let Some(globs) = relocation_config.relocate_paths() {
             binaries.retain(|v| globs.is_match(v));
         }
-<<<<<<< HEAD
+
         post_process::relink::relink(
-=======
-
-        post::relink(
->>>>>>> 51280f7d
             &binaries,
             tmp_dir_path,
             prefix,
@@ -928,14 +924,10 @@
             rpath_allowlist,
         )?;
 
-        let missing_dso_allowlist = match dynamic_linking {
-            Some(v) => v.missing_dso_allowlist()?,
-            None => Vec::new(),
-        };
         post_process::linking_checks(
             output,
             &binaries,
-            &missing_dso_allowlist,
+            dynamic_linking.and_then(|dl| dl.missing_dso_allowlist()),
             dynamic_linking
                 .as_ref()
                 .map(|v| v.error_on_overlinking())
