//! All the metadata that makes up a recipe file
pub use crate::types::{
    BuildConfiguration, Debug, Output, PlatformWithVirtualPackages, build_reindexed_channels,
};

<<<<<<< HEAD
use chrono::{DateTime, Utc};
use dunce::canonicalize;
use fs_err as fs;
use indicatif::HumanBytes;
use rattler_conda_types::{
    Channel, ChannelUrl, GenericVirtualPackage, PackageName, Platform, RepoDataRecord,
    VersionWithSource,
    compression_level::CompressionLevel,
    package::{ArchiveType, PathType, PathsEntry, PathsJson},
};
use rattler_index::{IndexFsConfig, index_fs};
use rattler_repodata_gateway::SubdirSelection;
use rattler_solve::{ChannelPriority, SolveStrategy};
use rattler_virtual_packages::{
    DetectVirtualPackageError, VirtualPackage, VirtualPackageOverrides,
};
use serde::{Deserialize, Deserializer, Serialize};
use serde_json::Value;

use crate::{
    console_utils::github_integration_enabled,
    hash::HashInfo,
    normalized_key::NormalizedKey,
    recipe::{
        jinja::SelectorConfig,
        parser::{Recipe, Source},
        variable::Variable,
    },
    render::resolved_dependencies::FinalizedDependencies,
    script::SandboxConfiguration,
    system_tools::SystemTools,
    tool_configuration,
    utils::remove_dir_all_force,
};
/// A Git revision
#[derive(Serialize, Deserialize, Debug, Clone)]
pub struct GitRev(String);

impl FromStr for GitRev {
    type Err = ();

    fn from_str(s: &str) -> Result<Self, Self::Err> {
        Ok(GitRev(s.to_string()))
    }
}

impl Default for GitRev {
    fn default() -> Self {
        Self(String::from("HEAD"))
    }
}

impl Display for GitRev {
    fn fmt(&self, f: &mut fmt::Formatter<'_>) -> fmt::Result {
        write!(f, "{}", self.0)
    }
}

/// Directories used during the build process
#[derive(Debug, Clone, Serialize, Deserialize, Default)]
pub struct Directories {
    /// The directory where the recipe is located
    #[serde(skip)]
    pub recipe_dir: PathBuf,
    /// The path where the recipe is located
    #[serde(skip)]
    pub recipe_path: PathBuf,
    /// The folder where the cache is located
    #[serde(skip)]
    pub cache_dir: PathBuf,
    /// The host prefix is the directory where host dependencies are installed
    /// Exposed as `$PREFIX` (or `%PREFIX%` on Windows) in the build script
    pub host_prefix: PathBuf,
    /// The build prefix is the directory where build dependencies are installed
    /// Exposed as `$BUILD_PREFIX` (or `%BUILD_PREFIX%` on Windows) in the build
    /// script
    pub build_prefix: PathBuf,
    /// The work directory is the directory where the source code is copied to
    pub work_dir: PathBuf,
    /// The parent directory of host, build and work directories
    pub build_dir: PathBuf,
    /// The output directory or local channel directory
    #[serde(skip)]
    pub output_dir: PathBuf,
}

fn get_build_dir(
    output_dir: &Path,
    name: &str,
    no_build_id: bool,
    timestamp: &DateTime<Utc>,
) -> Result<PathBuf, std::io::Error> {
    let since_the_epoch = timestamp.timestamp();

    let dirname = if no_build_id {
        format!("rattler-build_{}", name)
    } else {
        format!("rattler-build_{}_{:?}", name, since_the_epoch)
    };
    Ok(output_dir.join("bld").join(dirname))
}

impl Directories {
    /// Create all directories needed for the building of a package
    pub fn setup(
        name: &str,
        recipe_path: &Path,
        output_dir: &Path,
        no_build_id: bool,
        timestamp: &DateTime<Utc>,
        merge_build_and_host: bool,
    ) -> Result<Directories, std::io::Error> {
        if !output_dir.exists() {
            fs::create_dir_all(output_dir)?;
        }
        let output_dir = canonicalize(output_dir)?;

        let build_dir = get_build_dir(&output_dir, name, no_build_id, timestamp)
            .expect("Could not create build directory");
        // TODO move this into build_dir, and keep build_dir consistent.
        let cache_dir = output_dir.join("build_cache");
        let recipe_dir = recipe_path
            .parent()
            .ok_or_else(|| {
                std::io::Error::new(std::io::ErrorKind::NotFound, "Parent directory not found")
            })?
            .to_path_buf();

        let host_prefix = if cfg!(target_os = "windows") {
            build_dir.join("h_env")
        } else {
            let placeholder_template = "_placehold";
            let mut placeholder = String::new();
            let placeholder_length: usize = 255;

            while placeholder.len() < placeholder_length {
                placeholder.push_str(placeholder_template);
            }

            let placeholder = placeholder
                [0..placeholder_length - build_dir.join("host_env").as_os_str().len()]
                .to_string();

            build_dir.join(format!("host_env{}", placeholder))
        };

        let directories = Directories {
            build_dir: build_dir.clone(),
            build_prefix: if merge_build_and_host {
                host_prefix.clone()
            } else {
                build_dir.join("build_env")
            },
            cache_dir,
            host_prefix,
            work_dir: build_dir.join("work"),
            recipe_dir,
            recipe_path: recipe_path.to_path_buf(),
            output_dir,
        };

        Ok(directories)
    }

    /// Remove all directories except for the cache directory
    pub fn clean(&self) -> Result<(), std::io::Error> {
        if self.build_dir.exists() {
            let folders = self.build_dir.read_dir()?;
            for folder in folders {
                let folder = folder?;

                if folder.path() == self.cache_dir {
                    continue;
                }

                if folder.file_type()?.is_dir() {
                    remove_dir_all_force(&folder.path())?;
                }
            }
        }
        Ok(())
    }

    /// Creates the build directory.
    pub fn create_build_dir(&self, remove_existing_work_dir: bool) -> Result<(), std::io::Error> {
        if remove_existing_work_dir && self.work_dir.exists() {
            fs::remove_dir_all(&self.work_dir)?;
        }

        fs::create_dir_all(&self.work_dir)?;

        Ok(())
    }

    /// create all directories
    pub fn recreate_directories(&self) -> Result<(), std::io::Error> {
        if self.build_dir.exists() {
            fs::remove_dir_all(&self.build_dir)?;
        }

        if !self.output_dir.exists() {
            fs::create_dir_all(&self.output_dir)?;
        }

        fs::create_dir_all(&self.build_dir)?;
        fs::create_dir_all(&self.work_dir)?;
        fs::create_dir_all(&self.build_prefix)?;
        fs::create_dir_all(&self.host_prefix)?;

        Ok(())
    }
}

/// Default value for store recipe for backwards compatibility
fn default_true() -> bool {
    true
}

/// Settings when creating the package (compression etc.)
#[derive(Debug, Clone, Serialize, Deserialize)]
pub struct PackagingSettings {
    /// The archive type, currently supported are `tar.bz2` and `conda`
    pub archive_type: ArchiveType,
    /// The compression level from 1-9 or -7-22 for `tar.bz2` and `conda`
    /// archives
    pub compression_level: i32,
}

impl PackagingSettings {
    /// Create a new `PackagingSettings` from the command line arguments
    /// and the selected archive type.
    pub fn from_args(archive_type: ArchiveType, compression_level: CompressionLevel) -> Self {
        let compression_level: i32 = match archive_type {
            ArchiveType::TarBz2 => compression_level.to_bzip2_level().unwrap() as i32,
            ArchiveType::Conda => compression_level.to_zstd_level().unwrap(),
        };

        Self {
            archive_type,
            compression_level,
        }
    }
}

/// Defines both a platform and the virtual packages that describe the
/// capabilities of the platform.
#[derive(Debug, Clone, Serialize)]
pub struct PlatformWithVirtualPackages {
    /// The platform
    pub platform: Platform,

    /// The virtual packages for the platform
    pub virtual_packages: Vec<GenericVirtualPackage>,
}

impl From<Platform> for PlatformWithVirtualPackages {
    fn from(platform: Platform) -> Self {
        Self {
            platform,
            virtual_packages: vec![],
        }
    }
}

impl PlatformWithVirtualPackages {
    /// Returns the current platform and the virtual packages available on the
    /// current system.
    pub fn detect(overrides: &VirtualPackageOverrides) -> Result<Self, DetectVirtualPackageError> {
        Ok(Self {
            platform: Platform::current(),
            virtual_packages: VirtualPackage::detect(overrides)?
                .into_iter()
                .map(GenericVirtualPackage::from)
                .collect(),
        })
    }
}

impl<'de> Deserialize<'de> for PlatformWithVirtualPackages {
    fn deserialize<D>(deserializer: D) -> Result<Self, D::Error>
    where
        D: Deserializer<'de>,
    {
        #[derive(Deserialize)]
        pub struct Object {
            pub platform: Platform,
            pub virtual_packages: Vec<GenericVirtualPackage>,
        }

        serde_untagged::UntaggedEnumVisitor::new()
            .string(|s| {
                Ok(Self {
                    platform: Platform::from_str(s).map_err(serde::de::Error::custom)?,
                    virtual_packages: vec![],
                })
            })
            .map(|m| {
                let object: Object = m.deserialize()?;
                Ok(Self {
                    platform: object.platform,
                    virtual_packages: object.virtual_packages,
                })
            })
            .deserialize(deserializer)
    }
}

/// A newtype wrapper around a boolean indicating whether debug output is enabled
#[derive(Debug, Clone, Copy, Default, PartialEq, Eq, Serialize, Deserialize)]
pub struct Debug(bool);

impl Debug {
    /// Create a new Debug instance
    pub fn new(debug: bool) -> Self {
        Self(debug)
    }

    /// Returns true if debug output is enabled
    pub fn is_enabled(&self) -> bool {
        self.0
    }
}

/// The configuration for a build of a package
#[derive(Debug, Clone, Serialize, Deserialize)]
pub struct BuildConfiguration {
    /// The target platform for the build
    pub target_platform: Platform,
    /// The host platform (usually target platform, but for `noarch` it's the
    /// build platform)
    pub host_platform: PlatformWithVirtualPackages,
    /// The build platform (the platform that the build is running on)
    pub build_platform: PlatformWithVirtualPackages,
    /// The selected variant for this build
    pub variant: BTreeMap<NormalizedKey, Variable>,
    /// THe computed hash of the variant
    pub hash: HashInfo,
    /// The directories for the build (work, source, build, host, ...)
    pub directories: Directories,
    /// The channels to use when resolving environments
    pub channels: Vec<ChannelUrl>,
    /// The channel priority that is used to resolve dependencies
    pub channel_priority: ChannelPriority,
    /// The solve strategy to use when resolving dependencies
    pub solve_strategy: SolveStrategy,
    /// The timestamp to use for the build
    pub timestamp: chrono::DateTime<chrono::Utc>,
    /// All subpackages coming from this output or other outputs from the same
    /// recipe
    pub subpackages: BTreeMap<PackageName, PackageIdentifier>,
    /// Package format (.tar.bz2 or .conda)
    pub packaging_settings: PackagingSettings,
    /// Whether to store the recipe and build instructions in the final package
    /// or not
    #[serde(skip_serializing, default = "default_true")]
    pub store_recipe: bool,
    /// Whether to set additional environment variables to force colors in the
    /// build script or not
    #[serde(skip_serializing, default = "default_true")]
    pub force_colors: bool,

    /// The configuration for the sandbox
    #[serde(skip_serializing, default)]
    pub sandbox_config: Option<SandboxConfiguration>,
    /// Whether to enable debug output in build scripts
    #[serde(skip_serializing, default)]
    pub debug: Debug,
    /// Exclude packages newer than this date from the solver
    #[serde(skip_serializing, default)]
    pub exclude_newer: Option<chrono::DateTime<chrono::Utc>>,
}

impl BuildConfiguration {
    /// true if the build is cross-compiling
    pub fn cross_compilation(&self) -> bool {
        self.target_platform != self.build_platform.platform
    }

    /// Retrieve the sandbox configuration for this output
    pub fn sandbox_config(&self) -> Option<&SandboxConfiguration> {
        self.sandbox_config.as_ref()
    }

    /// Construct a `SelectorConfig` from the given `BuildConfiguration`
    pub fn selector_config(&self) -> SelectorConfig {
        SelectorConfig {
            target_platform: self.target_platform,
            host_platform: self.host_platform.platform,
            build_platform: self.build_platform.platform,
            variant: self.variant.clone(),
            hash: Some(self.hash.clone()),
            experimental: false,
            allow_undefined: false,
            recipe_path: None,
        }
    }
}

/// A package identifier
#[derive(Serialize, Deserialize, Debug, Clone)]
pub struct PackageIdentifier {
    /// The name of the package
    pub name: PackageName,
    /// The version of the package
    pub version: VersionWithSource,
    /// The build string of the package
    pub build_string: String,
}

/// The summary of a build
#[derive(Debug, Clone, Default)]
pub struct BuildSummary {
    /// The start time of the build
    pub build_start: Option<DateTime<Utc>>,
    /// The end time of the build
    pub build_end: Option<DateTime<Utc>>,

    /// The path to the artifact
    pub artifact: Option<PathBuf>,
    /// Any warnings that were recorded during the build
    pub warnings: Vec<String>,
    /// The paths that are packaged in the artifact
    pub paths: Option<PathsJson>,
    ///  Whether the build was successful or not
    pub failed: bool,
}

/// A output. This is the central element that is passed to the `run_build`
/// function and fully specifies all the options and settings to run the build.
#[derive(Debug, Clone, Serialize, Deserialize)]
pub struct Output {
    /// The rendered recipe that is used to build this output
    pub recipe: Recipe,
    /// The build configuration for this output (e.g. target_platform, channels,
    /// and other settings)
    pub build_configuration: BuildConfiguration,
    /// The finalized dependencies for this output. If this is `None`, the
    /// dependencies have not been resolved yet. During the `run_build`
    /// functions, the dependencies are resolved and this field is filled.
    pub finalized_dependencies: Option<FinalizedDependencies>,
    /// The finalized sources for this output. Contain the exact git hashes for
    /// the sources that are used to build this output.
    pub finalized_sources: Option<Vec<Source>>,

    /// The finalized dependencies from the cache (if there is a cache
    /// instruction)
    #[serde(skip_serializing_if = "Option::is_none")]
    pub finalized_cache_dependencies: Option<FinalizedDependencies>,
    /// The finalized sources from the cache (if there is a cache instruction)
    #[serde(skip_serializing_if = "Option::is_none")]
    pub finalized_cache_sources: Option<Vec<Source>>,

    /// Files restored from cache prefix
    #[serde(skip_serializing_if = "Option::is_none")]
    pub restored_cache_prefix_files: Option<Vec<std::path::PathBuf>>,
    /// Files restored from cache work dir
    #[serde(skip_serializing_if = "Option::is_none")]
    pub restored_cache_work_dir_files: Option<Vec<std::path::PathBuf>>,

    /// Cache outputs that need to be built before this package output
    #[serde(skip_serializing_if = "Vec::is_empty", default)]
    pub cache_outputs_to_build: Vec<crate::recipe::parser::CacheOutput>,

    /// Summary of the build
    #[serde(skip)]
    pub build_summary: Arc<Mutex<BuildSummary>>,
    /// The system tools that are used to build this output
    pub system_tools: SystemTools,
    /// Some extra metadata that should be recorded additionally in about.json
    /// Usually it is used during the CI build to record link to the CI job
    /// that created this artifact
    #[serde(skip_serializing_if = "Option::is_none")]
    pub extra_meta: Option<BTreeMap<String, Value>>,
}

impl Output {
    /// The name of the package
    pub fn name(&self) -> &PackageName {
        self.recipe.package().name()
    }

    /// The version of the package
    pub fn version(&self) -> &VersionWithSource {
        self.recipe.package().version()
    }

    /// The build string is either the build string from the recipe or computed
    /// from the hash and build number.
    pub fn build_string(&self) -> Cow<'_, str> {
        self.recipe
            .build()
            .string
            .as_resolved()
            .expect("Build string is not resolved")
            .into()
    }

    /// retrieve an identifier for this output ({name}-{version}-{build_string})
    pub fn identifier(&self) -> String {
        format!(
            "{}-{}-{}",
            self.name().as_normalized(),
            self.version(),
            &self.build_string()
        )
    }

    /// Record a warning during the build
    pub fn record_warning(&self, warning: &str) {
        self.build_summary
            .lock()
            .unwrap()
            .warnings
            .push(warning.to_string());
    }

    /// Record the start of the build
    pub fn record_build_start(&self) {
        self.build_summary.lock().unwrap().build_start = Some(chrono::Utc::now());
    }

    /// Record the artifact that was created during the build
    pub fn record_artifact(&self, artifact: &Path, paths: &PathsJson) {
        let mut summary = self.build_summary.lock().unwrap();
        summary.artifact = Some(artifact.to_path_buf());
        summary.paths = Some(paths.clone());
    }

    /// Record the end of the build
    pub fn record_build_end(&self) {
        let mut summary = self.build_summary.lock().unwrap();
        summary.build_end = Some(chrono::Utc::now());
    }

    /// Shorthand to retrieve the variant configuration for this output
    pub fn variant(&self) -> &BTreeMap<NormalizedKey, Variable> {
        &self.build_configuration.variant
    }

    /// Shorthand to retrieve the host prefix for this output
    pub fn prefix(&self) -> &Path {
        &self.build_configuration.directories.host_prefix
    }

    /// Check if this output has restored cache files
    pub fn has_restored_cache_files(&self) -> bool {
        self.restored_cache_prefix_files.is_some() || self.restored_cache_work_dir_files.is_some()
    }

    /// Shorthand to retrieve the build prefix for this output
    pub fn build_prefix(&self) -> &Path {
        &self.build_configuration.directories.build_prefix
    }

    /// Shorthand to retrieve the target platform for this output
    pub fn target_platform(&self) -> &Platform {
        &self.build_configuration.target_platform
    }

    /// Shorthand to retrieve the target platform for this output
    pub fn host_platform(&self) -> &PlatformWithVirtualPackages {
        &self.build_configuration.host_platform
    }

    /// Search for the resolved package with the given name in the host prefix
    /// Returns a tuple of the package and a boolean indicating whether the
    /// package is directly requested
    pub fn find_resolved_package(&self, name: &str) -> Option<(&RepoDataRecord, bool)> {
        let host = self.finalized_dependencies.as_ref()?.host.as_ref()?;
        let record = host
            .resolved
            .iter()
            .find(|p| p.package_record.name.as_normalized() == name);

        let is_requested = host.specs.iter().any(|s| {
            s.spec()
                .name
                .as_ref()
                .map(|n| n.as_normalized() == name)
                .unwrap_or(false)
        });

        record.map(|r| (r, is_requested))
    }

    /// Print a nice summary of the build
    pub fn log_build_summary(&self) -> Result<(), std::io::Error> {
        let summary = self.build_summary.lock().unwrap();
        let identifier = self.identifier();
        let span = tracing::info_span!("Build summary for", recipe = identifier);
        let _enter = span.enter();

        if let Some(artifact) = &summary.artifact {
            let bytes = HumanBytes(fs::metadata(artifact).map(|m| m.len()).unwrap_or(0));
            tracing::info!("Artifact: {} ({})", artifact.display(), bytes);
        } else {
            tracing::info!("No artifact was created");
        }
        tracing::info!("{}", self);

        if !summary.warnings.is_empty() {
            tracing::warn!("Warnings:");
            for warning in &summary.warnings {
                tracing::warn!("{}", warning);
            }
        }

        if let Ok(github_summary) = std::env::var("GITHUB_STEP_SUMMARY") {
            if !github_integration_enabled() {
                return Ok(());
            }
            // append to the summary file
            let mut summary_file = fs::OpenOptions::new()
                .append(true)
                .create(true)
                .open(github_summary)?;

            writeln!(summary_file, "### Build summary for {}", identifier)?;
            if let Some(article) = &summary.artifact {
                let bytes = HumanBytes(fs::metadata(article).map(|m| m.len()).unwrap_or(0));
                writeln!(
                    summary_file,
                    "**Artifact**: {} ({})",
                    article.display(),
                    bytes
                )?;
            } else {
                writeln!(summary_file, "**No artifact was created**")?;
            }

            if let Some(paths) = &summary.paths {
                if paths.paths.is_empty() {
                    writeln!(summary_file, "Included files: **No files included**")?;
                } else {
                    /// Github detail expander
                    fn format_entry(entry: &PathsEntry) -> String {
                        let mut extra_info = Vec::new();
                        if entry.prefix_placeholder.is_some() {
                            extra_info.push("contains prefix");
                        }
                        if entry.no_link {
                            extra_info.push("no link");
                        }
                        match entry.path_type {
                            PathType::SoftLink => extra_info.push("soft link"),
                            // skip default
                            PathType::HardLink => {}
                            PathType::Directory => extra_info.push("directory"),
                        }
                        let bytes = entry.size_in_bytes.unwrap_or(0);

                        format!(
                            "| `{}` | {} | {} |",
                            entry.relative_path.to_string_lossy(),
                            HumanBytes(bytes),
                            extra_info.join(", ")
                        )
                    }

                    writeln!(summary_file, "<details>")?;
                    writeln!(
                        summary_file,
                        "<summary>Included files ({} files)</summary>\n",
                        paths.paths.len()
                    )?;
                    writeln!(summary_file, "| Path | Size | Extra info |")?;
                    writeln!(summary_file, "| --- | --- | --- |")?;
                    for path in &paths.paths {
                        writeln!(summary_file, "{}", format_entry(path))?;
                    }
                    writeln!(summary_file, "\n</details>\n")?;
                }
            }

            if !summary.warnings.is_empty() {
                writeln!(summary_file, "> [!WARNING]")?;
                writeln!(summary_file, "> **Warnings during build:**\n>")?;
                for warning in &summary.warnings {
                    writeln!(summary_file, "> - {}", warning)?;
                }
                writeln!(summary_file)?;
            }

            writeln!(
                summary_file,
                "<details><summary>Resolved dependencies</summary>\n\n{}\n</details>\n",
                self.format_as_markdown()
            )?;
        }
        Ok(())
    }
}

impl Output {
    /// Format the output as a markdown table
    pub fn format_as_markdown(&self) -> String {
        let mut output = String::new();
        self.format_table_with_option(&mut output, comfy_table::presets::ASCII_MARKDOWN, true)
            .expect("Could not format table");
        output
    }

    fn format_table_with_option(
        &self,
        f: &mut impl fmt::Write,
        table_format: &str,
        long: bool,
    ) -> std::fmt::Result {
        let template = || -> comfy_table::Table {
            let mut table = comfy_table::Table::new();
            if table_format == comfy_table::presets::UTF8_FULL {
                table
                    .load_preset(comfy_table::presets::UTF8_FULL_CONDENSED)
                    .apply_modifier(comfy_table::modifiers::UTF8_ROUND_CORNERS);
            } else {
                table.load_preset(table_format);
            }
            table
        };

        writeln!(f, "Variant configuration (hash: {}):", self.build_string())?;
        let mut table = template();
        if table_format != comfy_table::presets::UTF8_FULL {
            table.set_header(["Key", "Value"]);
        }
        self.build_configuration.variant.iter().for_each(|(k, v)| {
            table.add_row([k.normalize(), format!("{:?}", v)]);
        });
        writeln!(f, "{}\n", table)?;

        if let Some(finalized_dependencies) = &self.finalized_dependencies {
            if let Some(build) = &finalized_dependencies.build {
                writeln!(f, "Build dependencies:")?;
                writeln!(f, "{}\n", build.to_table(template(), long))?;
            }

            if let Some(host) = &finalized_dependencies.host {
                writeln!(f, "Host dependencies:")?;
                writeln!(f, "{}\n", host.to_table(template(), long))?;
            }

            if !finalized_dependencies.run.depends.is_empty() {
                writeln!(f, "Run dependencies:")?;
                writeln!(
                    f,
                    "{}\n",
                    finalized_dependencies.run.to_table(template(), long)
                )?;
            }
        }

        Ok(())
    }
}

impl Display for Output {
    fn fmt(&self, f: &mut Formatter<'_>) -> std::fmt::Result {
        self.format_table_with_option(f, comfy_table::presets::UTF8_FULL, false)
    }
}

/// Builds the channel list and reindexes the output channel.
pub async fn build_reindexed_channels(
    build_configuration: &BuildConfiguration,
    tool_configuration: &tool_configuration::Configuration,
) -> Result<Vec<ChannelUrl>, std::io::Error> {
    let output_dir = &build_configuration.directories.output_dir;
    let output_channel = Channel::from_directory(output_dir);

    // Clear the repodata gateway of any cached values for the output channel.
    tool_configuration.repodata_gateway.clear_repodata_cache(
        &output_channel,
        SubdirSelection::Some(
            [build_configuration.target_platform]
                .iter()
                .map(ToString::to_string)
                .collect(),
        ),
    );

    let index_config = IndexFsConfig {
        channel: output_dir.clone(),
        target_platform: Some(build_configuration.target_platform),
        repodata_patch: None,
        write_zst: false,
        write_shards: false,
        force: false,
        max_parallel: num_cpus::get_physical(),
        multi_progress: None,
    };

    // Reindex the output channel from the files on disk
    index_fs(index_config)
        .await
        .map_err(|e| std::io::Error::new(std::io::ErrorKind::Other, e))?;

    Ok(iter::once(output_channel.base_url)
        .chain(build_configuration.channels.iter().cloned())
        .collect())
}

#[cfg(test)]
mod tests {
    use super::*;

    #[test]
    fn setup_build_dir_test() {
        // without build_id (aka timestamp)
        let dir = tempfile::tempdir().unwrap();
        let p1 = get_build_dir(dir.path(), "name", true, &Utc::now()).unwrap();
        let f1 = p1.file_name().unwrap();
        assert!(f1.eq("rattler-build_name"));

        // with build_id (aka timestamp)
        let timestamp = &Utc::now();
        let p2 = get_build_dir(dir.path(), "name", false, timestamp).unwrap();
        let f2 = p2.file_name().unwrap();
        let epoch = timestamp.timestamp();
        assert!(f2.eq(format!("rattler-build_name_{epoch}").as_str()));
    }
}

=======
>>>>>>> d4d9a38a
#[cfg(test)]
mod test {
    use chrono::TimeZone;
    use fs_err as fs;
    use insta::assert_yaml_snapshot;
    use rattler_conda_types::{
        MatchSpec, NoArchType, PackageName, PackageRecord, ParseStrictness, RepoDataRecord,
        VersionWithSource,
    };
    use rattler_digest::{Md5, Sha256, parse_digest_from_hex};
    use rstest::*;
    use std::str::FromStr;
    use url::Url;

    use super::Output;
    use crate::render::resolved_dependencies::{self, SourceDependency};

    #[test]
    fn test_resolved_dependencies_rendering() {
        let resolved_dependencies = resolved_dependencies::ResolvedDependencies {
            specs: vec![
                SourceDependency {
                    spec: MatchSpec::from_str("python 3.12.* h12332", ParseStrictness::Strict)
                        .unwrap(),
                }
                .into(),
            ],
            resolved: vec![RepoDataRecord {
                package_record: PackageRecord {
                    arch: Some("x86_64".into()),
                    build: "h123".into(),
                    build_number: 0,
                    constrains: vec![],
                    depends: vec![],
                    features: None,
                    legacy_bz2_md5: None,
                    legacy_bz2_size: None,
                    license: Some("MIT".into()),
                    license_family: None,
                    md5: parse_digest_from_hex::<Md5>("68b329da9893e34099c7d8ad5cb9c940"),
                    name: PackageName::from_str("test").unwrap(),
                    noarch: NoArchType::none(),
                    platform: Some("linux".into()),
                    sha256: parse_digest_from_hex::<Sha256>(
                        "01ba4719c80b6fe911b091a7c05124b64eeece964e09c058ef8f9805daca546b",
                    ),
                    size: Some(123123),
                    subdir: "linux-64".into(),
                    timestamp: Some(chrono::Utc.timestamp_opt(123123, 0).unwrap()),
                    track_features: vec![],
                    version: VersionWithSource::from_str("1.2.3").unwrap(),
                    purls: None,
                    run_exports: None,
                    python_site_packages_path: None,
                    experimental_extra_depends: Default::default(),
                },
                file_name: "test-1.2.3-h123.tar.bz2".into(),
                url: Url::from_str("https://test.com/test/linux-64/test-1.2.3-h123.tar.bz2")
                    .unwrap(),
                channel: Some("test".into()),
            }],
        };

        // test yaml roundtrip
        assert_yaml_snapshot!(resolved_dependencies);
        let yaml = serde_yaml::to_string(&resolved_dependencies).unwrap();
        let resolved_dependencies2: resolved_dependencies::ResolvedDependencies =
            serde_yaml::from_str(&yaml).unwrap();
        let yaml2 = serde_yaml::to_string(&resolved_dependencies2).unwrap();
        assert_eq!(yaml, yaml2);

        let test_data_dir =
            std::path::Path::new(env!("CARGO_MANIFEST_DIR")).join("test-data/rendered_recipes");
        let yaml3 = fs::read_to_string(test_data_dir.join("dependencies.yaml")).unwrap();
        let parsed_yaml3: resolved_dependencies::ResolvedDependencies =
            serde_yaml::from_str(&yaml3).unwrap();

        assert_eq!("pip", parsed_yaml3.specs[0].render(false));
    }

    #[rstest]
    #[case::rich("rich_recipe.yaml")]
    #[case::curl("curl_recipe.yaml")]
    fn read_full_recipe(#[case] recipe_path: String) {
        let test_data_dir =
            std::path::Path::new(env!("CARGO_MANIFEST_DIR")).join("test-data/rendered_recipes");

        let recipe = fs::read_to_string(test_data_dir.join(&recipe_path)).unwrap();
        let output: Output = serde_yaml::from_str(&recipe).unwrap();
        assert_yaml_snapshot!(recipe_path, output);
    }

    #[test]
    fn read_recipe_with_sources() {
        let test_data_dir =
            std::path::Path::new(env!("CARGO_MANIFEST_DIR")).join("test-data/rendered_recipes");
        let recipe_1 = test_data_dir.join("git_source.yaml");
        let recipe_1 = fs::read_to_string(recipe_1).unwrap();

        let git_source_output: Output = serde_yaml::from_str(&recipe_1).unwrap();
        assert_yaml_snapshot!(git_source_output);
    }
}<|MERGE_RESOLUTION|>--- conflicted
+++ resolved
@@ -2,832 +2,6 @@
 pub use crate::types::{
     BuildConfiguration, Debug, Output, PlatformWithVirtualPackages, build_reindexed_channels,
 };
-
-<<<<<<< HEAD
-use chrono::{DateTime, Utc};
-use dunce::canonicalize;
-use fs_err as fs;
-use indicatif::HumanBytes;
-use rattler_conda_types::{
-    Channel, ChannelUrl, GenericVirtualPackage, PackageName, Platform, RepoDataRecord,
-    VersionWithSource,
-    compression_level::CompressionLevel,
-    package::{ArchiveType, PathType, PathsEntry, PathsJson},
-};
-use rattler_index::{IndexFsConfig, index_fs};
-use rattler_repodata_gateway::SubdirSelection;
-use rattler_solve::{ChannelPriority, SolveStrategy};
-use rattler_virtual_packages::{
-    DetectVirtualPackageError, VirtualPackage, VirtualPackageOverrides,
-};
-use serde::{Deserialize, Deserializer, Serialize};
-use serde_json::Value;
-
-use crate::{
-    console_utils::github_integration_enabled,
-    hash::HashInfo,
-    normalized_key::NormalizedKey,
-    recipe::{
-        jinja::SelectorConfig,
-        parser::{Recipe, Source},
-        variable::Variable,
-    },
-    render::resolved_dependencies::FinalizedDependencies,
-    script::SandboxConfiguration,
-    system_tools::SystemTools,
-    tool_configuration,
-    utils::remove_dir_all_force,
-};
-/// A Git revision
-#[derive(Serialize, Deserialize, Debug, Clone)]
-pub struct GitRev(String);
-
-impl FromStr for GitRev {
-    type Err = ();
-
-    fn from_str(s: &str) -> Result<Self, Self::Err> {
-        Ok(GitRev(s.to_string()))
-    }
-}
-
-impl Default for GitRev {
-    fn default() -> Self {
-        Self(String::from("HEAD"))
-    }
-}
-
-impl Display for GitRev {
-    fn fmt(&self, f: &mut fmt::Formatter<'_>) -> fmt::Result {
-        write!(f, "{}", self.0)
-    }
-}
-
-/// Directories used during the build process
-#[derive(Debug, Clone, Serialize, Deserialize, Default)]
-pub struct Directories {
-    /// The directory where the recipe is located
-    #[serde(skip)]
-    pub recipe_dir: PathBuf,
-    /// The path where the recipe is located
-    #[serde(skip)]
-    pub recipe_path: PathBuf,
-    /// The folder where the cache is located
-    #[serde(skip)]
-    pub cache_dir: PathBuf,
-    /// The host prefix is the directory where host dependencies are installed
-    /// Exposed as `$PREFIX` (or `%PREFIX%` on Windows) in the build script
-    pub host_prefix: PathBuf,
-    /// The build prefix is the directory where build dependencies are installed
-    /// Exposed as `$BUILD_PREFIX` (or `%BUILD_PREFIX%` on Windows) in the build
-    /// script
-    pub build_prefix: PathBuf,
-    /// The work directory is the directory where the source code is copied to
-    pub work_dir: PathBuf,
-    /// The parent directory of host, build and work directories
-    pub build_dir: PathBuf,
-    /// The output directory or local channel directory
-    #[serde(skip)]
-    pub output_dir: PathBuf,
-}
-
-fn get_build_dir(
-    output_dir: &Path,
-    name: &str,
-    no_build_id: bool,
-    timestamp: &DateTime<Utc>,
-) -> Result<PathBuf, std::io::Error> {
-    let since_the_epoch = timestamp.timestamp();
-
-    let dirname = if no_build_id {
-        format!("rattler-build_{}", name)
-    } else {
-        format!("rattler-build_{}_{:?}", name, since_the_epoch)
-    };
-    Ok(output_dir.join("bld").join(dirname))
-}
-
-impl Directories {
-    /// Create all directories needed for the building of a package
-    pub fn setup(
-        name: &str,
-        recipe_path: &Path,
-        output_dir: &Path,
-        no_build_id: bool,
-        timestamp: &DateTime<Utc>,
-        merge_build_and_host: bool,
-    ) -> Result<Directories, std::io::Error> {
-        if !output_dir.exists() {
-            fs::create_dir_all(output_dir)?;
-        }
-        let output_dir = canonicalize(output_dir)?;
-
-        let build_dir = get_build_dir(&output_dir, name, no_build_id, timestamp)
-            .expect("Could not create build directory");
-        // TODO move this into build_dir, and keep build_dir consistent.
-        let cache_dir = output_dir.join("build_cache");
-        let recipe_dir = recipe_path
-            .parent()
-            .ok_or_else(|| {
-                std::io::Error::new(std::io::ErrorKind::NotFound, "Parent directory not found")
-            })?
-            .to_path_buf();
-
-        let host_prefix = if cfg!(target_os = "windows") {
-            build_dir.join("h_env")
-        } else {
-            let placeholder_template = "_placehold";
-            let mut placeholder = String::new();
-            let placeholder_length: usize = 255;
-
-            while placeholder.len() < placeholder_length {
-                placeholder.push_str(placeholder_template);
-            }
-
-            let placeholder = placeholder
-                [0..placeholder_length - build_dir.join("host_env").as_os_str().len()]
-                .to_string();
-
-            build_dir.join(format!("host_env{}", placeholder))
-        };
-
-        let directories = Directories {
-            build_dir: build_dir.clone(),
-            build_prefix: if merge_build_and_host {
-                host_prefix.clone()
-            } else {
-                build_dir.join("build_env")
-            },
-            cache_dir,
-            host_prefix,
-            work_dir: build_dir.join("work"),
-            recipe_dir,
-            recipe_path: recipe_path.to_path_buf(),
-            output_dir,
-        };
-
-        Ok(directories)
-    }
-
-    /// Remove all directories except for the cache directory
-    pub fn clean(&self) -> Result<(), std::io::Error> {
-        if self.build_dir.exists() {
-            let folders = self.build_dir.read_dir()?;
-            for folder in folders {
-                let folder = folder?;
-
-                if folder.path() == self.cache_dir {
-                    continue;
-                }
-
-                if folder.file_type()?.is_dir() {
-                    remove_dir_all_force(&folder.path())?;
-                }
-            }
-        }
-        Ok(())
-    }
-
-    /// Creates the build directory.
-    pub fn create_build_dir(&self, remove_existing_work_dir: bool) -> Result<(), std::io::Error> {
-        if remove_existing_work_dir && self.work_dir.exists() {
-            fs::remove_dir_all(&self.work_dir)?;
-        }
-
-        fs::create_dir_all(&self.work_dir)?;
-
-        Ok(())
-    }
-
-    /// create all directories
-    pub fn recreate_directories(&self) -> Result<(), std::io::Error> {
-        if self.build_dir.exists() {
-            fs::remove_dir_all(&self.build_dir)?;
-        }
-
-        if !self.output_dir.exists() {
-            fs::create_dir_all(&self.output_dir)?;
-        }
-
-        fs::create_dir_all(&self.build_dir)?;
-        fs::create_dir_all(&self.work_dir)?;
-        fs::create_dir_all(&self.build_prefix)?;
-        fs::create_dir_all(&self.host_prefix)?;
-
-        Ok(())
-    }
-}
-
-/// Default value for store recipe for backwards compatibility
-fn default_true() -> bool {
-    true
-}
-
-/// Settings when creating the package (compression etc.)
-#[derive(Debug, Clone, Serialize, Deserialize)]
-pub struct PackagingSettings {
-    /// The archive type, currently supported are `tar.bz2` and `conda`
-    pub archive_type: ArchiveType,
-    /// The compression level from 1-9 or -7-22 for `tar.bz2` and `conda`
-    /// archives
-    pub compression_level: i32,
-}
-
-impl PackagingSettings {
-    /// Create a new `PackagingSettings` from the command line arguments
-    /// and the selected archive type.
-    pub fn from_args(archive_type: ArchiveType, compression_level: CompressionLevel) -> Self {
-        let compression_level: i32 = match archive_type {
-            ArchiveType::TarBz2 => compression_level.to_bzip2_level().unwrap() as i32,
-            ArchiveType::Conda => compression_level.to_zstd_level().unwrap(),
-        };
-
-        Self {
-            archive_type,
-            compression_level,
-        }
-    }
-}
-
-/// Defines both a platform and the virtual packages that describe the
-/// capabilities of the platform.
-#[derive(Debug, Clone, Serialize)]
-pub struct PlatformWithVirtualPackages {
-    /// The platform
-    pub platform: Platform,
-
-    /// The virtual packages for the platform
-    pub virtual_packages: Vec<GenericVirtualPackage>,
-}
-
-impl From<Platform> for PlatformWithVirtualPackages {
-    fn from(platform: Platform) -> Self {
-        Self {
-            platform,
-            virtual_packages: vec![],
-        }
-    }
-}
-
-impl PlatformWithVirtualPackages {
-    /// Returns the current platform and the virtual packages available on the
-    /// current system.
-    pub fn detect(overrides: &VirtualPackageOverrides) -> Result<Self, DetectVirtualPackageError> {
-        Ok(Self {
-            platform: Platform::current(),
-            virtual_packages: VirtualPackage::detect(overrides)?
-                .into_iter()
-                .map(GenericVirtualPackage::from)
-                .collect(),
-        })
-    }
-}
-
-impl<'de> Deserialize<'de> for PlatformWithVirtualPackages {
-    fn deserialize<D>(deserializer: D) -> Result<Self, D::Error>
-    where
-        D: Deserializer<'de>,
-    {
-        #[derive(Deserialize)]
-        pub struct Object {
-            pub platform: Platform,
-            pub virtual_packages: Vec<GenericVirtualPackage>,
-        }
-
-        serde_untagged::UntaggedEnumVisitor::new()
-            .string(|s| {
-                Ok(Self {
-                    platform: Platform::from_str(s).map_err(serde::de::Error::custom)?,
-                    virtual_packages: vec![],
-                })
-            })
-            .map(|m| {
-                let object: Object = m.deserialize()?;
-                Ok(Self {
-                    platform: object.platform,
-                    virtual_packages: object.virtual_packages,
-                })
-            })
-            .deserialize(deserializer)
-    }
-}
-
-/// A newtype wrapper around a boolean indicating whether debug output is enabled
-#[derive(Debug, Clone, Copy, Default, PartialEq, Eq, Serialize, Deserialize)]
-pub struct Debug(bool);
-
-impl Debug {
-    /// Create a new Debug instance
-    pub fn new(debug: bool) -> Self {
-        Self(debug)
-    }
-
-    /// Returns true if debug output is enabled
-    pub fn is_enabled(&self) -> bool {
-        self.0
-    }
-}
-
-/// The configuration for a build of a package
-#[derive(Debug, Clone, Serialize, Deserialize)]
-pub struct BuildConfiguration {
-    /// The target platform for the build
-    pub target_platform: Platform,
-    /// The host platform (usually target platform, but for `noarch` it's the
-    /// build platform)
-    pub host_platform: PlatformWithVirtualPackages,
-    /// The build platform (the platform that the build is running on)
-    pub build_platform: PlatformWithVirtualPackages,
-    /// The selected variant for this build
-    pub variant: BTreeMap<NormalizedKey, Variable>,
-    /// THe computed hash of the variant
-    pub hash: HashInfo,
-    /// The directories for the build (work, source, build, host, ...)
-    pub directories: Directories,
-    /// The channels to use when resolving environments
-    pub channels: Vec<ChannelUrl>,
-    /// The channel priority that is used to resolve dependencies
-    pub channel_priority: ChannelPriority,
-    /// The solve strategy to use when resolving dependencies
-    pub solve_strategy: SolveStrategy,
-    /// The timestamp to use for the build
-    pub timestamp: chrono::DateTime<chrono::Utc>,
-    /// All subpackages coming from this output or other outputs from the same
-    /// recipe
-    pub subpackages: BTreeMap<PackageName, PackageIdentifier>,
-    /// Package format (.tar.bz2 or .conda)
-    pub packaging_settings: PackagingSettings,
-    /// Whether to store the recipe and build instructions in the final package
-    /// or not
-    #[serde(skip_serializing, default = "default_true")]
-    pub store_recipe: bool,
-    /// Whether to set additional environment variables to force colors in the
-    /// build script or not
-    #[serde(skip_serializing, default = "default_true")]
-    pub force_colors: bool,
-
-    /// The configuration for the sandbox
-    #[serde(skip_serializing, default)]
-    pub sandbox_config: Option<SandboxConfiguration>,
-    /// Whether to enable debug output in build scripts
-    #[serde(skip_serializing, default)]
-    pub debug: Debug,
-    /// Exclude packages newer than this date from the solver
-    #[serde(skip_serializing, default)]
-    pub exclude_newer: Option<chrono::DateTime<chrono::Utc>>,
-}
-
-impl BuildConfiguration {
-    /// true if the build is cross-compiling
-    pub fn cross_compilation(&self) -> bool {
-        self.target_platform != self.build_platform.platform
-    }
-
-    /// Retrieve the sandbox configuration for this output
-    pub fn sandbox_config(&self) -> Option<&SandboxConfiguration> {
-        self.sandbox_config.as_ref()
-    }
-
-    /// Construct a `SelectorConfig` from the given `BuildConfiguration`
-    pub fn selector_config(&self) -> SelectorConfig {
-        SelectorConfig {
-            target_platform: self.target_platform,
-            host_platform: self.host_platform.platform,
-            build_platform: self.build_platform.platform,
-            variant: self.variant.clone(),
-            hash: Some(self.hash.clone()),
-            experimental: false,
-            allow_undefined: false,
-            recipe_path: None,
-        }
-    }
-}
-
-/// A package identifier
-#[derive(Serialize, Deserialize, Debug, Clone)]
-pub struct PackageIdentifier {
-    /// The name of the package
-    pub name: PackageName,
-    /// The version of the package
-    pub version: VersionWithSource,
-    /// The build string of the package
-    pub build_string: String,
-}
-
-/// The summary of a build
-#[derive(Debug, Clone, Default)]
-pub struct BuildSummary {
-    /// The start time of the build
-    pub build_start: Option<DateTime<Utc>>,
-    /// The end time of the build
-    pub build_end: Option<DateTime<Utc>>,
-
-    /// The path to the artifact
-    pub artifact: Option<PathBuf>,
-    /// Any warnings that were recorded during the build
-    pub warnings: Vec<String>,
-    /// The paths that are packaged in the artifact
-    pub paths: Option<PathsJson>,
-    ///  Whether the build was successful or not
-    pub failed: bool,
-}
-
-/// A output. This is the central element that is passed to the `run_build`
-/// function and fully specifies all the options and settings to run the build.
-#[derive(Debug, Clone, Serialize, Deserialize)]
-pub struct Output {
-    /// The rendered recipe that is used to build this output
-    pub recipe: Recipe,
-    /// The build configuration for this output (e.g. target_platform, channels,
-    /// and other settings)
-    pub build_configuration: BuildConfiguration,
-    /// The finalized dependencies for this output. If this is `None`, the
-    /// dependencies have not been resolved yet. During the `run_build`
-    /// functions, the dependencies are resolved and this field is filled.
-    pub finalized_dependencies: Option<FinalizedDependencies>,
-    /// The finalized sources for this output. Contain the exact git hashes for
-    /// the sources that are used to build this output.
-    pub finalized_sources: Option<Vec<Source>>,
-
-    /// The finalized dependencies from the cache (if there is a cache
-    /// instruction)
-    #[serde(skip_serializing_if = "Option::is_none")]
-    pub finalized_cache_dependencies: Option<FinalizedDependencies>,
-    /// The finalized sources from the cache (if there is a cache instruction)
-    #[serde(skip_serializing_if = "Option::is_none")]
-    pub finalized_cache_sources: Option<Vec<Source>>,
-
-    /// Files restored from cache prefix
-    #[serde(skip_serializing_if = "Option::is_none")]
-    pub restored_cache_prefix_files: Option<Vec<std::path::PathBuf>>,
-    /// Files restored from cache work dir
-    #[serde(skip_serializing_if = "Option::is_none")]
-    pub restored_cache_work_dir_files: Option<Vec<std::path::PathBuf>>,
-
-    /// Cache outputs that need to be built before this package output
-    #[serde(skip_serializing_if = "Vec::is_empty", default)]
-    pub cache_outputs_to_build: Vec<crate::recipe::parser::CacheOutput>,
-
-    /// Summary of the build
-    #[serde(skip)]
-    pub build_summary: Arc<Mutex<BuildSummary>>,
-    /// The system tools that are used to build this output
-    pub system_tools: SystemTools,
-    /// Some extra metadata that should be recorded additionally in about.json
-    /// Usually it is used during the CI build to record link to the CI job
-    /// that created this artifact
-    #[serde(skip_serializing_if = "Option::is_none")]
-    pub extra_meta: Option<BTreeMap<String, Value>>,
-}
-
-impl Output {
-    /// The name of the package
-    pub fn name(&self) -> &PackageName {
-        self.recipe.package().name()
-    }
-
-    /// The version of the package
-    pub fn version(&self) -> &VersionWithSource {
-        self.recipe.package().version()
-    }
-
-    /// The build string is either the build string from the recipe or computed
-    /// from the hash and build number.
-    pub fn build_string(&self) -> Cow<'_, str> {
-        self.recipe
-            .build()
-            .string
-            .as_resolved()
-            .expect("Build string is not resolved")
-            .into()
-    }
-
-    /// retrieve an identifier for this output ({name}-{version}-{build_string})
-    pub fn identifier(&self) -> String {
-        format!(
-            "{}-{}-{}",
-            self.name().as_normalized(),
-            self.version(),
-            &self.build_string()
-        )
-    }
-
-    /// Record a warning during the build
-    pub fn record_warning(&self, warning: &str) {
-        self.build_summary
-            .lock()
-            .unwrap()
-            .warnings
-            .push(warning.to_string());
-    }
-
-    /// Record the start of the build
-    pub fn record_build_start(&self) {
-        self.build_summary.lock().unwrap().build_start = Some(chrono::Utc::now());
-    }
-
-    /// Record the artifact that was created during the build
-    pub fn record_artifact(&self, artifact: &Path, paths: &PathsJson) {
-        let mut summary = self.build_summary.lock().unwrap();
-        summary.artifact = Some(artifact.to_path_buf());
-        summary.paths = Some(paths.clone());
-    }
-
-    /// Record the end of the build
-    pub fn record_build_end(&self) {
-        let mut summary = self.build_summary.lock().unwrap();
-        summary.build_end = Some(chrono::Utc::now());
-    }
-
-    /// Shorthand to retrieve the variant configuration for this output
-    pub fn variant(&self) -> &BTreeMap<NormalizedKey, Variable> {
-        &self.build_configuration.variant
-    }
-
-    /// Shorthand to retrieve the host prefix for this output
-    pub fn prefix(&self) -> &Path {
-        &self.build_configuration.directories.host_prefix
-    }
-
-    /// Check if this output has restored cache files
-    pub fn has_restored_cache_files(&self) -> bool {
-        self.restored_cache_prefix_files.is_some() || self.restored_cache_work_dir_files.is_some()
-    }
-
-    /// Shorthand to retrieve the build prefix for this output
-    pub fn build_prefix(&self) -> &Path {
-        &self.build_configuration.directories.build_prefix
-    }
-
-    /// Shorthand to retrieve the target platform for this output
-    pub fn target_platform(&self) -> &Platform {
-        &self.build_configuration.target_platform
-    }
-
-    /// Shorthand to retrieve the target platform for this output
-    pub fn host_platform(&self) -> &PlatformWithVirtualPackages {
-        &self.build_configuration.host_platform
-    }
-
-    /// Search for the resolved package with the given name in the host prefix
-    /// Returns a tuple of the package and a boolean indicating whether the
-    /// package is directly requested
-    pub fn find_resolved_package(&self, name: &str) -> Option<(&RepoDataRecord, bool)> {
-        let host = self.finalized_dependencies.as_ref()?.host.as_ref()?;
-        let record = host
-            .resolved
-            .iter()
-            .find(|p| p.package_record.name.as_normalized() == name);
-
-        let is_requested = host.specs.iter().any(|s| {
-            s.spec()
-                .name
-                .as_ref()
-                .map(|n| n.as_normalized() == name)
-                .unwrap_or(false)
-        });
-
-        record.map(|r| (r, is_requested))
-    }
-
-    /// Print a nice summary of the build
-    pub fn log_build_summary(&self) -> Result<(), std::io::Error> {
-        let summary = self.build_summary.lock().unwrap();
-        let identifier = self.identifier();
-        let span = tracing::info_span!("Build summary for", recipe = identifier);
-        let _enter = span.enter();
-
-        if let Some(artifact) = &summary.artifact {
-            let bytes = HumanBytes(fs::metadata(artifact).map(|m| m.len()).unwrap_or(0));
-            tracing::info!("Artifact: {} ({})", artifact.display(), bytes);
-        } else {
-            tracing::info!("No artifact was created");
-        }
-        tracing::info!("{}", self);
-
-        if !summary.warnings.is_empty() {
-            tracing::warn!("Warnings:");
-            for warning in &summary.warnings {
-                tracing::warn!("{}", warning);
-            }
-        }
-
-        if let Ok(github_summary) = std::env::var("GITHUB_STEP_SUMMARY") {
-            if !github_integration_enabled() {
-                return Ok(());
-            }
-            // append to the summary file
-            let mut summary_file = fs::OpenOptions::new()
-                .append(true)
-                .create(true)
-                .open(github_summary)?;
-
-            writeln!(summary_file, "### Build summary for {}", identifier)?;
-            if let Some(article) = &summary.artifact {
-                let bytes = HumanBytes(fs::metadata(article).map(|m| m.len()).unwrap_or(0));
-                writeln!(
-                    summary_file,
-                    "**Artifact**: {} ({})",
-                    article.display(),
-                    bytes
-                )?;
-            } else {
-                writeln!(summary_file, "**No artifact was created**")?;
-            }
-
-            if let Some(paths) = &summary.paths {
-                if paths.paths.is_empty() {
-                    writeln!(summary_file, "Included files: **No files included**")?;
-                } else {
-                    /// Github detail expander
-                    fn format_entry(entry: &PathsEntry) -> String {
-                        let mut extra_info = Vec::new();
-                        if entry.prefix_placeholder.is_some() {
-                            extra_info.push("contains prefix");
-                        }
-                        if entry.no_link {
-                            extra_info.push("no link");
-                        }
-                        match entry.path_type {
-                            PathType::SoftLink => extra_info.push("soft link"),
-                            // skip default
-                            PathType::HardLink => {}
-                            PathType::Directory => extra_info.push("directory"),
-                        }
-                        let bytes = entry.size_in_bytes.unwrap_or(0);
-
-                        format!(
-                            "| `{}` | {} | {} |",
-                            entry.relative_path.to_string_lossy(),
-                            HumanBytes(bytes),
-                            extra_info.join(", ")
-                        )
-                    }
-
-                    writeln!(summary_file, "<details>")?;
-                    writeln!(
-                        summary_file,
-                        "<summary>Included files ({} files)</summary>\n",
-                        paths.paths.len()
-                    )?;
-                    writeln!(summary_file, "| Path | Size | Extra info |")?;
-                    writeln!(summary_file, "| --- | --- | --- |")?;
-                    for path in &paths.paths {
-                        writeln!(summary_file, "{}", format_entry(path))?;
-                    }
-                    writeln!(summary_file, "\n</details>\n")?;
-                }
-            }
-
-            if !summary.warnings.is_empty() {
-                writeln!(summary_file, "> [!WARNING]")?;
-                writeln!(summary_file, "> **Warnings during build:**\n>")?;
-                for warning in &summary.warnings {
-                    writeln!(summary_file, "> - {}", warning)?;
-                }
-                writeln!(summary_file)?;
-            }
-
-            writeln!(
-                summary_file,
-                "<details><summary>Resolved dependencies</summary>\n\n{}\n</details>\n",
-                self.format_as_markdown()
-            )?;
-        }
-        Ok(())
-    }
-}
-
-impl Output {
-    /// Format the output as a markdown table
-    pub fn format_as_markdown(&self) -> String {
-        let mut output = String::new();
-        self.format_table_with_option(&mut output, comfy_table::presets::ASCII_MARKDOWN, true)
-            .expect("Could not format table");
-        output
-    }
-
-    fn format_table_with_option(
-        &self,
-        f: &mut impl fmt::Write,
-        table_format: &str,
-        long: bool,
-    ) -> std::fmt::Result {
-        let template = || -> comfy_table::Table {
-            let mut table = comfy_table::Table::new();
-            if table_format == comfy_table::presets::UTF8_FULL {
-                table
-                    .load_preset(comfy_table::presets::UTF8_FULL_CONDENSED)
-                    .apply_modifier(comfy_table::modifiers::UTF8_ROUND_CORNERS);
-            } else {
-                table.load_preset(table_format);
-            }
-            table
-        };
-
-        writeln!(f, "Variant configuration (hash: {}):", self.build_string())?;
-        let mut table = template();
-        if table_format != comfy_table::presets::UTF8_FULL {
-            table.set_header(["Key", "Value"]);
-        }
-        self.build_configuration.variant.iter().for_each(|(k, v)| {
-            table.add_row([k.normalize(), format!("{:?}", v)]);
-        });
-        writeln!(f, "{}\n", table)?;
-
-        if let Some(finalized_dependencies) = &self.finalized_dependencies {
-            if let Some(build) = &finalized_dependencies.build {
-                writeln!(f, "Build dependencies:")?;
-                writeln!(f, "{}\n", build.to_table(template(), long))?;
-            }
-
-            if let Some(host) = &finalized_dependencies.host {
-                writeln!(f, "Host dependencies:")?;
-                writeln!(f, "{}\n", host.to_table(template(), long))?;
-            }
-
-            if !finalized_dependencies.run.depends.is_empty() {
-                writeln!(f, "Run dependencies:")?;
-                writeln!(
-                    f,
-                    "{}\n",
-                    finalized_dependencies.run.to_table(template(), long)
-                )?;
-            }
-        }
-
-        Ok(())
-    }
-}
-
-impl Display for Output {
-    fn fmt(&self, f: &mut Formatter<'_>) -> std::fmt::Result {
-        self.format_table_with_option(f, comfy_table::presets::UTF8_FULL, false)
-    }
-}
-
-/// Builds the channel list and reindexes the output channel.
-pub async fn build_reindexed_channels(
-    build_configuration: &BuildConfiguration,
-    tool_configuration: &tool_configuration::Configuration,
-) -> Result<Vec<ChannelUrl>, std::io::Error> {
-    let output_dir = &build_configuration.directories.output_dir;
-    let output_channel = Channel::from_directory(output_dir);
-
-    // Clear the repodata gateway of any cached values for the output channel.
-    tool_configuration.repodata_gateway.clear_repodata_cache(
-        &output_channel,
-        SubdirSelection::Some(
-            [build_configuration.target_platform]
-                .iter()
-                .map(ToString::to_string)
-                .collect(),
-        ),
-    );
-
-    let index_config = IndexFsConfig {
-        channel: output_dir.clone(),
-        target_platform: Some(build_configuration.target_platform),
-        repodata_patch: None,
-        write_zst: false,
-        write_shards: false,
-        force: false,
-        max_parallel: num_cpus::get_physical(),
-        multi_progress: None,
-    };
-
-    // Reindex the output channel from the files on disk
-    index_fs(index_config)
-        .await
-        .map_err(|e| std::io::Error::new(std::io::ErrorKind::Other, e))?;
-
-    Ok(iter::once(output_channel.base_url)
-        .chain(build_configuration.channels.iter().cloned())
-        .collect())
-}
-
-#[cfg(test)]
-mod tests {
-    use super::*;
-
-    #[test]
-    fn setup_build_dir_test() {
-        // without build_id (aka timestamp)
-        let dir = tempfile::tempdir().unwrap();
-        let p1 = get_build_dir(dir.path(), "name", true, &Utc::now()).unwrap();
-        let f1 = p1.file_name().unwrap();
-        assert!(f1.eq("rattler-build_name"));
-
-        // with build_id (aka timestamp)
-        let timestamp = &Utc::now();
-        let p2 = get_build_dir(dir.path(), "name", false, timestamp).unwrap();
-        let f2 = p2.file_name().unwrap();
-        let epoch = timestamp.timestamp();
-        assert!(f2.eq(format!("rattler-build_name_{epoch}").as_str()));
-    }
-}
-
-=======
->>>>>>> d4d9a38a
 #[cfg(test)]
 mod test {
     use chrono::TimeZone;
