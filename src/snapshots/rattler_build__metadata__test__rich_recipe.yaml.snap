---
source: src/metadata.rs
<<<<<<< HEAD
assertion_line: 731
=======
assertion_line: 730
>>>>>>> 4e76c95b
expression: output
---
recipe:
  schema_version: 1
  package:
    name: rich
    version: 13.4.2
  source:
    - url: "https://pypi.io/packages/source/r/rich/rich-13.4.2.tar.gz"
      sha256: d653d6bccede5844304c605d5aac802c7cf9621efd700b46c7ec2b51ea914898
  build:
    number: 0
    string: pyh4616a5c_0
    script:
      - python -m pip install . -vv --no-deps --no-build-isolation
    noarch: python
  requirements:
    host:
      - pip
      - poetry-core >=1.0.0
      - python ==3.10
    run:
      - markdown-it-py >=2.2.0
      - "pygments >=2.13.0,<3.0.0"
      - python ==3.10
      - "typing_extensions >=4.0.0,<5.0.0"
  tests:
    - test_type: python
      imports:
        - rich
    - test_type: command
      script:
        - pip check
      requirements:
        run:
          - pip
  about:
    homepage: "https://github.com/Textualize/rich"
    repository: "https://github.com/Textualize/rich"
    documentation: "https://rich.readthedocs.io/"
    license: MIT
    license_file:
      - LICENSE
    summary: "Render rich text, tables, progress bars, syntax highlighting, markdown and more to the terminal"
    description: "Rich is a Python library for rich text and beautiful formatting in the terminal.\n\nThe Rich API makes it easy to add color and style to terminal output. Rich\ncan also render pretty tables, progress bars, markdown, syntax highlighted\nsource code, tracebacks, and more — out of the box."
build_configuration:
  target_platform: noarch
  host_platform: osx-arm64
  build_platform: osx-arm64
  variant:
    target_platform: noarch
  hash:
    hash: 4616a5c
    prefix: py
  directories:
    host_prefix: /Users/wolfv/Programs/rattler-build/output/bld/rattler-build_rich_1702492812/host_env_placehold_placehold_placehold_placehold_placehold_placehold_placehold_placehold_placehold_placehold_placehold_placehold_placehold_placehold_placehold_placehold_placehold
    build_prefix: /Users/wolfv/Programs/rattler-build/output/bld/rattler-build_rich_1702492812/build_env
    work_dir: /Users/wolfv/Programs/rattler-build/output/bld/rattler-build_rich_1702492812/work
    build_dir: /Users/wolfv/Programs/rattler-build/output/bld/rattler-build_rich_1702492812
  channels:
    - "https://conda.anaconda.org/conda-forge"
  timestamp: "2023-12-13T18:40:12.845800Z"
  subpackages:
    rich:
      name: rich
      version: 13.4.2
      build_string: pyh4616a5c_0
  packaging_settings:
    archive_type: conda
    compression_level: 21
    compression_threads: 5
finalized_dependencies:
  build: ~
  host:
    specs:
      - source: pip
      - source: poetry-core >=1.0.0
      - source: python ==3.10
    resolved:
      - build: h43b31ca_3_cpython
        build_number: 3
        constrains:
          - python_abi 3.10.* *_cp310
        depends:
          - "bzip2 >=1.0.8,<2.0a0"
          - "libffi >=3.4.2,<3.5.0a0"
          - "libzlib >=1.2.11,<1.3.0a0"
          - "ncurses >=6.2,<7.0.0a0"
          - "openssl >=3.0.0,<4.0a0"
          - "readline >=8.1,<9.0a0"
          - "sqlite >=3.36.0,<4.0a0"
          - "tk >=8.6.11,<8.7.0a0"
          - tzdata
          - "xz >=5.2.5,<6.0.0a0"
        license: Python-2.0
        md5: 79f489d167f29b2f1d6d628b34dad49c
        name: python
        sha256: 2c116191cf46984ae171973beb86fe8914f3833db23865b052db3bdf1276c92c
        size: 12899235
        subdir: osx-arm64
        timestamp: 1637375579641
        version: 3.10.0
        fn: python-3.10.0-h43b31ca_3_cpython.tar.bz2
        url: "https://conda.anaconda.org/conda-forge/osx-arm64/python-3.10.0-h43b31ca_3_cpython.tar.bz2"
        channel: "https://conda.anaconda.org/conda-forge/"
      - build: h57fd34a_0
        build_number: 0
        depends: []
        license: LGPL-2.1 and GPL-2.0
        md5: 39c6b54e94014701dd157f4f576ed211
        name: xz
        sha256: 59d78af0c3e071021cfe82dc40134c19dab8cdf804324b62940f5c8cd71803ec
        size: 235693
        subdir: osx-arm64
        timestamp: 1660346961024
        version: 5.2.6
        fn: xz-5.2.6-h57fd34a_0.tar.bz2
        url: "https://conda.anaconda.org/conda-forge/osx-arm64/xz-5.2.6-h57fd34a_0.tar.bz2"
        channel: "https://conda.anaconda.org/conda-forge/"
      - build: h93a5062_5
        build_number: 5
        depends: []
        license: bzip2-1.0.6
        license_family: BSD
        md5: 1bbc659ca658bfd49a481b5ef7a0f40f
        name: bzip2
        sha256: bfa84296a638bea78a8bb29abc493ee95f2a0218775642474a840411b950fe5f
        size: 122325
        subdir: osx-arm64
        timestamp: 1699280294368
        version: 1.0.8
        fn: bzip2-1.0.8-h93a5062_5.conda
        url: "https://conda.anaconda.org/conda-forge/osx-arm64/bzip2-1.0.8-h93a5062_5.conda"
        channel: "https://conda.anaconda.org/conda-forge/"
      - build: h92ec313_1
        build_number: 1
        depends:
          - "ncurses >=6.3,<7.0a0"
        license: GPL-3.0-only
        license_family: GPL
        md5: 8cbb776a2f641b943d413b3e19df71f4
        name: readline
        sha256: a1dfa679ac3f6007362386576a704ad2d0d7a02e98f5d0b115f207a2da63e884
        size: 250351
        subdir: osx-arm64
        timestamp: 1679532511311
        version: "8.2"
        fn: readline-8.2-h92ec313_1.conda
        url: "https://conda.anaconda.org/conda-forge/osx-arm64/readline-8.2-h92ec313_1.conda"
        channel: "https://conda.anaconda.org/conda-forge/"
      - build: h463b476_2
        build_number: 2
        depends:
          - __osx >=10.9
        license: X11 AND BSD-3-Clause
        md5: 52b6f254a7b9663e854f44b6570ed982
        name: ncurses
        sha256: f6890634f815e8408d08f36503353f8dfd7b055e4c3b9ea2ee52180255cf4b0a
        size: 794741
        subdir: osx-arm64
        timestamp: 1698751574074
        version: "6.4"
        fn: ncurses-6.4-h463b476_2.conda
        url: "https://conda.anaconda.org/conda-forge/osx-arm64/ncurses-6.4-h463b476_2.conda"
        channel: "https://conda.anaconda.org/conda-forge/"
      - build: h5083fa2_1
        build_number: 1
        depends:
          - "libzlib >=1.2.13,<1.3.0a0"
        license: TCL
        license_family: BSD
        md5: b50a57ba89c32b62428b71a875291c9b
        name: tk
        sha256: 72457ad031b4c048e5891f3f6cb27a53cb479db68a52d965f796910e71a403a8
        size: 3145523
        subdir: osx-arm64
        timestamp: 1699202432999
        version: 8.6.13
        fn: tk-8.6.13-h5083fa2_1.conda
        url: "https://conda.anaconda.org/conda-forge/osx-arm64/tk-8.6.13-h5083fa2_1.conda"
        channel: "https://conda.anaconda.org/conda-forge/"
      - build: h53f4e23_5
        build_number: 5
        constrains:
          - zlib 1.2.13 *_5
        depends: []
        license: Zlib
        license_family: Other
        md5: 1a47f5236db2e06a320ffa0392f81bd8
        name: libzlib
        sha256: ab1c8aefa2d54322a63aaeeefe9cf877411851738616c4068e0dccc66b9c758a
        size: 48102
        subdir: osx-arm64
        timestamp: 1686575426584
        version: 1.2.13
        fn: libzlib-1.2.13-h53f4e23_5.conda
        url: "https://conda.anaconda.org/conda-forge/osx-arm64/libzlib-1.2.13-h53f4e23_5.conda"
        channel: "https://conda.anaconda.org/conda-forge/"
      - build: h3422bc3_5
        build_number: 5
        depends: []
        license: MIT
        license_family: MIT
        md5: 086914b672be056eb70fd4285b6783b6
        name: libffi
        sha256: 41b3d13efb775e340e4dba549ab5c029611ea6918703096b2eaa9c015c0750ca
        size: 39020
        subdir: osx-arm64
        timestamp: 1636488587153
        version: 3.4.2
        fn: libffi-3.4.2-h3422bc3_5.tar.bz2
        url: "https://conda.anaconda.org/conda-forge/osx-arm64/libffi-3.4.2-h3422bc3_5.tar.bz2"
        channel: "https://conda.anaconda.org/conda-forge/"
      - build: h71feb2d_0
        build_number: 0
        depends: []
        license: LicenseRef-Public-Domain
        md5: 939e3e74d8be4dac89ce83b20de2492a
        name: tzdata
        noarch: generic
        sha256: 0449138224adfa125b220154408419ec37c06b0b49f63c5954724325903ecf55
        size: 117580
        subdir: noarch
        timestamp: 1680041306008
        version: 2023c
        fn: tzdata-2023c-h71feb2d_0.conda
        url: "https://conda.anaconda.org/conda-forge/noarch/tzdata-2023c-h71feb2d_0.conda"
        channel: "https://conda.anaconda.org/conda-forge/"
      - build: pyhd8ed1ab_0
        build_number: 0
        depends:
          - "python >=3.8.0,<4.0.0"
        license: MIT
        license_family: MIT
        md5: a013d99ae50670b823c511f7274d2d2a
        name: poetry-core
        noarch: python
        sha256: 88dfe3c69f71f674299a14789daf0867bd8019cd9b9d14aa20e891e35c0c8047
        size: 225506
        subdir: noarch
        timestamp: 1698828575173
        version: 1.8.1
        fn: poetry-core-1.8.1-pyhd8ed1ab_0.conda
        url: "https://conda.anaconda.org/conda-forge/noarch/poetry-core-1.8.1-pyhd8ed1ab_0.conda"
        channel: "https://conda.anaconda.org/conda-forge/"
      - build: hf2abe2d_0
        build_number: 0
        depends:
          - libsqlite 3.44.2 h091b4b1_0
          - "libzlib >=1.2.13,<1.3.0a0"
          - "ncurses >=6.4,<7.0a0"
          - "readline >=8.2,<9.0a0"
        license: Unlicense
        md5: c98aa8eb8f02260610c5bb981027ba5d
        name: sqlite
        sha256: b034405d93e7153f777d52c18fe26120356c568e4ca85626712d633d939a8923
        size: 803166
        subdir: osx-arm64
        timestamp: 1700863604745
        version: 3.44.2
        fn: sqlite-3.44.2-hf2abe2d_0.conda
        url: "https://conda.anaconda.org/conda-forge/osx-arm64/sqlite-3.44.2-hf2abe2d_0.conda"
        channel: "https://conda.anaconda.org/conda-forge/"
      - build: h091b4b1_0
        build_number: 0
        depends:
          - "libzlib >=1.2.13,<1.3.0a0"
        license: Unlicense
        md5: d7e1af696cfadec251a0abdd7b79ed77
        name: libsqlite
        sha256: f0dc2fe69eddb4bab72ff6bb0da51d689294f466ee1b01e80ced1e7878a21aa5
        size: 815254
        subdir: osx-arm64
        timestamp: 1700863572318
        version: 3.44.2
        fn: libsqlite-3.44.2-h091b4b1_0.conda
        url: "https://conda.anaconda.org/conda-forge/osx-arm64/libsqlite-3.44.2-h091b4b1_0.conda"
        channel: "https://conda.anaconda.org/conda-forge/"
      - build: h0d3ecfb_1
        build_number: 1
        constrains:
          - pyopenssl >=22.1
        depends:
          - ca-certificates
        license: Apache-2.0
        license_family: Apache
        md5: 47d16d26100f19ca495882882b7bc93b
        name: openssl
        sha256: a53e1c6c058b621fd1d13cca6f9cccd534d2b3f4b4ac789fe26f7902031d6c41
        size: 2856233
        subdir: osx-arm64
        timestamp: 1701162541844
        version: 3.2.0
        fn: openssl-3.2.0-h0d3ecfb_1.conda
        url: "https://conda.anaconda.org/conda-forge/osx-arm64/openssl-3.2.0-h0d3ecfb_1.conda"
        channel: "https://conda.anaconda.org/conda-forge/"
      - build: hf0a4a13_0
        build_number: 0
        depends: []
        license: ISC
        md5: c01da7c77cfcba2107174e25c1d47384
        name: ca-certificates
        sha256: 75f4762a55f7e9453a603c967d549bfa0a7a9669d502d103cb6fbf8c86d993c6
        size: 154444
        subdir: osx-arm64
        timestamp: 1700280972188
        version: 2023.11.17
        fn: ca-certificates-2023.11.17-hf0a4a13_0.conda
        url: "https://conda.anaconda.org/conda-forge/osx-arm64/ca-certificates-2023.11.17-hf0a4a13_0.conda"
        channel: "https://conda.anaconda.org/conda-forge/"
      - build: pyhd8ed1ab_0
        build_number: 0
        depends:
          - python >=3.7
          - setuptools
          - wheel
        license: MIT
        license_family: MIT
        md5: 2400c0b86889f43aa52067161e1fb108
        name: pip
        noarch: python
        sha256: 435829a03e1c6009f013f29bb83de8b876c388820bf8cf69a7baeec25f6a3563
        size: 1398838
        subdir: noarch
        timestamp: 1697896918388
        version: 23.3.1
        fn: pip-23.3.1-pyhd8ed1ab_0.conda
        url: "https://conda.anaconda.org/conda-forge/noarch/pip-23.3.1-pyhd8ed1ab_0.conda"
        channel: "https://conda.anaconda.org/conda-forge/"
      - build: pyhd8ed1ab_0
        build_number: 0
        depends:
          - python >=3.7
        license: MIT
        license_family: MIT
        md5: 1cdea58981c5cbc17b51973bcaddcea7
        name: wheel
        noarch: python
        sha256: 80be0ccc815ce22f80c141013302839b0ed938a2edb50b846cf48d8a8c1cfa01
        size: 57553
        subdir: noarch
        timestamp: 1701013309664
        version: 0.42.0
        fn: wheel-0.42.0-pyhd8ed1ab_0.conda
        url: "https://conda.anaconda.org/conda-forge/noarch/wheel-0.42.0-pyhd8ed1ab_0.conda"
        channel: "https://conda.anaconda.org/conda-forge/"
      - build: pyhd8ed1ab_0
        build_number: 0
        depends:
          - python >=3.7
        license: MIT
        license_family: MIT
        md5: fc2166155db840c634a1291a5c35a709
        name: setuptools
        noarch: python
        sha256: 851901b1f8f2049edb36a675f0c3f9a98e1495ef4eb214761b048c6f696a06f7
        size: 464399
        subdir: noarch
        timestamp: 1694548452441
        version: 68.2.2
        fn: setuptools-68.2.2-pyhd8ed1ab_0.conda
        url: "https://conda.anaconda.org/conda-forge/noarch/setuptools-68.2.2-pyhd8ed1ab_0.conda"
        channel: "https://conda.anaconda.org/conda-forge/"
    run_exports:
      python:
        weak:
          - python_abi 3.10.* *_cp310
        noarch:
          - python
  run:
    depends:
      - source: markdown-it-py >=2.2.0
      - source: "pygments >=2.13.0,<3.0.0"
      - source: python ==3.10
      - source: "typing_extensions >=4.0.0,<5.0.0"
      - spec: python
        from: host
        run_export: python
    constrains: []
    run_exports: ~
finalized_sources: ~
system_tools:
  rattler-build: 0.12.1<|MERGE_RESOLUTION|>--- conflicted
+++ resolved
@@ -1,10 +1,6 @@
 ---
 source: src/metadata.rs
-<<<<<<< HEAD
-assertion_line: 731
-=======
-assertion_line: 730
->>>>>>> 4e76c95b
+assertion_line: 732
 expression: output
 ---
 recipe:
