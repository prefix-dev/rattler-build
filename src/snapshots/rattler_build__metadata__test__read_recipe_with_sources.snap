---
source: src/metadata.rs
<<<<<<< HEAD
assertion_line: 749
=======
assertion_line: 745
>>>>>>> 6765e6ef
expression: git_source_output
---
recipe:
  schema_version: 1
  package:
    name: git_source
    version: "1"
  source:
    - git: "https://github.com/prefix-dev/rattler-build"
      rev: refs/tags/v0.1.0
    - git: "https://github.com/wolfv/rattler-build"
      rev: refs/heads/main
      target_directory: main
    - git: "https://github.com/prefix-dev/rattler-build"
      target_directory: HEAD
    - git: "https://github.com/prefix-dev/rattler-build"
      rev: df83c1edf287a756b8fc995e03e9632af0344777
      target_directory: initial_version
  build:
    number: 0
    string: h60d57d3_0
    script:
      - test -f README.md
      - cat ./initial_version/build.sh
  requirements: {}
build_configuration:
  target_platform: osx-arm64
  host_platform: osx-arm64
  build_platform: osx-arm64
  variant:
    target_platform: osx-arm64
  hash:
    hash: 60d57d3
  directories:
    host_prefix: /Users/wolfv/Programs/rattler-build/output/bld/rattler-build_git_source_1704379826/host_env_placehold_placehold_placehold_placehold_placehold_placehold_placehold_placehold_placehold_placehold_placehold_placehold_placehold_placehold_placehold_placehold_pla
    build_prefix: /Users/wolfv/Programs/rattler-build/output/bld/rattler-build_git_source_1704379826/build_env
    work_dir: /Users/wolfv/Programs/rattler-build/output/bld/rattler-build_git_source_1704379826/work
    build_dir: /Users/wolfv/Programs/rattler-build/output/bld/rattler-build_git_source_1704379826
  channels:
    - "https://conda.anaconda.org/conda-forge"
  channel_priority: strict
  solve_strategy: highest
  timestamp: "2024-01-04T14:50:26.411202Z"
  subpackages:
    git_source:
      name: git_source
      version: "1"
      build_string: h60d57d3_0
  packaging_settings:
    archive_type: tar_bz2
    compression_level: 9
finalized_dependencies:
  build: ~
  host: ~
  run:
    depends: []
    constraints: []
finalized_sources:
  - git: "https://github.com/prefix-dev/rattler-build"
    rev: 4ae7bd207b437c3a5955788e6516339a84358e1c
  - git: "https://github.com/wolfv/rattler-build"
    rev: f38cc776f5193a3773b68bde03eeee8aac05366d
    target_directory: main
  - git: "https://github.com/prefix-dev/rattler-build"
    rev: 4ae7bd207b437c3a5955788e6516339a84358e1c
    target_directory: HEAD
  - git: "https://github.com/prefix-dev/rattler-build"
    rev: df83c1edf287a756b8fc995e03e9632af0344777
    target_directory: initial_version
system_tools:
  rattler-build: 0.12.1<|MERGE_RESOLUTION|>--- conflicted
+++ resolved
@@ -1,10 +1,5 @@
 ---
 source: src/metadata.rs
-<<<<<<< HEAD
-assertion_line: 749
-=======
-assertion_line: 745
->>>>>>> 6765e6ef
 expression: git_source_output
 ---
 recipe:
