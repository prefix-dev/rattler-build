--- conflicted
+++ resolved
@@ -55,6 +55,7 @@
         section: &str,
         expect_exists: bool,
         collected_issues: &mut Vec<String>,
+        matched_paths: &mut HashSet<&PathBuf>,
     ) {
         for (glob_str, globset) in globs {
             let matches: Vec<&PathBuf> = paths
@@ -65,6 +66,7 @@
             if expect_exists {
                 if !matches.is_empty() {
                     display_success(&matches, glob_str, section);
+                    matched_paths.extend(&matches);
                 } else {
                     collected_issues.push(format!("No match for {} glob: {}", section, glob_str));
                 }
@@ -357,36 +359,25 @@
         let span = tracing::info_span!("Package content test");
         let _enter = span.enter();
         let target_platform = output.target_platform();
-<<<<<<< HEAD
-        let paths = paths
-            .paths
-            .iter()
-            .map(|p| &p.relative_path)
-            .collect::<Vec<_>>();
+        let paths: Vec<&PathBuf> = paths.paths.iter().map(|p| &p.relative_path).collect();
 
         let mut collected_issues = Vec::new();
+        let mut matched_paths = HashSet::<&PathBuf>::new();
         let version_independent = output.recipe.build().is_python_version_independent();
 
         // Check required (exists) globs
         let exists_sections = vec![
-=======
-        let paths: Vec<&PathBuf> = paths.paths.iter().map(|p| &p.relative_path).collect();
-
-        // Collect all glob patterns
-        let all_globs = [
->>>>>>> 98373dee
             ("include", self.include_as_globs(target_platform)?),
             ("bin", self.bin_as_globs(target_platform)?),
             ("lib", self.lib_as_globs(target_platform)?),
             (
                 "site_packages",
-<<<<<<< HEAD
                 self.site_packages_as_globs(target_platform, version_independent)?,
             ),
-            ("file", self.files_as_globs(target_platform)?),
+            ("files", self.files_as_globs(target_platform)?),
         ];
         for (section, globs) in exists_sections {
-            Self::check_globs(&globs, &paths, section, true, &mut collected_issues);
+            Self::check_globs(&globs, &paths, section, true, &mut collected_issues, &mut matched_paths);
         }
 
         // Check forbidden (not_exists) globs
@@ -401,39 +392,10 @@
                 "site_packages",
                 self.site_packages_not_exists_as_globs(target_platform, version_independent)?,
             ),
-            ("file", self.files_not_exists_as_globs(target_platform)?),
+            ("files", self.files_not_exists_as_globs(target_platform)?),
         ];
         for (section, globs) in not_exists_sections {
-            Self::check_globs(&globs, &paths, section, false, &mut collected_issues);
-        }
-=======
-                self.site_packages_as_globs(
-                    target_platform,
-                    output.recipe.build().is_python_version_independent(),
-                )?,
-            ),
-            ("files", self.files_as_globs()?),
-        ];
-
-        let mut matched_paths = HashSet::<&PathBuf>::new();
-        let mut issues = Vec::new();
-
-        // Check all globs
-        for (section, globs) in &all_globs {
-            for (glob_str, globset) in globs {
-                let matches: Vec<&PathBuf> = paths
-                    .iter()
-                    .filter(|path| globset.is_match(path))
-                    .copied()
-                    .collect();
-
-                if matches.is_empty() {
-                    issues.push(format!("No match for {} glob: {}", section, glob_str));
-                } else {
-                    display_success(&matches, glob_str, section);
-                    matched_paths.extend(&matches);
-                }
-            }
+            Self::check_globs(&globs, &paths, section, false, &mut collected_issues, &mut matched_paths);
         }
 
         // Check strict mode
@@ -455,13 +417,12 @@
         } else {
             None
         };
->>>>>>> 98373dee
-
-        if !issues.is_empty() || strict_mode_issue.is_some() {
+
+        if !collected_issues.is_empty() || strict_mode_issue.is_some() {
             tracing::error!("Package content test failed:");
 
             // Print regular issues first
-            for issue in &issues {
+            for issue in &collected_issues {
                 tracing::error!(
                     "- {} {}",
                     console::style(console::Emoji("❌", " ")).red(),
@@ -479,10 +440,10 @@
                         file.display()
                     );
                 }
-                issues.push(message.clone());
-            }
-
-            return Err(TestError::PackageContentTestFailed(issues.join("\n")));
+                collected_issues.push(message.clone());
+            }
+
+            return Err(TestError::PackageContentTestFailed(collected_issues.join("\n")));
         }
 
         Ok(())
