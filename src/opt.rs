--- conflicted
+++ resolved
@@ -1111,82 +1111,6 @@
             dry_run,
         }
     }
-<<<<<<< HEAD
-=======
-}
-
-/// Debug options
-#[derive(Parser)]
-pub struct DebugOpts {
-    /// Recipe file to debug
-    #[arg(short, long)]
-    pub recipe: PathBuf,
-
-    /// Output directory for build artifacts
-    #[arg(short, long)]
-    pub output: Option<PathBuf>,
-
-    /// The target platform to build for
-    #[arg(long)]
-    pub target_platform: Option<Platform>,
-
-    /// The host platform to build for (defaults to target_platform)
-    #[arg(long)]
-    pub host_platform: Option<Platform>,
-
-    /// The build platform to build for (defaults to current platform)
-    #[arg(long)]
-    pub build_platform: Option<Platform>,
-
-    /// Channels to use when building
-    #[arg(short = 'c', long = "channel")]
-    pub channels: Option<Vec<String>>,
-
-    /// Common options
-    #[clap(flatten)]
-    pub common: CommonOpts,
-
-    /// Name of the specific output to debug (only required when a recipe has multiple outputs)
-    #[arg(long, help = "Name of the specific output to debug")]
-    pub output_name: Option<String>,
-}
-
-#[derive(Debug, Clone)]
-/// Data structure containing the configuration for debugging a recipe
-pub struct DebugData {
-    /// Path to the recipe file to debug
-    pub recipe_path: PathBuf,
-    /// Directory where build artifacts will be stored
-    pub output_dir: PathBuf,
-    /// Platform where the build is being executed
-    pub build_platform: Platform,
-    /// Target platform for the build
-    pub target_platform: Platform,
-    /// Host platform for runtime dependencies
-    pub host_platform: Platform,
-    /// List of channels to search for dependencies
-    pub channels: Vec<String>,
-    /// Common configuration options
-    pub common: CommonData,
-    /// Name of the specific output to debug (if recipe has multiple outputs)
-    pub output_name: Option<String>,
-}
-
-impl From<DebugOpts> for DebugData {
-    fn from(opts: DebugOpts) -> Self {
-        Self {
-            recipe_path: opts.recipe,
-            output_dir: opts.output.unwrap_or_else(|| PathBuf::from("./output")),
-            build_platform: opts.build_platform.unwrap_or(Platform::current()),
-            target_platform: opts.target_platform.unwrap_or(Platform::current()),
-            host_platform: opts
-                .host_platform
-                .unwrap_or_else(|| opts.target_platform.unwrap_or(Platform::current())),
-            channels: opts.channels.unwrap_or(vec!["conda-forge".to_string()]),
-            common: opts.common.into(),
-            output_name: opts.output_name,
-        }
-    }
 }
 
 #[cfg(test)]
@@ -1281,5 +1205,4 @@
             }
         );
     }
->>>>>>> 78ab3203
 }