--- conflicted
+++ resolved
@@ -919,7 +919,6 @@
     pub force: bool,
 }
 
-<<<<<<< HEAD
 fn parse_s3_url(value: &str) -> Result<Url, String> {
     let url: Url = Url::parse(value).map_err(|_| format!("`{}` isn't a valid URL", value))?;
     if url.scheme() == "s3" && url.host_str().is_some() {
@@ -950,7 +949,8 @@
     /// Whether to use path-style S3 URLs
     #[arg(short, long, env = "S3_FORCE_PATH_STYLE", requires_all = ["endpoint_url", "region"])]
     pub force_path_style: Option<bool>,
-=======
+}
+
 #[derive(Debug)]
 #[allow(missing_docs)]
 pub struct AnacondaData {
@@ -992,7 +992,6 @@
             force,
         }
     }
->>>>>>> 069c8572
 }
 
 /// Options for uploading to conda-forge
