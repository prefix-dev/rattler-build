--- conflicted
+++ resolved
@@ -663,11 +663,7 @@
     pub package_file: PathBuf,
 
     /// Do not run tests after building (deprecated, use `--test=skip` instead)
-<<<<<<< HEAD
     #[arg(long, hide = true)]
-=======
-    #[arg(long, default_value = "false", hide = true)]
->>>>>>> 7bf7a231
     pub no_test: bool,
 
     /// The strategy to use for running tests
