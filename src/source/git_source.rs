--- conflicted
+++ resolved
@@ -236,108 +236,49 @@
         source::git_source::git_src,
     };
 
-    fn with_temp_dir(key: &'static str, f: impl Fn(&std::path::Path)) {
-        let dir = std::env::temp_dir().join(key);
-        _ = std::fs::create_dir_all(&dir).unwrap();
-        f(&dir);
-        _ = std::fs::remove_dir_all(dir).unwrap();
-    }
-
     #[tracing_test::traced_test]
     #[test]
     fn test_host_git_source() {
-        with_temp_dir("rattler-build-test-host-git-source", |cache_dir| {
-            let cases = vec![
-                (
-                    GitSource::create(
-                        GitUrl::Url(
-                            "https://github.com/prefix-dev/rattler-build"
-                                .parse()
-                                .unwrap(),
-                        ),
-                        "main".to_owned(),
-                        None,
-                        vec![],
-                        None,
-                        false,
+        let temp_dir = tempfile::tempdir().unwrap();
+        let cache_dir = temp_dir.path().join("rattler-build-test-git-source");
+        let cases = vec![
+            (
+                GitSource::create(
+                    GitUrl::Url(
+                        "https://github.com/prefix-dev/rattler-build"
+                            .parse()
+                            .unwrap(),
                     ),
-<<<<<<< HEAD
-                    "rattler-build",
-=======
                     GitRev::Branch("main".to_owned()),
                     None,
                     vec![],
                     None,
                     false,
->>>>>>> 3e883a6d
                 ),
-                (
-                    GitSource::create(
-                        GitUrl::Url(
-                            "https://github.com/prefix-dev/rattler-build"
-                                .parse()
-                                .unwrap(),
-                        ),
-                        "v0.1.3".to_owned(),
-                        None,
-                        vec![],
-                        None,
-                        false,
+                "rattler-build",
+            ),
+            (
+                GitSource::create(
+                    GitUrl::Url(
+                        "https://github.com/prefix-dev/rattler-build"
+                            .parse()
+                            .unwrap(),
                     ),
-<<<<<<< HEAD
-                    "rattler-build",
-=======
                     GitRev::Tag("v0.1.3".to_owned()),
                     None,
                     vec![],
                     None,
                     false,
->>>>>>> 3e883a6d
                 ),
-                (
-                    GitSource::create(
-                        GitUrl::Url(
-                            "https://github.com/prefix-dev/rattler-build"
-                                .parse()
-                                .unwrap(),
-                        ),
-                        "v0.1.2".to_owned(),
-                        None,
-                        vec![],
-                        None,
-                        false,
+                "rattler-build",
+            ),
+            (
+                GitSource::create(
+                    GitUrl::Url(
+                        "https://github.com/prefix-dev/rattler-build"
+                            .parse()
+                            .unwrap(),
                     ),
-<<<<<<< HEAD
-                    "rattler-build",
-                ),
-                (
-                    GitSource::create(
-                        GitUrl::Path("../rattler-build".parse().unwrap()),
-                        "".to_owned(),
-                        None,
-                        vec![],
-                        None,
-                        false,
-                    ),
-                    "rattler-build",
-                ),
-            ];
-            for (source, repo_name) in cases {
-                let path = git_src(
-                    &source,
-                    cache_dir.as_ref(),
-                    // TODO: this test assumes current dir is the root folder of the project which may
-                    // not be necessary for local runs.
-                    std::env::current_dir().unwrap().as_ref(),
-                )
-                .unwrap();
-                assert_eq!(
-                    path.to_string_lossy(),
-                    cache_dir.join(repo_name).to_string_lossy()
-                );
-            }
-        });
-=======
                     GitRev::Tag("v0.1.2".to_owned()),
                     None,
                     vec![],
@@ -372,6 +313,5 @@
                 cache_dir.join(repo_name).to_string_lossy()
             );
         }
->>>>>>> 3e883a6d
     }
 }