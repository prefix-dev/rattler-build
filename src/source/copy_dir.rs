--- conflicted
+++ resolved
@@ -755,7 +755,6 @@
         );
     }
 
-<<<<<<< HEAD
     #[test]
     fn test_git_directory_exclusion() {
         let tmp_dir = tempfile::TempDir::new().unwrap();
@@ -787,7 +786,9 @@
                 .copied_paths()
                 .iter()
                 .any(|p| p.components().any(|c| c.as_os_str() == ".git"))
-=======
+        );
+    }
+
     /// Test that `.condapackageignore` with `*` inside a directory ignores all contents.
     /// This is useful for excluding output directories when using `path: ../` in source configs.
     #[test]
@@ -854,7 +855,6 @@
             copied_paths
                 .iter()
                 .all(|p| !p.to_string_lossy().contains("ignored_dir"))
->>>>>>> 625c3004
         );
     }
 }