//! Functions for applying patches to a work directory.
use crate::system_tools::{SystemTools, Tool};

use super::SourceError;

use std::io::Write;
use std::{
    collections::HashSet,
    ffi::OsStr,
    path::{Path, PathBuf},
};

use diffy::{Diff, Patch};
use fs_err::File;
use itertools::Itertools;

fn parse_patch(patch: &Patch<[u8]>) -> HashSet<PathBuf> {
    let mut affected_files = HashSet::new();

    for diff in patch {
        if let Some(p) = diff
            .original()
            .and_then(|p| std::str::from_utf8(p).ok())
            .filter(|p| p.trim() != "/dev/null")
            .map(PathBuf::from)
        {
            affected_files.insert(p);
        }
        if let Some(p) = diff
            .modified()
            .and_then(|p| std::str::from_utf8(p).ok())
            .filter(|p| p.trim() != "/dev/null")
            .map(PathBuf::from)
        {
            affected_files.insert(p);
        }
    }

    affected_files
}

fn patch_from_bytes(input: &[u8]) -> Result<Patch<[u8]>, diffy::ParsePatchError> {
    diffy::patch_from_bytes_with_config(
        input,
        diffy::ParserConfig {
            hunk_strategy: diffy::HunkRangeStrategy::Recount,
        },
    )
}

fn apply(base_image: &[u8], diff: &Diff<'_, [u8]>) -> Result<Vec<u8>, diffy::ApplyError> {
    diffy::apply_bytes_with_config(
        base_image,
        diff,
        &diffy::ApplyConfig {
            fuzzy_config: diffy::FuzzyConfig {
                max_fuzz: 2,
                ignore_whitespace: true,
                ignore_case: false,
            },
            ..Default::default()
        },
    )
}

// Returns number by which all patch paths must be stripped to be
// successfully applied, or returns and error if no such number could
// be determined.
fn guess_strip_level(patch: &Patch<[u8]>, work_dir: &Path) -> Result<usize, SourceError> {
    // There is no /dev/null in here by construction from `parse_patch`.
    let patched_files = parse_patch(patch);

    let max_components = patched_files
        .iter()
        .map(|p| p.components().count())
        .max()
        .unwrap_or(0);

    for strip_level in 0..max_components {
        let all_paths_exist = patched_files.iter().all(|p| {
            let path: PathBuf = p.components().skip(strip_level).collect();
            work_dir.join(path).exists()
        });
        if all_paths_exist {
            return Ok(strip_level);
        }
    }

    // XXX: This is not entirely correct way of handling this, since
    // path is not necessarily starts with meaningless one letter
    // component. Proper handling requires more in-depth analysis.
    // For example this is fine if source is /dev/null and target is
    // not, but may be incorrect otherwise, if original file does not
    // exist.
    Ok(1)
}

fn custom_patch_stripped_paths(
    diff: &Diff<'_, [u8]>,
    strip_level: usize,
) -> (Option<PathBuf>, Option<PathBuf>) {
    let original = (diff.original(), diff.modified());
    let stripped = (
        // XXX: Probably absolute paths should be checked as well. But
        // it is highly unlikely to meet them in patches, so we ignore
        // that for now.
        original
            .0
            .and_then(|p| std::str::from_utf8(p).ok())
            .and_then(|p| {
                (p.trim() != "/dev/null").then(|| {
                    PathBuf::from(p)
                        .components()
                        .skip(strip_level)
                        .collect::<PathBuf>()
                })
            }),
        original
            .1
            .and_then(|p| std::str::from_utf8(p).ok())
            .and_then(|p| {
                (p.trim() != "/dev/null").then(|| {
                    PathBuf::from(p)
                        .components()
                        .skip(strip_level)
                        .collect::<PathBuf>()
                })
            }),
    );
    stripped
}

fn write_patch_content(content: &[u8], path: &Path) -> Result<(), SourceError> {
    if let Some(parent) = path.parent() {
        fs_err::create_dir_all(parent).map_err(SourceError::Io)?;
    }

    // We want to be able to write to file.
    if path.exists() {
        let mut perms = fs_err::metadata(path)
            .map_err(SourceError::Io)?
            .permissions();
        if perms.readonly() {
            #[cfg(unix)]
            {
                use std::os::unix::fs::PermissionsExt;
                let user_write = 0o200;
                perms.set_mode(perms.mode() | user_write);
            }
            #[cfg(not(unix))]
            {
                // Assume this means windows
                perms.set_readonly(false);
            }
            fs_err::set_permissions(path, perms).map_err(SourceError::Io)?;
        }
    }

    let mut new_file = File::create(path).map_err(SourceError::Io)?;
    new_file.write_all(content).map_err(SourceError::Io)?;

    Ok(())
}

#[cfg(windows)]
fn temp_copy<P: AsRef<Path>>(src_path: P) -> std::io::Result<tempfile::NamedTempFile> {
    let mut src = File::open(src_path.as_ref())?;
    let mut tmp = tempfile::NamedTempFile::new()?;
    std::io::copy(&mut src, &mut tmp)?;
    Ok(tmp)
}

#[allow(dead_code)]
pub(crate) fn apply_patch_gnu(
    system_tools: &SystemTools,
    work_dir: &Path,
    patch_file_path: &Path,
) -> Result<(), SourceError> {
    let patch_file_content = fs_err::read(patch_file_path).map_err(SourceError::Io)?;

    let patch = patch_from_bytes(&patch_file_content)
        .map_err(|_| SourceError::PatchParseFailed(patch_file_path.to_path_buf()))?;
    let strip_level = guess_strip_level(&patch, work_dir)?;

    tracing::debug!("Patch {} will be applied", patch_file_path.display());

    // GNU patch treats some paths incorrectly on windows
    #[cfg(windows)]
    let patch_tmp = temp_copy(patch_file_path)?;
    #[cfg(windows)]
    let patch_file_path = patch_tmp.path();

    let mut tool = system_tools
        .call(Tool::Patch)
        .map_err(|_| SourceError::PatchExeNotFound)?;
    let cmd_builder = tool
        .arg(format!("-p{}", strip_level))
        .arg("--no-backup-if-mismatch")
        .arg("-i")
        .arg(String::from(patch_file_path.to_string_lossy()))
        .arg("-d")
        .arg(String::from(work_dir.to_string_lossy()));
    let output = cmd_builder.output()?;

    if !output.status.success() {
        return Err(SourceError::PatchFailed(format!(
            "{}\n`patch` failed with a combination of flags.\n\n{}",
            patch_file_path.display(),
            {
                let stderr = String::from_utf8_lossy(&output.stderr);
                let stdout = String::from_utf8_lossy(&output.stdout);
                format!(
                    "With the the command:\n\n\t{} {}\n\nThe stdout was:\n\n\t{}\n\nThe stderr was:\n\n\t{}\n\n",
                    cmd_builder.get_program().to_string_lossy(),
                    cmd_builder
                        .get_args()
                        .map(OsStr::to_string_lossy)
                        .format(" "),
                    stdout.lines().format("\n\t"),
                    stderr.lines().format("\n\t")
                )
            }
        )));
    }

    Ok(())
}

pub(crate) fn apply_patch_custom(
    work_dir: &Path,
    patch_file_path: &Path,
) -> Result<(), SourceError> {
    let patch_file_content = fs_err::read(patch_file_path).map_err(SourceError::Io)?;

    let patch = patch_from_bytes(&patch_file_content)
        .map_err(|_| SourceError::PatchParseFailed(patch_file_path.to_path_buf()))?;
    let strip_level = guess_strip_level(&patch, work_dir)?;

    for diff in patch {
        let file_paths = custom_patch_stripped_paths(&diff, strip_level);
        let absolute_file_paths = (
            file_paths.0.map(|o| work_dir.join(&o)),
            file_paths.1.map(|m| work_dir.join(&m)),
        );

        tracing::debug!(
            "Patch will be applied:\n\tFrom: {:#?}\n\tTo:{:#?}",
            absolute_file_paths.0,
            absolute_file_paths.1
        );

        match absolute_file_paths {
            (None, None) => continue,
            (None, Some(m)) => {
                let new_file_content = apply(&[], &diff).map_err(SourceError::PatchApplyError)?;
                write_patch_content(&new_file_content, &m)?;
            }
            (Some(o), None) => {
                fs_err::remove_file(work_dir.join(o)).map_err(SourceError::Io)?;
            }
            (Some(o), Some(m)) => {
                let old_file_content = fs_err::read(&o).map_err(SourceError::Io)?;

                let new_file_content =
                    apply(&old_file_content, &diff).map_err(SourceError::PatchApplyError)?;

                if o != m {
                    fs_err::remove_file(&o).map_err(SourceError::Io)?;
                }

                write_patch_content(&new_file_content, &m)?;
            }
        }
    }

    Ok(())
}

/// Applies all patches in a list of patches to the specified work directory
/// Currently only supports patching with the `patch` command.
pub(crate) fn apply_patches(
    patches: &[PathBuf],
    work_dir: &Path,
    recipe_dir: &Path,
    apply_patch: impl Fn(&Path, &Path) -> Result<(), SourceError>,
) -> Result<(), SourceError> {
    // Early out to avoid unnecessary work
    if patches.is_empty() {
        return Ok(());
    }

    for patch_path_relative in patches {
        let patch_file_path = recipe_dir.join(patch_path_relative);

        tracing::info!("Applying patch: {}", patch_file_path.to_string_lossy());

        if !patch_file_path.exists() {
            return Err(SourceError::PatchNotFound(patch_file_path));
        }

        apply_patch(work_dir, patch_file_path.as_path())?;
    }
    Ok(())
}

#[cfg(test)]
mod tests {
    use crate::source::copy_dir::CopyDir;

    #[cfg(feature = "patch-test-extra")]
    use crate::{
        get_build_output, get_tool_config,
        opt::{BuildData, BuildOpts, CommonOpts},
        recipe::parser::Source,
        script::SandboxArguments,
<<<<<<< HEAD
        source::copy_dir::CopyDir,
=======
        source::fetch_source,
>>>>>>> 5baeaf1b
        tool_configuration::Configuration,
    };

    #[cfg(feature = "patch-test-extra")]
    use std::{ffi::OsStr, process::Command, sync::LazyLock};

    use super::*;
    use line_ending::LineEnding;

    #[cfg(feature = "patch-test-extra")]
    use miette::IntoDiagnostic;

    #[cfg(feature = "patch-test-extra")]
    use regex::Regex;

    #[cfg(feature = "patch-test-extra")]
    use rstest::*;

    use tempfile::TempDir;

    #[test]
    fn test_parse_patch() {
        let manifest_dir = PathBuf::from(env!("CARGO_MANIFEST_DIR"));
        let patches_dir = manifest_dir.join("test-data/patches");

        // for all patches, just try parsing the patch
        for entry in patches_dir.read_dir().unwrap() {
            let patch = entry.unwrap();
            let patch_path = patch.path();
            if patch_path.extension() != Some("patch".as_ref()) {
                continue;
            }

            let patch_file_content =
                fs_err::read(&patch_path).expect("Could not read file contents");
            let _ = patch_from_bytes(&patch_file_content).expect("Failed to parse patch file");

            println!("Parsing patch: {}", patch_path.display());
        }
    }

    #[test]
    fn get_affected_files() {
        let manifest_dir = PathBuf::from(env!("CARGO_MANIFEST_DIR"));
        let patches_dir = manifest_dir.join("test-data/patch_application/patches");

        let patch_file_content =
            fs_err::read(patches_dir.join("test.patch")).expect("Could not read file contents");
        let patch = patch_from_bytes(&patch_file_content).expect("Failed to parse patch file");

        let patched_paths = parse_patch(&patch);
        assert_eq!(patched_paths.len(), 2);
        assert!(patched_paths.contains(&PathBuf::from("a/text.md")));
        assert!(patched_paths.contains(&PathBuf::from("b/text.md")));

        let patch_file_content =
            fs_err::read(patches_dir.join("0001-increase-minimum-cmake-version.patch"))
                .expect("Could not read file contents");
        let patch = patch_from_bytes(&patch_file_content).expect("Failed to parse patch file");
        let patched_paths = parse_patch(&patch);
        assert_eq!(patched_paths.len(), 2);
        assert!(patched_paths.contains(&PathBuf::from("a/CMakeLists.txt")));
        assert!(patched_paths.contains(&PathBuf::from("b/CMakeLists.txt")));
    }

    fn setup_patch_test_dir() -> (TempDir, PathBuf) {
        let manifest_dir = PathBuf::from(env!("CARGO_MANIFEST_DIR"));
        let patch_test_dir = manifest_dir.join("test-data/patch_application");

        let tempdir = TempDir::new().unwrap();
        let _ = CopyDir::new(&patch_test_dir, tempdir.path()).run().unwrap();

        (tempdir, patch_test_dir)
    }

    #[test]
    fn test_apply_patches() {
        let (tempdir, _) = setup_patch_test_dir();

        // Test with normal patch
        apply_patches(
            &[PathBuf::from("test.patch")],
            &tempdir.path().join("workdir"),
            &tempdir.path().join("patches"),
            apply_patch_custom,
        )
        .unwrap();

        let text_md = tempdir.path().join("workdir/text.md");
        let text_md = fs_err::read_to_string(&text_md).unwrap();
        assert!(text_md.contains("Oh, wow, I was patched! Thank you soooo much!"));
    }

    #[test]
    fn test_apply_patches_with_crlf() {
        let (tempdir, _) = setup_patch_test_dir();

        // Test with CRLF patch
        let patch = tempdir.path().join("patches/test.patch");
        let text = fs_err::read_to_string(&patch).unwrap();
        let clrf_patch = LineEnding::CRLF.apply(&text);

        fs_err::write(tempdir.path().join("patches/test_crlf.patch"), clrf_patch).unwrap();

        // Test with CRLF patch
        apply_patches(
            &[PathBuf::from("test_crlf.patch")],
            &tempdir.path().join("workdir"),
            &tempdir.path().join("patches"),
            apply_patch_custom,
        )
        .unwrap();

        let text_md = tempdir.path().join("workdir/text.md");
        let text_md = fs_err::read_to_string(&text_md).unwrap();
        assert!(text_md.contains("Oh, wow, I was patched! Thank you soooo much!"));
    }

    #[test]
    fn test_apply_0001_increase_minimum_cmake_version_patch() {
        let (tempdir, _) = setup_patch_test_dir();

        apply_patches(
            &[PathBuf::from("0001-increase-minimum-cmake-version.patch")],
            &tempdir.path().join("workdir"),
            &tempdir.path().join("patches"),
            apply_patch_custom,
        )
        .expect("Patch 0001-increase-minimum-cmake-version.patch should apply successfully");

        // Read the cmake list file and make sure that it contains `cmake_minimum_required(VERSION 3.12)`
        let cmake_list = tempdir.path().join("workdir/CMakeLists.txt");
        let cmake_list = fs_err::read_to_string(&cmake_list).unwrap();
        assert!(cmake_list.contains("cmake_minimum_required(VERSION 3.12)"));
    }

    #[test]
    fn test_apply_git_patch_in_git_ignored() {
        let (tempdir, _) = setup_patch_test_dir();

        // Apply the patches in the working directory
        apply_patches(
            &[PathBuf::from("0001-increase-minimum-cmake-version.patch")],
            &tempdir.path().join("workdir"),
            &tempdir.path().join("patches"),
            apply_patch_custom,
        )
        .expect("Patch 0001-increase-minimum-cmake-version.patch should apply successfully");

        // Read the cmake list file and make sure that it contains `cmake_minimum_required(VERSION 3.12)`
        let cmake_list = tempdir.path().join("workdir/CMakeLists.txt");
        let cmake_list = fs_err::read_to_string(&cmake_list).unwrap();
        assert!(cmake_list.contains("cmake_minimum_required(VERSION 3.12)"));
    }

    /// Prepare all information needed to test patches for package info path.
    #[cfg(feature = "patch-test-extra")]
    async fn prepare_sources(recipe_dir: &Path) -> miette::Result<(Configuration, Vec<Source>)> {
        let artifacts_dir = tempfile::tempdir().unwrap();
        let artifacts_dir_path = artifacts_dir.path().join("original");
        let recipe_path = recipe_dir.join("recipe.yaml");

        let opts = BuildOpts {
            recipe_dir: Some(recipe_dir.into()),
            // // Good if you want to try out recipe for different platform, since we are not building them anyway.
            // build_platform: Some(rattler_conda_types::Platform::Win64),
            // target_platform: Some(rattler_conda_types::Platform::Win64),
            // host_platform: Some(rattler_conda_types::Platform::Win64),
            no_build_id: true,
            no_test: true,
            common: CommonOpts {
                use_zstd: true,
                use_bz2: true,
                output_dir: Some(artifacts_dir_path),
                ..Default::default()
            },
            sandbox_arguments: SandboxArguments {
                sandbox: true,
                allow_network: true,
                ..Default::default()
            },
            continue_on_failure: true,
            ..Default::default()
        };

        let build_data: BuildData = BuildData::from_opts_and_config(opts, None);
        let tool_config: Configuration = get_tool_config(&build_data, &None).unwrap();

        let outputs = get_build_output(&build_data, &recipe_path, &tool_config).await?;

        let mut patchable_sources = vec![];
        for output in outputs {
            let sources = output.recipe.sources();
            for source in sources {
                if !source.patches().is_empty() {
                    patchable_sources.push(source.clone())
                }
            }
        }

        patchable_sources.dedup();

        Ok((tool_config, patchable_sources))
    }

    #[cfg(feature = "patch-test-extra")]
    fn show_dir_difference(common_parent: &Path) -> miette::Result<String> {
        let mut cmd = Command::new("diff");
        // So snapshots doesn't change all the time
        let original_dir = PathBuf::from("./original");
        let copy_dir = PathBuf::from("./copy");
        let stdout = cmd
            .current_dir(common_parent)
            .args([
                OsStr::new("-rNul"),
                OsStr::new("--strip-trailing-cr"),
                OsStr::new("--color=auto"),
                original_dir.as_os_str(),
                copy_dir.as_os_str(),
            ])
            .output()
            .into_diagnostic()?
            .stdout;

        static RE: LazyLock<Regex> =
            LazyLock::new(|| Regex::new(r"(?m)^(?<fileonly>(\+\+\+|---) .*)\t.*$").unwrap());

        let dir_difference = String::from_utf8(stdout).unwrap();
        let dir_difference = RE.replace_all(&dir_difference, "$fileonly");

        Ok(dir_difference.to_string())
    }

    /// Applied patches is vector of strip level and diffs from one patch file.
    #[cfg(feature = "patch-test-extra")]
    fn snapshot_patched_files(
        package_name: &str,
        applied_patches: &Vec<(usize, Vec<Diff<'_, [u8]>>)>,
        comparison_dir: &Path,
    ) -> miette::Result<()> {
        let mut patch_results = vec![];
        for (strip_level, patchset) in applied_patches.iter() {
            for patch in patchset.iter() {
                let file_paths = custom_patch_stripped_paths(patch, *strip_level);
                let absolute_file_paths = (
                    file_paths.0.map(|o| comparison_dir.join("copy").join(&o)),
                    file_paths.1.map(|m| comparison_dir.join("copy").join(&m)),
                );

                #[derive(Debug)]
                #[allow(dead_code)]
                enum PatchResult {
                    Created(bool),
                    Deleted(bool),
                    Modified(String),
                }

                match absolute_file_paths {
                    (None, None) => (), // Assume that it will do nothing.
                    (None, Some(m)) => {
                        patch_results.push((patch, PatchResult::Created(m.exists())))
                    }

                    (Some(o), None) => {
                        patch_results.push((patch, PatchResult::Deleted(!o.exists())))
                    }
                    (Some(_), Some(m)) => {
                        let modified_file_contents = fs_err::read(m).into_diagnostic()?;
                        let modified_file_debug_representation =
                            String::from_utf8(modified_file_contents)
                                .unwrap_or_else(|e| format!("{:#?}", e.into_bytes()));
                        patch_results.push((
                            patch,
                            PatchResult::Modified(modified_file_debug_representation),
                        ))
                    }
                }
            }
        }
        insta::assert_debug_snapshot!(package_name, patch_results);

        Ok(())
    }

    /// Compare custom patch application with reference git patch application.
    ///
    /// Takes a long time to execute, on my machine it takes around 7
    /// minutes. Require up to several gigabytes of memory available in
    /// temporary files directory.
    ///
    /// Algorithm:
    ///
    /// 1. Create temporary directory which will contain a copy of a work dir.
    /// 2. Copy work dir to the temporary directory.
    /// 3. Patch original work dir using `git apply`.
    /// 4. Patch temporary work dir using custom patch application.
    /// 5. Compare directories.
    #[cfg(feature = "patch-test-extra")]
    #[ignore]
    #[rstest]
    #[tokio::test]
    async fn test_package_from_conda_forge(
        #[base_dir = "test-data/conda_forge/recipes"]
        #[files("*")]
        // Slow tests
        #[exclude("(root)|(tiledbsoma)|(libmodplug)")]
        // Insane patch format, needs further investigation on why it
        // even works.
        #[exclude("mumps")]
        // Failed to download source
        #[exclude("petsc")]
        // GNU patch fails and diffy succeeds, seemingly correctly from the diff output.
        #[exclude("(fastjet-cxx)|(fenics-)|(flask-security-too)")]
        // Parse fails, since createrepo-c/438.patch contains two mail
        // messages in one file. Fix postponed until parser
        // reimplemented.
        #[exclude("createrepo_c")]
        recipe_dir: PathBuf,
    ) -> miette::Result<()> {
        let snapshot_tested = ["love2d"];
        let pkg_name = recipe_dir.as_path().file_name().unwrap().to_str().unwrap();
        let is_snapshot_test = snapshot_tested.contains(&pkg_name);

        let (tool_config, sources) = prepare_sources(&recipe_dir).await?;
        for source in sources {
            let comparison_dir = tempfile::tempdir().into_diagnostic()?;

            // If you rename these, don't forget to change names in `show_dir_difference`.
            let original_dir = comparison_dir.path().join("original");
            fs_err::create_dir(&original_dir).into_diagnostic()?;
            let copy_dir = comparison_dir.path().join("copy");
            fs_err::create_dir(&copy_dir).into_diagnostic()?;
            let cache_src = comparison_dir.path().join("cache");
            fs_err::create_dir(&cache_src).into_diagnostic()?;

            let mut _rendered_sources = vec![];

            // Fetch source
            fetch_source(
                &source,
                &mut _rendered_sources,
                &original_dir,
                &recipe_dir,
                &cache_src,
                &SystemTools::new(),
                &tool_config,
                |_, _| Ok(()),
            )
            .await
            .into_diagnostic()?;

            // Create copy of that directory.
            CopyDir::new(&original_dir, &copy_dir)
                .run()
                .into_diagnostic()?;

            let patches = source.patches().to_vec();
            let target_directory = source.target_directory();

            let (original_source_dir_path, patched_source_dir_path) = match target_directory {
                Some(td) => (&original_dir.join(td), &copy_dir.join(td)),
                None => (&original_dir, &copy_dir),
            };

            let gnu_patch_res = if !is_snapshot_test {
                apply_patches(
                    patches.as_slice(),
                    original_source_dir_path,
                    &recipe_dir,
                    |wd, p| apply_patch_gnu(&SystemTools::new(), wd, p),
                )
            } else {
                Ok(())
            };

            let custom_res = apply_patches(
                patches.as_slice(),
                patched_source_dir_path,
                &recipe_dir,
                apply_patch_custom,
            );

            match (custom_res, gnu_patch_res) {
                (Ok(_), Ok(_)) => (),
                (Ok(_), Err(err)) => panic!("Gnu patch failed:\n{}", err),
                (Err(err), Ok(_)) => panic!("Diffy patch failed:\n{}", err),
                (Err(cerr), Err(gerr)) => panic!("Both failed:\n{}\n{}", cerr, gerr),
            }

            let difference = show_dir_difference(comparison_dir.path())
                .expect("Can't show dir difference. Most probably you're missing GNU diff binary.");

            if !difference.trim().is_empty() {
                if is_snapshot_test {
                    let patches_file_content = patches
                        .iter()
                        .map(|pp| fs_err::read(recipe_dir.join(pp)))
                        .collect::<Result<Vec<_>, _>>()
                        .into_diagnostic()?;
                    let mut patch_files = vec![];
                    for patch_file_content in patches_file_content.iter() {
                        let patches = patch_from_bytes(patch_file_content).into_diagnostic()?;
                        let strip_level = guess_strip_level(&patches, original_source_dir_path)
                            .into_diagnostic()?;
                        patch_files.push((strip_level, patches));
                    }
                    snapshot_patched_files(pkg_name, &patch_files, comparison_dir.path())?;
                } else {
                    // If we panic on just nonempty difference then
                    // there are 4 more tests failing, because git
                    // does not apply patches. Specifically
                    // `hf_transfer`, `lua`, `nordugrid_arc`,
                    // `openjph`.
                    panic!("Directories are different:\n{}", difference);
                }
            }
        }

        Ok(())
    }
}<|MERGE_RESOLUTION|>--- conflicted
+++ resolved
@@ -309,15 +309,11 @@
 
     #[cfg(feature = "patch-test-extra")]
     use crate::{
-        get_build_output, get_tool_config,
+        SystemTools, get_build_output, get_tool_config,
         opt::{BuildData, BuildOpts, CommonOpts},
         recipe::parser::Source,
         script::SandboxArguments,
-<<<<<<< HEAD
-        source::copy_dir::CopyDir,
-=======
         source::fetch_source,
->>>>>>> 5baeaf1b
         tool_configuration::Configuration,
     };
 
