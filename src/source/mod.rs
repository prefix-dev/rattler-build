--- conflicted
+++ resolved
@@ -5,16 +5,7 @@
 };
 
 use crate::{
-<<<<<<< HEAD
-    metadata::{Directories, Output},
     recipe::parser::Source,
-=======
-    recipe::parser::{GitRev, GitSource, Source},
-    source::{
-        checksum::Checksum,
-        extract::{extract_7z, extract_tar, extract_zip, is_tarball},
-    },
->>>>>>> d4d9a38a
     system_tools::ToolError,
     tool_configuration,
     types::{Directories, Output},
@@ -133,6 +124,205 @@
     }
 }
 
+/// Result of fetching a single source
+struct FetchResult {
+    /// The rendered source (potentially with updated metadata like git commit)
+    rendered_source: Source,
+    /// For URL sources that were extracted, the relative path to the extracted directory
+    extracted_path: Option<PathBuf>,
+}
+
+/// Fetch a single source and return the rendered source and extracted path
+async fn fetch_source(
+    source: &Source,
+    source_cache: &rattler_build_source_cache::SourceCache,
+    work_dir: &Path,
+    recipe_dir: &Path,
+    cache_src: &Path,
+    tool_configuration: &tool_configuration::Configuration,
+    apply_patch: impl Fn(&Path, &Path) -> Result<(), SourceError>,
+) -> Result<FetchResult, SourceError> {
+    use rattler_build_source_cache::{Source as CacheSource, UrlSource as CacheUrlSource};
+
+    match source {
+        Source::Git(git_src) => {
+            tracing::info!("Fetching source from git repo: {}", git_src.url());
+
+            let cache_git_source = git_src
+                .to_cache_source(recipe_dir)
+                .map_err(SourceError::UnknownError)?;
+
+            let result = source_cache
+                .get_source(&CacheSource::Git(cache_git_source))
+                .await
+                .map_err(|e| SourceError::UnknownError(e.to_string()))?;
+
+            let dest_dir = compute_dest_dir(work_dir, git_src.target_directory());
+            fs::create_dir_all(&dest_dir)?;
+
+            tool_configuration.fancy_log_handler.wrap_in_progress(
+                "copying source into isolated environment",
+                || {
+                    copy_dir::CopyDir::new(&result.path, &dest_dir)
+                        .use_gitignore(false)
+                        .run()
+                },
+            )?;
+
+            patch::apply_patches(git_src.patches(), &dest_dir, recipe_dir, apply_patch)?;
+
+            let updated_src = if let Some(commit_sha) = result.git_commit {
+                let mut updated_git_src = git_src.clone();
+                updated_git_src.rev = crate::recipe::parser::GitRev::Commit(commit_sha);
+                Source::Git(updated_git_src)
+            } else {
+                source.clone()
+            };
+
+            Ok(FetchResult {
+                rendered_source: updated_src,
+                extracted_path: None,
+            })
+        }
+        Source::Url(url_src) => {
+            let first_url = url_src
+                .urls()
+                .first()
+                .expect("we should have at least one URL");
+            tracing::info!("Fetching source from url: {}", first_url);
+
+            let cache_url_source =
+                CacheUrlSource::try_from(url_src).map_err(SourceError::UnknownError)?;
+
+            let result = source_cache
+                .get_source(&CacheSource::Url(cache_url_source))
+                .await
+                .map_err(|e| SourceError::UnknownError(e.to_string()))?;
+
+            let dest_dir = compute_dest_dir(work_dir, url_src.target_directory());
+            fs::create_dir_all(&dest_dir)?;
+
+            let extracted_path = if result.path.is_dir() {
+                copy_from_cache(&result.path, &dest_dir, None, tool_configuration)?;
+
+                // Track the extracted path for create-patch functionality
+                result
+                    .path
+                    .strip_prefix(cache_src)
+                    .ok()
+                    .map(|p| p.to_path_buf())
+            } else {
+                let file_name_from_url = first_url
+                    .path_segments()
+                    .and_then(|mut segments| segments.next_back().map(|last| last.to_string()))
+                    .ok_or_else(|| SourceError::UrlNotFile(first_url.clone()))?;
+
+                let file_name = url_src.file_name().unwrap_or(&file_name_from_url);
+                copy_from_cache(&result.path, &dest_dir, Some(file_name), tool_configuration)?;
+                None
+            };
+
+            patch::apply_patches(url_src.patches(), &dest_dir, recipe_dir, apply_patch)?;
+
+            Ok(FetchResult {
+                rendered_source: source.clone(),
+                extracted_path,
+            })
+        }
+        Source::Path(path_src) => {
+            let rel_src_path = path_src.path();
+            tracing::debug!("Processing source path '{}'", rel_src_path.display());
+            let src_path = fs::canonicalize(recipe_dir.join(rel_src_path))?;
+            tracing::info!("Fetching source from path: {}", src_path.display());
+
+            if !src_path.exists() {
+                return Err(SourceError::FileNotFound(src_path));
+            }
+
+            let dest_dir = compute_dest_dir(work_dir, path_src.target_directory());
+            fs::create_dir_all(&dest_dir)?;
+
+            if src_path.is_dir() {
+                let copy_result = tool_configuration.fancy_log_handler.wrap_in_progress(
+                    "copying source into isolated environment",
+                    || {
+                        copy_dir::CopyDir::new(&src_path, &dest_dir)
+                            .use_gitignore(path_src.use_gitignore())
+                            .with_globvec(&path_src.filter)
+                            .run()
+                    },
+                )?;
+                tracing::info!(
+                    "Copied {} files into isolated environment",
+                    copy_result.copied_paths().len()
+                );
+            } else {
+                let file_name_from_path = src_path
+                    .file_name()
+                    .map(|s| s.to_string_lossy().to_string());
+                let file_name = path_src
+                    .file_name()
+                    .cloned()
+                    .or(file_name_from_path)
+                    .ok_or_else(|| SourceError::FileNotFound(src_path.clone()))?;
+
+                let should_extract = path_src.file_name().is_none()
+                    && (is_tarball(&file_name)
+                        || src_path.extension() == Some(OsStr::new("zip"))
+                        || src_path.extension() == Some(OsStr::new("7z")));
+
+                if should_extract {
+                    let file_url = url::Url::from_file_path(&src_path).unwrap();
+                    let temp_url_source = crate::recipe::parser::UrlSource {
+                        url: vec![file_url],
+                        md5: path_src.md5,
+                        sha256: path_src.sha256,
+                        patches: path_src.patches.clone(),
+                        file_name: None,
+                        target_directory: path_src.target_directory.clone(),
+                    };
+
+                    let cache_url_source = CacheUrlSource::try_from(&temp_url_source)
+                        .map_err(SourceError::UnknownError)?;
+                    let result = source_cache
+                        .get_source(&CacheSource::Url(cache_url_source))
+                        .await
+                        .map_err(|e| SourceError::UnknownError(e.to_string()))?;
+
+                    copy_from_cache(
+                        &result.path,
+                        &dest_dir,
+                        Some(&file_name),
+                        tool_configuration,
+                    )?;
+                } else {
+                    let dest = dest_dir.join(&file_name);
+                    tracing::info!(
+                        "Copying source from path: {} to {}",
+                        src_path.display(),
+                        dest.display()
+                    );
+
+                    if let Some(checksum) = checksum::Checksum::from_path_source(path_src) {
+                        if !checksum.validate(&src_path) {
+                            return Err(SourceError::ValidationFailed);
+                        }
+                    }
+
+                    fs::copy(&src_path, dest)?;
+                }
+            }
+
+            patch::apply_patches(path_src.patches(), &dest_dir, recipe_dir, apply_patch)?;
+
+            Ok(FetchResult {
+                rendered_source: source.clone(),
+                extracted_path: None,
+            })
+        }
+    }
+}
+
 /// Fetches all sources in a list of sources and applies specified patches
 pub async fn fetch_sources(
     sources: &[Source],
@@ -141,9 +331,7 @@
     tool_configuration: &tool_configuration::Configuration,
     apply_patch: impl Fn(&Path, &Path) -> Result<(), SourceError> + Copy,
 ) -> Result<Vec<Source>, SourceError> {
-    use rattler_build_source_cache::{
-        Source as CacheSource, SourceCacheBuilder, UrlSource as CacheUrlSource,
-    };
+    use rattler_build_source_cache::SourceCacheBuilder;
 
     if sources.is_empty() {
         tracing::info!("No sources to fetch");
@@ -164,179 +352,23 @@
         .map_err(|e| SourceError::UnknownError(e.to_string()))?;
 
     let mut rendered_sources = Vec::new();
-
-    for src in sources {
-        match src {
-            Source::Git(git_src) => {
-                tracing::info!("Fetching source from git repo: {}", git_src.url());
-
-                // Convert to cache git source, passing recipe_dir for relative path resolution
-                let cache_git_source = git_src
-                    .to_cache_source(recipe_dir)
-                    .map_err(SourceError::UnknownError)?;
-
-                let result = source_cache
-                    .get_source(&CacheSource::Git(cache_git_source))
-                    .await
-                    .map_err(|e| SourceError::UnknownError(e.to_string()))?;
-
-                let dest_dir = compute_dest_dir(work_dir, git_src.target_directory());
-                fs::create_dir_all(&dest_dir)?;
-
-                // Copy from cache to work directory (Git sources are always directories)
-                tool_configuration.fancy_log_handler.wrap_in_progress(
-                    "copying source into isolated environment",
-                    || {
-                        copy_dir::CopyDir::new(&result.path, &dest_dir)
-                            .use_gitignore(false)
-                            .run()
-                    },
-                )?;
-
-                patch::apply_patches(git_src.patches(), &dest_dir, recipe_dir, apply_patch)?;
-
-                // Update the git source with the resolved commit SHA
-                let updated_src = if let Some(commit_sha) = result.git_commit {
-                    let mut updated_git_src = git_src.clone();
-                    updated_git_src.rev = crate::recipe::parser::GitRev::Commit(commit_sha);
-                    Source::Git(updated_git_src)
-                } else {
-                    src.clone()
-                };
-
-                rendered_sources.push(updated_src);
-            }
-            Source::Url(url_src) => {
-                let first_url = url_src
-                    .urls()
-                    .first()
-                    .expect("we should have at least one URL");
-                tracing::info!("Fetching source from url: {}", first_url);
-
-                // Convert to cache URL source using TryFrom
-                let cache_url_source =
-                    CacheUrlSource::try_from(url_src).map_err(SourceError::UnknownError)?;
-
-                let result = source_cache
-                    .get_source(&CacheSource::Url(cache_url_source))
-                    .await
-                    .map_err(|e| SourceError::UnknownError(e.to_string()))?;
-
-                let dest_dir = compute_dest_dir(work_dir, url_src.target_directory());
-                fs::create_dir_all(&dest_dir)?;
-
-                // Copy source code to work dir
-                if result.path.is_dir() {
-                    copy_from_cache(&result.path, &dest_dir, None, tool_configuration)?;
-                } else {
-                    // For non-extracted files, we need to determine the file name
-                    let file_name_from_url = first_url
-                        .path_segments()
-                        .and_then(|mut segments| segments.next_back().map(|last| last.to_string()))
-                        .ok_or_else(|| SourceError::UrlNotFile(first_url.clone()))?;
-
-                    let file_name = url_src.file_name().unwrap_or(&file_name_from_url);
-                    copy_from_cache(&result.path, &dest_dir, Some(file_name), tool_configuration)?;
-                }
-
-                patch::apply_patches(url_src.patches(), &dest_dir, recipe_dir, apply_patch)?;
-
-                rendered_sources.push(src.clone());
-            }
-            Source::Path(path_src) => {
-                let rel_src_path = path_src.path();
-                tracing::debug!("Processing source path '{}'", rel_src_path.display());
-                let src_path = fs::canonicalize(recipe_dir.join(rel_src_path))?;
-                tracing::info!("Fetching source from path: {}", src_path.display());
-
-                if !src_path.exists() {
-                    return Err(SourceError::FileNotFound(src_path));
-                }
-
-                let dest_dir = compute_dest_dir(work_dir, path_src.target_directory());
-                fs::create_dir_all(&dest_dir)?;
-
-                if src_path.is_dir() {
-                    // Copy directory with gitignore and filter support
-                    let copy_result = tool_configuration.fancy_log_handler.wrap_in_progress(
-                        "copying source into isolated environment",
-                        || {
-                            copy_dir::CopyDir::new(&src_path, &dest_dir)
-                                .use_gitignore(path_src.use_gitignore())
-                                .with_globvec(&path_src.filter)
-                                .run()
-                        },
-                    )?;
-                    tracing::info!(
-                        "Copied {} files into isolated environment",
-                        copy_result.copied_paths().len()
-                    );
-                } else {
-                    // Handle single file
-                    let file_name_from_path = src_path
-                        .file_name()
-                        .map(|s| s.to_string_lossy().to_string());
-                    let file_name = path_src
-                        .file_name()
-                        .cloned()
-                        .or(file_name_from_path)
-                        .ok_or_else(|| SourceError::FileNotFound(src_path.clone()))?;
-
-                    // Determine if we should extract this file
-                    let should_extract = path_src.file_name().is_none()
-                        && (is_tarball(&file_name)
-                            || src_path.extension() == Some(OsStr::new("zip"))
-                            || src_path.extension() == Some(OsStr::new("7z")));
-
-                    if should_extract {
-                        // Extract archive via cache
-                        let file_url = url::Url::from_file_path(&src_path).unwrap();
-                        let temp_url_source = crate::recipe::parser::UrlSource {
-                            url: vec![file_url],
-                            md5: path_src.md5,
-                            sha256: path_src.sha256,
-                            patches: path_src.patches.clone(),
-                            file_name: None, // Don't set file_name for extraction
-                            target_directory: path_src.target_directory.clone(),
-                        };
-
-                        let cache_url_source = CacheUrlSource::try_from(&temp_url_source)
-                            .map_err(SourceError::UnknownError)?;
-                        let result = source_cache
-                            .get_source(&CacheSource::Url(cache_url_source))
-                            .await
-                            .map_err(|e| SourceError::UnknownError(e.to_string()))?;
-
-                        copy_from_cache(
-                            &result.path,
-                            &dest_dir,
-                            Some(&file_name),
-                            tool_configuration,
-                        )?;
-                    } else {
-                        // Copy file directly without extraction
-                        let dest = dest_dir.join(&file_name);
-                        tracing::info!(
-                            "Copying source from path: {} to {}",
-                            src_path.display(),
-                            dest.display()
-                        );
-
-                        // Validate checksum if provided
-                        if let Some(checksum) = checksum::Checksum::from_path_source(path_src) {
-                            if !checksum.validate(&src_path) {
-                                return Err(SourceError::ValidationFailed);
-                            }
-                        }
-
-                        fs::copy(&src_path, dest)?;
-                    }
-                }
-
-                patch::apply_patches(path_src.patches(), &dest_dir, recipe_dir, apply_patch)?;
-
-                rendered_sources.push(src.clone());
-            }
+    let mut extracted_paths = std::collections::HashMap::new();
+
+    for (source_idx, src) in sources.iter().enumerate() {
+        let result = fetch_source(
+            src,
+            &source_cache,
+            work_dir,
+            recipe_dir,
+            &cache_src,
+            tool_configuration,
+            apply_patch,
+        )
+        .await?;
+
+        rendered_sources.push(result.rendered_source);
+        if let Some(path) = result.extracted_path {
+            extracted_paths.insert(source_idx, path);
         }
     }
 
@@ -345,6 +377,7 @@
         recipe_path: directories.recipe_path.clone(),
         source_cache: cache_src,
         sources: rendered_sources.clone(),
+        extracted_paths,
     };
     let source_info_path = work_dir.join(".source_info.json");
     fs::write(
@@ -366,6 +399,11 @@
 
     /// The sources used in the recipe
     pub sources: Vec<Source>,
+
+    /// Mapping from source index to extracted directory path (for URL sources that were extracted)
+    /// This is optional for backward compatibility
+    #[serde(default, skip_serializing_if = "std::collections::HashMap::is_empty")]
+    pub extracted_paths: std::collections::HashMap<usize, PathBuf>,
 }
 
 impl Output {
