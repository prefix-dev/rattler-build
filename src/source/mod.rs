//! Module for fetching sources and applying patches

use std::{
    ffi::OsStr,
    path::{Path, PathBuf, StripPrefixError},
};

use crate::{
    metadata::{Directories, Output},
    recipe::parser::{GitRev, GitSource, Source},
    source::{
        checksum::Checksum,
        extract::{extract_7z, extract_tar, extract_zip, is_tarball},
    },
    system_tools::ToolError,
    tool_configuration,
};

use fs_err as fs;
use serde::{Deserialize, Serialize};

use crate::system_tools::SystemTools;
pub mod checksum;
pub mod copy_dir;
pub mod create_patch;
pub mod extract;
pub mod git_source;
pub mod patch;
pub mod url_source;

#[allow(missing_docs)]
#[derive(Debug, thiserror::Error)]
pub enum SourceError {
    #[error("IO Error: {0}")]
    Io(#[from] std::io::Error),

    #[error("Failed to download source from url: {0}")]
    Url(#[from] reqwest::Error),

    #[error("Url does not point to a file: {0}")]
    UrlNotFile(url::Url),

    #[error("WalkDir Error: {0}")]
    WalkDir(#[from] walkdir::Error),

    #[error("FileSystem error: '{0}'")]
    FileSystemError(std::io::Error),

    #[error("StripPrefixError Error: {0}")]
    StripPrefixError(#[from] StripPrefixError),

    #[error("Download could not be validated with checksum!")]
    ValidationFailed,

    #[error("File not found: {0}")]
    FileNotFound(PathBuf),

    #[error("Could not find `patch` executable")]
    PatchExeNotFound,

    #[error("Patch file not found: {0}")]
    PatchNotFound(PathBuf),

    #[error("Patch application error: {0}")]
    PatchApplyError(#[from] diffy::ApplyError),

    #[error("Failed to parse patch: {0}")]
    PatchParseFailed(PathBuf),

    #[error("Failed to apply patch: {0}")]
    PatchFailed(String),

    #[error("Failed to extract archive: {0}")]
    TarExtractionError(String),

    #[error("Failed to extract zip archive: {0}")]
    ZipExtractionError(String),

    #[error("Failed to extract 7z archive: {0}")]
    SevenZipExtractionError(String),

    #[error("Failed to read from zip: {0}")]
    InvalidZip(String),

    #[error("Failed to read from 7z: {0}")]
    Invalid7z(String),

    #[error("Failed to run git command: {0}")]
    GitError(String),

    #[error("Failed to run git command: {0}")]
    GitErrorStr(&'static str),

    #[error("{0}")]
    UnknownError(String),

    #[error("{0}")]
    UnknownErrorStr(&'static str),

    #[error("Could not walk dir")]
    IgnoreError(#[from] ignore::Error),

    #[error("Failed to parse glob pattern")]
    Glob(#[from] globset::Error),

    #[error("No checksum found for url: {0}")]
    NoChecksum(String),

    #[error("Failed to find git executable: {0}")]
    GitNotFound(#[from] ToolError),
}

#[allow(clippy::too_many_arguments)]
pub(crate) async fn fetch_source(
    src: &Source,
    rendered_sources: &mut Vec<Source>,
    work_dir: &Path,
    recipe_dir: &Path,
    cache_src: &Path,
    system_tools: &SystemTools,
    tool_configuration: &tool_configuration::Configuration,
    apply_patch: impl Fn(&Path, &Path) -> Result<(), SourceError> + Copy,
) -> Result<(), SourceError> {
    match &src {
        Source::Git(src) => {
            tracing::info!("Fetching source from git repo: {}", src.url());
            let result = git_source::git_src(system_tools, src, cache_src, recipe_dir)?;
            let dest_dir = if let Some(target_directory) = src.target_directory() {
                work_dir.join(target_directory)
            } else {
                work_dir.to_path_buf()
            };

            rendered_sources.push(Source::Git(GitSource {
                rev: GitRev::Commit(result.1),
                ..src.clone()
            }));

            let copy_result = tool_configuration.fancy_log_handler.wrap_in_progress(
                "copying source into isolated environment",
                || {
                    copy_dir::CopyDir::new(&result.0, &dest_dir)
                        .use_gitignore(false)
                        .run()
                },
            )?;
            tracing::info!(
                "Copied {} files into isolated environment",
                copy_result.copied_paths().len()
            );

            if !src.patches().is_empty() {
                patch::apply_patches(src.patches(), &dest_dir, recipe_dir, apply_patch)?;
            }
        }
        Source::Url(src) => {
            let first_url = src.urls().first().expect("we should have at least one URL");
            tracing::info!("Fetching source from url: {}", first_url);
            let file_name_from_url = first_url
                .path_segments()
                .and_then(|mut segments| segments.next_back().map(|last| last.to_string()))
                .ok_or_else(|| SourceError::UrlNotFile(first_url.clone()))?;

            let res = url_source::url_src(src, cache_src, tool_configuration).await?;

            let dest_dir = if let Some(target_directory) = src.target_directory() {
                work_dir.join(target_directory)
            } else {
                work_dir.to_path_buf()
            };

            // Create folder if it doesn't exist
            if !dest_dir.exists() {
                fs::create_dir_all(&dest_dir)?;
            }

            // Copy source code to work dir
            if res.is_dir() {
                tracing::info!(
                    "Copying source from url: {} to {}",
                    res.display(),
                    dest_dir.display()
                );
                tool_configuration.fancy_log_handler.wrap_in_progress(
                    "copying source into isolated environment",
                    || {
                        copy_dir::CopyDir::new(&res, &dest_dir)
                            .use_gitignore(false)
                            .overwrite(true)
                            .on_overwrite(|p| {
                                tracing::warn!(
                                    "Source file {} overwrote an existing file in work dir (possible clobber)",
                                    p.display()
                                );
                            })
                            .run()
                    },
                )?;
            } else {
                tracing::info!(
                    "Copying source from url: {} to {}",
                    res.display(),
                    dest_dir.display()
                );

                let file_name = src.file_name().unwrap_or(&file_name_from_url);
                let target = dest_dir.join(file_name);
                fs::copy(&res, &target)?;
            }
<<<<<<< HEAD
            Source::Url(src) => {
                let first_url = src.urls().first().expect("we should have at least one URL");
                tracing::info!("Fetching source from url: {}", first_url);
                let file_name_from_url = first_url
                    .path_segments()
                    .and_then(|mut segments| segments.next_back().map(|last| last.to_string()))
                    .ok_or_else(|| SourceError::UrlNotFile(first_url.clone()))?;

                let res = url_source::url_src(src, &cache_src, tool_configuration).await?;

                let dest_dir = if let Some(target_directory) = src.target_directory() {
                    work_dir.join(target_directory)
                } else {
                    work_dir.to_path_buf()
                };

                // Create folder if it doesn't exist
                if !dest_dir.exists() {
                    fs::create_dir_all(&dest_dir)?;
                }

                // Copy source code to work dir
                if res.is_dir() {
                    tracing::info!(
                        "Copying source from url: {} to {}",
                        res.display(),
                        dest_dir.display()
                    );
                    tool_configuration.fancy_log_handler.wrap_in_progress(
                        "copying source into isolated environment",
                        || {
                            copy_dir::CopyDir::new(&res, &dest_dir)
                                .use_gitignore(false)
                                .overwrite(true)
                                .on_overwrite(|p| {
                                    tracing::warn!(
                                        "Source file {} overwrote an existing file in work dir (possible clobber)",
                                        p.display()
                                    );
                                })
                                .run()
                        },
                    )?;
                } else {
                    tracing::info!(
                        "Copying source from url: {} to {}",
                        res.display(),
                        dest_dir.display()
                    );

                    let file_name = src.file_name().unwrap_or(&file_name_from_url);
                    let target = dest_dir.join(file_name);
                    fs::copy(&res, &target)?;
                }
=======
>>>>>>> 6bf81525

            if !src.patches().is_empty() {
                patch::apply_patches(src.patches(), &dest_dir, recipe_dir, apply_patch)?;
            }

            rendered_sources.push(Source::Url(src.clone()));
        }
        Source::Path(src) => {
            let rel_src_path = src.path();
            tracing::debug!("Processing source path '{}'", rel_src_path.display());
            let src_path = fs::canonicalize(recipe_dir.join(rel_src_path))?;
            tracing::info!("Fetching source from path: {}", src_path.display());

            let dest_dir = if let Some(target_directory) = src.target_directory() {
                work_dir.join(target_directory)
            } else {
                work_dir.to_path_buf()
            };

            // Create folder if it doesn't exist
            if !dest_dir.exists() {
                fs::create_dir_all(&dest_dir)?;
            }

            if !src_path.exists() {
                return Err(SourceError::FileNotFound(src_path));
            }

<<<<<<< HEAD
                // check if the source path is a directory
                if src_path.is_dir() {
                    let copy_result = tool_configuration.fancy_log_handler.wrap_in_progress(
                        "copying source into isolated environment",
                        || {
                            copy_dir::CopyDir::new(&src_path, &dest_dir)
                                .use_gitignore(src.use_gitignore())
                                .with_globvec(&src.filter)
                                .overwrite(true)
                                .on_overwrite(|p| {
                                    tracing::warn!(
                                        "Source file {} overwrote an existing file in work dir (possible clobber)",
                                        p.display()
                                    );
                                })
                                .run()
                        },
                    )?;
                    tracing::info!(
                        "Copied {} files into isolated environment",
                        copy_result.copied_paths().len()
                    );
                } else if is_tarball(
                    src_path
                        .file_name()
                        .unwrap_or_default()
                        .to_string_lossy()
                        .as_ref(),
                ) {
                    extract_tar(&src_path, &dest_dir, &tool_configuration.fancy_log_handler)?;
                    tracing::info!("Extracted to {}", dest_dir.display());
                } else if src_path.extension() == Some(OsStr::new("zip")) {
                    extract_zip(&src_path, &dest_dir, &tool_configuration.fancy_log_handler)?;
                    tracing::info!("Extracted zip to {}", dest_dir.display());
                } else if let Some(file_name) = src
=======
            // check if the source path is a directory
            if src_path.is_dir() {
                let copy_result = tool_configuration.fancy_log_handler.wrap_in_progress(
                    "copying source into isolated environment",
                    || {
                        copy_dir::CopyDir::new(&src_path, &dest_dir)
                            .use_gitignore(src.use_gitignore())
                            .with_globvec(&src.filter)
                            .exclude_git_dirs(true)
                            .run()
                    },
                )?;
                tracing::info!(
                    "Copied {} files into isolated environment",
                    copy_result.copied_paths().len()
                );
            } else if is_tarball(
                src_path
>>>>>>> 6bf81525
                    .file_name()
                    .unwrap_or_default()
                    .to_string_lossy()
                    .as_ref(),
            ) {
                extract_tar(&src_path, &dest_dir, &tool_configuration.fancy_log_handler)?;
                tracing::info!("Extracted to {}", dest_dir.display());
            } else if src_path.extension() == Some(OsStr::new("zip")) {
                extract_zip(&src_path, &dest_dir, &tool_configuration.fancy_log_handler)?;
                tracing::info!("Extracted zip to {}", dest_dir.display());
            } else if src_path.extension() == Some(OsStr::new("7z")) {
                extract_7z(&src_path, &dest_dir, &tool_configuration.fancy_log_handler)?;
                tracing::info!("Extracted 7z to {}", dest_dir.display());
            } else if let Some(file_name) = src
                .file_name()
                .cloned()
                .or_else(|| src_path.file_name().map(PathBuf::from))
            {
                let dest = dest_dir.join(&file_name);
                tracing::info!(
                    "Copying source from path: {} to {}",
                    src_path.display(),
                    dest.display()
                );
                if let Some(checksum) = Checksum::from_path_source(src) {
                    if !checksum.validate(&src_path) {
                        return Err(SourceError::ValidationFailed);
                    }
                }
                fs::copy(&src_path, dest)?;
            } else {
                return Err(SourceError::FileNotFound(src_path));
            }

            if !src.patches().is_empty() {
                patch::apply_patches(src.patches(), &dest_dir, recipe_dir, apply_patch)?;
                // patch::apply_patches(system_tools, src.patches(), &dest_dir, recipe_dir)?;
            }

            rendered_sources.push(Source::Path(src.clone()));
        }
    }
    Ok(())
}

/// Fetches all sources in a list of sources and applies specified patches
pub async fn fetch_sources(
    sources: &[Source],
    directories: &Directories,
    system_tools: &SystemTools,
    tool_configuration: &tool_configuration::Configuration,
    apply_patch: impl Fn(&Path, &Path) -> Result<(), SourceError> + Copy,
) -> Result<Vec<Source>, SourceError> {
    if sources.is_empty() {
        tracing::info!("No sources to fetch");
        return Ok(Vec::new());
    }

    // Figure out the directories we need
    let work_dir = &directories.work_dir;
    let recipe_dir = &directories.recipe_dir;
    let cache_src = directories.output_dir.join("src_cache");
    fs::create_dir_all(&cache_src)?;

    let mut rendered_sources = Vec::new();

    for src in sources {
        fetch_source(
            src,
            &mut rendered_sources,
            work_dir,
            recipe_dir,
            &cache_src,
            system_tools,
            tool_configuration,
            apply_patch,
        )
        .await?;
    }

    // add a hidden JSON file with the source information
    let source_info = SourceInformation {
        recipe_path: directories.recipe_path.clone(),
        source_cache: cache_src.clone(),
        sources: rendered_sources.clone(),
    };
    let source_info_path = work_dir.join(".source_info.json");
    fs::write(
        &source_info_path,
        serde_json::to_string(&source_info).expect("should serialize"),
    )?;

    Ok(rendered_sources)
}

/// Represents the source information for a recipe, including the path to the recipe and the sources used
#[derive(Debug, Clone, Serialize, Deserialize)]
pub struct SourceInformation {
    /// The path to the recipe file
    pub recipe_path: PathBuf,

    /// Path to the source cache directory
    pub source_cache: PathBuf,

    /// The sources used in the recipe
    pub sources: Vec<Source>,
}

impl Output {
    /// Fetches the sources for the given output and returns a new output with the finalized sources attached
    pub async fn fetch_sources(
        self,
        tool_configuration: &tool_configuration::Configuration,
        apply_patch: impl Fn(&Path, &Path) -> Result<(), SourceError> + Copy,
    ) -> Result<Self, SourceError> {
        let span = tracing::info_span!("Fetching source code");
        let _enter = span.enter();

        let rendered_sources = fetch_sources(
            self.finalized_sources
                .as_deref()
                .unwrap_or(self.recipe.sources()),
            &self.build_configuration.directories,
            &self.system_tools,
            tool_configuration,
            apply_patch,
        )
        .await?;

        Ok(Output {
            finalized_sources: Some(rendered_sources),
            ..self
        })
    }
}<|MERGE_RESOLUTION|>--- conflicted
+++ resolved
@@ -186,13 +186,6 @@
                     || {
                         copy_dir::CopyDir::new(&res, &dest_dir)
                             .use_gitignore(false)
-                            .overwrite(true)
-                            .on_overwrite(|p| {
-                                tracing::warn!(
-                                    "Source file {} overwrote an existing file in work dir (possible clobber)",
-                                    p.display()
-                                );
-                            })
                             .run()
                     },
                 )?;
@@ -207,63 +200,6 @@
                 let target = dest_dir.join(file_name);
                 fs::copy(&res, &target)?;
             }
-<<<<<<< HEAD
-            Source::Url(src) => {
-                let first_url = src.urls().first().expect("we should have at least one URL");
-                tracing::info!("Fetching source from url: {}", first_url);
-                let file_name_from_url = first_url
-                    .path_segments()
-                    .and_then(|mut segments| segments.next_back().map(|last| last.to_string()))
-                    .ok_or_else(|| SourceError::UrlNotFile(first_url.clone()))?;
-
-                let res = url_source::url_src(src, &cache_src, tool_configuration).await?;
-
-                let dest_dir = if let Some(target_directory) = src.target_directory() {
-                    work_dir.join(target_directory)
-                } else {
-                    work_dir.to_path_buf()
-                };
-
-                // Create folder if it doesn't exist
-                if !dest_dir.exists() {
-                    fs::create_dir_all(&dest_dir)?;
-                }
-
-                // Copy source code to work dir
-                if res.is_dir() {
-                    tracing::info!(
-                        "Copying source from url: {} to {}",
-                        res.display(),
-                        dest_dir.display()
-                    );
-                    tool_configuration.fancy_log_handler.wrap_in_progress(
-                        "copying source into isolated environment",
-                        || {
-                            copy_dir::CopyDir::new(&res, &dest_dir)
-                                .use_gitignore(false)
-                                .overwrite(true)
-                                .on_overwrite(|p| {
-                                    tracing::warn!(
-                                        "Source file {} overwrote an existing file in work dir (possible clobber)",
-                                        p.display()
-                                    );
-                                })
-                                .run()
-                        },
-                    )?;
-                } else {
-                    tracing::info!(
-                        "Copying source from url: {} to {}",
-                        res.display(),
-                        dest_dir.display()
-                    );
-
-                    let file_name = src.file_name().unwrap_or(&file_name_from_url);
-                    let target = dest_dir.join(file_name);
-                    fs::copy(&res, &target)?;
-                }
-=======
->>>>>>> 6bf81525
 
             if !src.patches().is_empty() {
                 patch::apply_patches(src.patches(), &dest_dir, recipe_dir, apply_patch)?;
@@ -292,43 +228,6 @@
                 return Err(SourceError::FileNotFound(src_path));
             }
 
-<<<<<<< HEAD
-                // check if the source path is a directory
-                if src_path.is_dir() {
-                    let copy_result = tool_configuration.fancy_log_handler.wrap_in_progress(
-                        "copying source into isolated environment",
-                        || {
-                            copy_dir::CopyDir::new(&src_path, &dest_dir)
-                                .use_gitignore(src.use_gitignore())
-                                .with_globvec(&src.filter)
-                                .overwrite(true)
-                                .on_overwrite(|p| {
-                                    tracing::warn!(
-                                        "Source file {} overwrote an existing file in work dir (possible clobber)",
-                                        p.display()
-                                    );
-                                })
-                                .run()
-                        },
-                    )?;
-                    tracing::info!(
-                        "Copied {} files into isolated environment",
-                        copy_result.copied_paths().len()
-                    );
-                } else if is_tarball(
-                    src_path
-                        .file_name()
-                        .unwrap_or_default()
-                        .to_string_lossy()
-                        .as_ref(),
-                ) {
-                    extract_tar(&src_path, &dest_dir, &tool_configuration.fancy_log_handler)?;
-                    tracing::info!("Extracted to {}", dest_dir.display());
-                } else if src_path.extension() == Some(OsStr::new("zip")) {
-                    extract_zip(&src_path, &dest_dir, &tool_configuration.fancy_log_handler)?;
-                    tracing::info!("Extracted zip to {}", dest_dir.display());
-                } else if let Some(file_name) = src
-=======
             // check if the source path is a directory
             if src_path.is_dir() {
                 let copy_result = tool_configuration.fancy_log_handler.wrap_in_progress(
@@ -347,7 +246,6 @@
                 );
             } else if is_tarball(
                 src_path
->>>>>>> 6bf81525
                     .file_name()
                     .unwrap_or_default()
                     .to_string_lossy()
