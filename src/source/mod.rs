//! Module for fetching sources and applying patches

use std::{
    ffi::OsStr,
    path::{Path, PathBuf, StripPrefixError},
};

<<<<<<< HEAD
use crate::{recipe::parser::Source, render::solver::default_bytes_style, tool_configuration};
=======
use crate::recipe::parser::{GitRev, GitSource, Source};
>>>>>>> b5ac7efd

use fs_err as fs;
use fs_err::File;

pub mod copy_dir;
pub mod git_source;
pub mod patch;
pub mod url_source;

#[allow(missing_docs)]
#[derive(Debug, thiserror::Error)]
pub enum SourceError {
    #[error("IO Error: {0}")]
    Io(#[from] std::io::Error),

    #[error("Failed to download source from url: {0}")]
    Url(#[from] reqwest::Error),

    #[error("Url does not point to a file: {0}")]
    UrlNotFile(url::Url),

    #[error("WalkDir Error: {0}")]
    WalkDir(#[from] walkdir::Error),

    #[error("FileSystem error: '{0}'")]
    FileSystemError(fs_extra::error::Error),

    #[error("StripPrefixError Error: {0}")]
    StripPrefixError(#[from] StripPrefixError),

    #[error("Download could not be validated with checksum!")]
    ValidationFailed,

    #[error("File not found: {0}")]
    FileNotFound(PathBuf),

    #[error("Could not find `patch` executable")]
    PatchNotFound,

    #[error("Failed to apply patch: {0}")]
    PatchFailed(String),

    #[error("Failed to extract archive: {0}")]
    TarExtractionError(String),

    #[error("Failed to extract zip archive: {0}")]
    ZipExtractionError(String),

    #[error("Failed to read from zip: {0}")]
    InvalidZip(String),

    #[error("Failed to run git command: {0}")]
    GitError(String),

    #[error("Failed to run git command: {0}")]
    GitErrorStr(&'static str),

    #[error("{0}")]
    UnknownError(String),

    #[error("{0}")]
    UnknownErrorStr(&'static str),

    #[error("Could not walk dir")]
    IgnoreError(#[from] ignore::Error),

    #[error("Failed to parse glob pattern")]
    Glob(#[from] globset::Error),

    #[error("No checksum found for url: {0}")]
    NoChecksum(url::Url),
}

/// Fetches all sources in a list of sources and applies specified patches
pub async fn fetch_sources(
    sources: &[Source],
    work_dir: &Path,
    recipe_dir: &Path,
    cache_dir: &Path,
<<<<<<< HEAD
    tool_configuration: &tool_configuration::Configuration,
) -> Result<(), SourceError> {
=======
) -> Result<Vec<Source>, SourceError> {
    if sources.is_empty() {
        return Ok(Vec::new());
    }

>>>>>>> b5ac7efd
    let cache_src = cache_dir.join("src_cache");
    fs::create_dir_all(&cache_src)?;

    let mut rendered_sources = Vec::new();

    for src in sources {
        match &src {
            Source::Git(src) => {
                tracing::info!("Fetching source from git repo: {}", src.url());
                let result = git_source::git_src(src, &cache_src, recipe_dir)?;
                let dest_dir = if let Some(target_directory) = src.target_directory() {
                    work_dir.join(target_directory)
                } else {
                    work_dir.to_path_buf()
                };

                rendered_sources.push(Source::Git(GitSource {
                    rev: GitRev::Commit(result.1),
                    ..src.clone()
                }));

                crate::source::copy_dir::CopyDir::new(&result.0, &dest_dir)
                    .use_gitignore(false)
                    .run()?;
                if !src.patches().is_empty() {
                    patch::apply_patches(src.patches(), work_dir, recipe_dir)?;
                }
            }
            Source::Url(src) => {
                tracing::info!("Fetching source from URL: {}", src.url());

                let file_name_from_url = src
                    .url()
                    .path_segments()
                    .and_then(|segments| segments.last().map(|last| last.to_string()))
                    .ok_or_else(|| SourceError::UrlNotFile(src.url().clone()))?;

<<<<<<< HEAD
                let res = url_source::url_src(src, &cache_src, tool_configuration).await?;
                let mut dest_dir = if let Some(folder) = src.folder() {
                    work_dir.join(folder)
=======
                let res = url_source::url_src(src, &cache_src).await?;
                let mut dest_dir = if let Some(target_directory) = src.target_directory() {
                    work_dir.join(target_directory)
>>>>>>> b5ac7efd
                } else {
                    work_dir.to_path_buf()
                };

                // Create folder if it doesn't exist
                if !dest_dir.exists() {
                    fs::create_dir_all(&dest_dir)?;
                }

                if res
                    .file_name()
                    .unwrap_or_default()
                    .to_string_lossy()
                    .contains(".tar")
                {
                    extract_tar(
                        &res,
                        &dest_dir,
                        tool_configuration.multi_progress_indicator.clone(),
                    )?;
                    tracing::info!("Extracted to {:?}", dest_dir);
                } else if res
                    .file_name()
                    .unwrap_or_default()
                    .to_string_lossy()
                    .ends_with(".zip")
                {
                    extract_zip(
                        &res,
                        &dest_dir,
                        tool_configuration.multi_progress_indicator.clone(),
                    )?;
                    tracing::info!("Extracted zip to {:?}", dest_dir);
                } else {
                    if let Some(file_name) = src.file_name() {
                        dest_dir = dest_dir.join(file_name);
                    } else {
                        dest_dir = dest_dir.join(file_name_from_url);
                    }
                    fs::copy(&res, &dest_dir)?;
                    tracing::info!("Downloaded to {:?}", dest_dir);
                }

                if !src.patches().is_empty() {
                    patch::apply_patches(src.patches(), work_dir, recipe_dir)?;
                }

                rendered_sources.push(Source::Url(src.clone()));
            }
            Source::Path(src) => {
                let src_path = recipe_dir.join(src.path()).canonicalize()?;

                let dest_dir = if let Some(target_directory) = src.target_directory() {
                    work_dir.join(target_directory)
                } else {
                    work_dir.to_path_buf()
                };

                // Create folder if it doesn't exist
                if !dest_dir.exists() {
                    fs::create_dir_all(&dest_dir)?;
                }

                if !src_path.exists() {
                    return Err(SourceError::FileNotFound(src_path));
                }

                // check if the source path is a directory
                if src_path.is_dir() {
                    copy_dir::CopyDir::new(&src_path, &dest_dir)
                        .use_gitignore(src.use_gitignore())
                        .run()?;
                } else if let Some(file_name) = src
                    .file_name()
                    .cloned()
                    .or_else(|| src_path.file_name().map(PathBuf::from))
                {
                    tracing::info!(
                        "Copying source from path: {:?} to {:?}",
                        src_path,
                        dest_dir.join(&file_name)
                    );
                    fs::copy(&src_path, &dest_dir.join(file_name))?;
                } else {
                    return Err(SourceError::FileNotFound(src_path));
                }

                if !src.patches().is_empty() {
                    patch::apply_patches(src.patches(), work_dir, recipe_dir)?;
                }

                rendered_sources.push(Source::Path(src.clone()));
            }
        }
    }
    Ok(rendered_sources)
}

/// Handle Compression formats internally
enum TarCompression<'a> {
    PlainTar(File),
    Gzip(flate2::read::GzDecoder<File>),
    Bzip2(bzip2::read::BzDecoder<File>),
    Xz2(xz2::read::XzDecoder<File>),
    Zstd(zstd::stream::read::Decoder<'a, std::io::BufReader<File>>),
    Compress,
    Lzip,
    Lzop,
}

fn ext_to_compression(ext: Option<&OsStr>, file: File) -> TarCompression {
    match ext
        .and_then(OsStr::to_str)
        .and_then(|s| s.rsplit_once('.'))
        .map(|(_, s)| s)
    {
        Some("gz" | "tgz" | "taz") => TarCompression::Gzip(flate2::read::GzDecoder::new(file)),
        Some("bz2" | "tbz" | "tbz2" | "tz2") => {
            TarCompression::Bzip2(bzip2::read::BzDecoder::new(file))
        }
        Some("lzma" | "tlz" | "xz" | "txz") => TarCompression::Xz2(xz2::read::XzDecoder::new(file)),
        Some("zst" | "tzst") => {
            TarCompression::Zstd(zstd::stream::read::Decoder::new(file).unwrap())
        }
        Some("Z" | "taZ") => TarCompression::Compress,
        Some("lz") => TarCompression::Lzip,
        Some("lzo") => TarCompression::Lzop,
        Some(_) | None => TarCompression::PlainTar(file),
    }
}

impl std::io::Read for TarCompression<'_> {
    fn read(&mut self, buf: &mut [u8]) -> std::io::Result<usize> {
        match self {
            TarCompression::PlainTar(reader) => reader.read(buf),
            TarCompression::Gzip(reader) => reader.read(buf),
            TarCompression::Bzip2(reader) => reader.read(buf),
            TarCompression::Xz2(reader) => reader.read(buf),
            TarCompression::Zstd(reader) => reader.read(buf),
            TarCompression::Compress | TarCompression::Lzip | TarCompression::Lzop => {
                todo!("unsupported for now")
            }
        }
    }
}

/// Moves the directory content from src to dest
/// after stripping root dir, if present.
fn move_extracted_dir(src: &Path, dest: &Path) -> Result<(), SourceError> {
    let mut entries = fs::read_dir(src)?;
    let src_dir = match entries.next().transpose()? {
        // ensure if only single directory in entries(root dir)
        Some(dir) if entries.next().is_none() && dir.file_type()?.is_dir() => {
            src.join(dir.file_name())
        }
        _ => src.to_path_buf(),
    };

    for entry in fs::read_dir(&src_dir)? {
        let entry = entry?;
        let destination = dest.join(entry.file_name());
        fs::rename(entry.path(), destination)?;
    }

    Ok(())
}

/// Extracts a tar archive to the specified target directory
fn extract_tar(
    archive: impl AsRef<Path>,
    target_directory: impl AsRef<Path>,
    multi_progress_indicator: indicatif::MultiProgress,
) -> Result<(), SourceError> {
    let archive = archive.as_ref();
    let target_directory = target_directory.as_ref();

    let len = archive.metadata().map(|m| m.len()).unwrap_or(1);
    let progress_bar = multi_progress_indicator.add(
        indicatif::ProgressBar::new(len)
            .with_prefix("Extracting tar")
            .with_style(default_bytes_style().map_err(|_| {
                SourceError::UnknownError("Failed to get progress bar style".to_string())
            })?),
    );

    let mut archive = tar::Archive::new(progress_bar.wrap_read(ext_to_compression(
        archive.file_name(),
        File::open(archive).map_err(|_| SourceError::FileNotFound(archive.to_path_buf()))?,
    )));

    let tmp_extraction_dir = tempfile::Builder::new().tempdir_in(target_directory)?;
    archive
        .unpack(&tmp_extraction_dir)
        .map_err(|e| SourceError::TarExtractionError(e.to_string()))?;

    move_extracted_dir(tmp_extraction_dir.path(), target_directory)?;
    progress_bar.finish_with_message("Extracted...");

    Ok(())
}

/// Extracts a zip archive to the specified target directory
/// currently this doesn't support bzip2 and zstd.
///
/// `.zip` files archived with compression other than deflate would fail.
///
/// <!-- TODO: we can trivially add support for bzip2 and zstd by enabling the feature flags -->
fn extract_zip(
    archive: impl AsRef<Path>,
    target_directory: impl AsRef<Path>,
    multi_progress_indicator: indicatif::MultiProgress,
) -> Result<(), SourceError> {
    let archive = archive.as_ref();
    let target_directory = target_directory.as_ref();

    let len = archive.metadata().map(|m| m.len()).unwrap_or(1);
    let progress_bar = multi_progress_indicator.add(
        indicatif::ProgressBar::new(len)
            .with_finish(indicatif::ProgressFinish::AndLeave)
            .with_prefix("Extracting zip")
            .with_style(default_bytes_style().map_err(|_| {
                SourceError::UnknownError("Failed to get progress bar style".to_string())
            })?),
    );

    let mut archive = zip::ZipArchive::new(progress_bar.wrap_read(
        File::open(archive).map_err(|_| SourceError::FileNotFound(archive.to_path_buf()))?,
    ))
    .map_err(|e| SourceError::InvalidZip(e.to_string()))?;

    let tmp_extraction_dir = tempfile::Builder::new().tempdir_in(target_directory)?;
    archive
        .extract(&tmp_extraction_dir)
        .map_err(|e| SourceError::ZipExtractionError(e.to_string()))?;

    move_extracted_dir(tmp_extraction_dir.path(), target_directory)?;
    progress_bar.finish_with_message("Extracted...");

    Ok(())
}

#[cfg(test)]
mod test {
    use std::{fs::File, io::Write};

    use crate::source::SourceError;

    use super::extract_zip;

    #[test]
    fn test_extract_zip() {
        // zip contains text.txt with "Hello, World" text
        const HELLOW_ZIP_FILE: &[u8] = &[
            80, 75, 3, 4, 10, 0, 0, 0, 0, 0, 244, 123, 36, 88, 144, 58, 246, 64, 13, 0, 0, 0, 13,
            0, 0, 0, 8, 0, 28, 0, 116, 101, 120, 116, 46, 116, 120, 116, 85, 84, 9, 0, 3, 4, 130,
            150, 101, 6, 130, 150, 101, 117, 120, 11, 0, 1, 4, 245, 1, 0, 0, 4, 20, 0, 0, 0, 72,
            101, 108, 108, 111, 44, 32, 87, 111, 114, 108, 100, 10, 80, 75, 1, 2, 30, 3, 10, 0, 0,
            0, 0, 0, 244, 123, 36, 88, 144, 58, 246, 64, 13, 0, 0, 0, 13, 0, 0, 0, 8, 0, 24, 0, 0,
            0, 0, 0, 0, 0, 0, 0, 164, 129, 0, 0, 0, 0, 116, 101, 120, 116, 46, 116, 120, 116, 85,
            84, 5, 0, 3, 4, 130, 150, 101, 117, 120, 11, 0, 1, 4, 245, 1, 0, 0, 4, 20, 0, 0, 0, 80,
            75, 5, 6, 0, 0, 0, 0, 1, 0, 1, 0, 78, 0, 0, 0, 79, 0, 0, 0, 0, 0,
        ];
        let term = indicatif::InMemoryTerm::new(100, 100);
        let multi_progress = indicatif::MultiProgress::new();
        multi_progress.set_draw_target(indicatif::ProgressDrawTarget::term_like(Box::new(
            term.clone(),
        )));
        let tempdir = tempfile::tempdir().unwrap();
        let file_path = tempdir.path().join("test.zip");
        let mut file = File::create(&file_path).unwrap();
        _ = file.write_all(HELLOW_ZIP_FILE);

        let res = extract_zip(file_path, tempdir.path(), multi_progress.clone());
        assert!(term.contents().trim().starts_with(
            "Extracting zip       [00:00:00] [━━━━━━━━━━━━━━━━━━━━━━━━━━━━━━━━━━━━━━━━]"
        ));
        assert!(matches!(res.err(), None));
        assert!(tempdir.path().join("text.txt").exists());
        assert!(std::fs::read_to_string(tempdir.path().join("text.txt"))
            .unwrap()
            .contains("Hello, World"));
    }

    #[test]
    fn test_extract_fail() {
        let multi_progress = indicatif::MultiProgress::new();
        let tempdir = tempfile::tempdir().unwrap();
        let res = extract_zip("", tempdir.path(), multi_progress.clone());
        assert!(matches!(res.err(), Some(SourceError::FileNotFound(_))));
    }

    #[test]
    fn test_extract_fail_2() {
        let multi_progress = indicatif::MultiProgress::new();
        let tempdir = tempfile::tempdir().unwrap();
        let file = tempdir.path().join("test.zip");
        _ = File::create(&file);
        let res = extract_zip(file, tempdir.path(), multi_progress.clone());
        assert!(matches!(res.err(), Some(SourceError::InvalidZip(_))));
    }
}<|MERGE_RESOLUTION|>--- conflicted
+++ resolved
@@ -5,11 +5,11 @@
     path::{Path, PathBuf, StripPrefixError},
 };
 
-<<<<<<< HEAD
-use crate::{recipe::parser::Source, render::solver::default_bytes_style, tool_configuration};
-=======
-use crate::recipe::parser::{GitRev, GitSource, Source};
->>>>>>> b5ac7efd
+use crate::{
+    recipe::parser::{GitRev, GitSource, Source},
+    render::solver::default_bytes_style,
+    tool_configuration,
+};
 
 use fs_err as fs;
 use fs_err::File;
@@ -89,16 +89,12 @@
     work_dir: &Path,
     recipe_dir: &Path,
     cache_dir: &Path,
-<<<<<<< HEAD
     tool_configuration: &tool_configuration::Configuration,
-) -> Result<(), SourceError> {
-=======
 ) -> Result<Vec<Source>, SourceError> {
     if sources.is_empty() {
         return Ok(Vec::new());
     }
 
->>>>>>> b5ac7efd
     let cache_src = cache_dir.join("src_cache");
     fs::create_dir_all(&cache_src)?;
 
@@ -136,15 +132,9 @@
                     .and_then(|segments| segments.last().map(|last| last.to_string()))
                     .ok_or_else(|| SourceError::UrlNotFile(src.url().clone()))?;
 
-<<<<<<< HEAD
                 let res = url_source::url_src(src, &cache_src, tool_configuration).await?;
-                let mut dest_dir = if let Some(folder) = src.folder() {
-                    work_dir.join(folder)
-=======
-                let res = url_source::url_src(src, &cache_src).await?;
                 let mut dest_dir = if let Some(target_directory) = src.target_directory() {
                     work_dir.join(target_directory)
->>>>>>> b5ac7efd
                 } else {
                     work_dir.to_path_buf()
                 };
