[project]
name = "rattler-build"
description = "Conda package builder, using the rattler rust backend"
authors = ["Wolf Vollprecht <w.vollprecht@gmail.com>"]
channels = ["conda-forge"]
platforms = ["linux-64", "win-64", "osx-64", "osx-arm64"]

[tasks]
build-release = "cargo build --release"
install = "cargo install --path . --locked"
end-to-end-test = { cmd = "pytest test/end-to-end --snapshot-warn-unused --snapshot-details", depends-on = [
    "build-release",
], env = { RATTLER_BUILD_PATH = "$PIXI_PROJECT_ROOT/.pixi/target/release/rattler-build" } }
test = "cargo test"
test-ci = "cargo test --release -p rust-tests -- --test-threads 1"
lint = "pre-commit run --all"
generate-cli-docs = "cargo add clap-markdown --git https://github.com/ruben-arts/clap-markdown --branch main && cargo run --bin generate-cli-docs --features generate-cli-docs > docs/reference/cli.md && cargo rm clap-markdown"
update-snapshots = "pytest test/end-to-end --snapshot-update"

[feature.docs.tasks]
build-docs = "mkdocs build --strict"
docs = "mkdocs serve"
deploy-latest = "mike deploy --push --update-aliases $RELEASE_VERSION latest"
deploy-dev = "mike deploy --push dev devel"

[dependencies]
openssl = "3.*"
<<<<<<< HEAD
rust = ">=1.75.0,<1.76"
=======
rust = "~=1.80.0"
>>>>>>> 8e3ef728
pre-commit = "3.3.3.*"
compilers = "1.6.0.*"
libssh2 = "1.11.0.*"
pkg-config = "0.29.2.*"
cmake = "3.27.6.*"
make = "4.3.*"
perl = "5.32.1.*"
pytest = "7.4.2.*"
pyyaml = ">=6.0.1,<6.1"
conda-package-handling = "2.2.0.*"
requests = ">=2.32.2,<2.33"
syrupy = "4.6.*"

[target.linux-64.dependencies]
clang = ">=18.1.8,<19.0"
mold = ">=2.33.0,<3.0"

[target.linux-64.activation]
scripts = ["scripts/activate_linux.sh"]

[feature.docs.dependencies]
mkdocs = "1.5.3.*"
mkdocs-material = ">=9.5.16,<9.7"
pillow = ">=9.4.0"
cairosvg = "2.7.1.*"
mike = "2.0.0.*"

[environments]
# Using same solve group to keep the environment consistent in versions used and improving cache hits
default = { solve-group = "default" }
docs = { features = [
    "docs",
], no-default-feature = true, solve-group = "default" }<|MERGE_RESOLUTION|>--- conflicted
+++ resolved
@@ -25,11 +25,7 @@
 
 [dependencies]
 openssl = "3.*"
-<<<<<<< HEAD
-rust = ">=1.75.0,<1.76"
-=======
 rust = "~=1.80.0"
->>>>>>> 8e3ef728
 pre-commit = "3.3.3.*"
 compilers = "1.6.0.*"
 libssh2 = "1.11.0.*"
