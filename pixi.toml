--- conflicted
+++ resolved
@@ -117,22 +117,15 @@
 docs = { features = ["docs"], no-default-feature = true }
 lint = { features = ["lint"], solve-group = "default" }
 
-<<<<<<< HEAD
+
 # pixi build
 [package.build.backend]
 name = "pixi-build-rust"
-version = "0.1.*"
+version = "0.3.*"
 channels = [
   "https://prefix.dev/pixi-build-backends",
   "https://prefix.dev/conda-forge",
 ]
-=======
 [package]
 name = "rattler-build"
 version = "0.0.0dev"   # NOTE: how to set this automatically?
-
-# pixi build
-[package.build.backend]
-name = "pixi-build-rust"
-version = "*"
->>>>>>> 03f47dd2
