[project]
name = "rattler-build"
description = "Conda package builder, using the rattler rust backend"
authors = ["Wolf Vollprecht <w.vollprecht@gmail.com>"]
channels = ["conda-forge"]
platforms = ["linux-64", "win-64", "osx-64", "osx-arm64"]

[tasks]
build-release = "cargo build --release"
install = "cargo install --path . --locked"
test-end-to-end = { cmd = "pytest test/end-to-end --snapshot-warn-unused --snapshot-details", depends-on = [
  "build-release",
] }
test = "cargo test"
test-slow = "cargo test --release"
test-all = { depends-on = ["test-slow", "test-end-to-end"] }
test-ci = "cargo test --release -p rust-tests -- --test-threads 1"
generate-cli-docs = "cargo add clap-markdown --git https://github.com/ruben-arts/clap-markdown --branch main && cargo run --bin generate-cli-docs --features generate-cli-docs > docs/reference/cli.md && cargo rm clap-markdown"
update-snapshots = "pytest test/end-to-end --snapshot-update"

[feature.docs.tasks]
build-docs = "mkdocs build --strict"
docs = "mkdocs serve"
deploy-latest = "mike deploy --push --update-aliases $RELEASE_VERSION latest"
deploy-dev = "mike deploy --push dev devel"

[dependencies]
openssl = "3.*"
rust = ">=1.86.0,<1.87"
compilers = "1.6.0.*"
libssh2 = "1.11.0.*"
pkg-config = "0.29.2.*"
cmake = "3.27.6.*"
make = "4.3.*"
perl = "5.32.1.*"
pytest = "7.4.2.*"
pyyaml = ">=6.0.1,<6.1"
conda-package-handling = "2.2.0.*"
requests = ">=2.32.2,<2.33"
syrupy = "4.6.*"
<<<<<<< HEAD
rust-src = ">=1.86.0,<2"
=======
rust-src = ">=1.86.0,<1.87"
>>>>>>> d010a8ef
boto3 = "*"

[feature.lint.dependencies]
actionlint = ">=1.7.4,<2"
pre-commit = ">=3.7.1,<4"
pre-commit-hooks = ">=4.6.0,<5"
ruff = ">=0.4.8,<0.5"
shellcheck = ">=0.10.0,<0.11"
taplo = ">=0.9.1,<0.10"
typos = ">=1.23.1,<2"

[feature.lint.tasks]
actionlint = { cmd = "actionlint", env = { SHELLCHECK_OPTS = "-e SC2086" } }
cargo-clippy = "cargo clippy --all-targets --workspace -- -D warnings -Dclippy::dbg_macro"
cargo-fmt = "cargo fmt"
check-openssl = "python tests/scripts/check-openssl.py"
lint = "pre-commit run --all-files --hook-stage=manual"
pre-commit-install = "pre-commit install --install-hooks"
pre-commit-run = "pre-commit run --all-files"
ruff-format = "ruff format --force-exclude"
ruff-lint = "ruff check --fix --exit-non-zero-on-fix --force-exclude"
toml-format = { cmd = "taplo fmt", env = { RUST_LOG = "warn" } }
toml-lint = "taplo lint --verbose **/pixi.toml"
typos = "typos --write-changes --force-exclude"

[feature.dev.dependencies]
tbump = "*"

[feature.dev.tasks]
# Bump version by running `pixi run bump NEW_VERSION`
bump = "tbump --only-patch"


[target.linux-64.dependencies]
clang = ">=18.1.8,<19.0"
mold = ">=2.33.0,<3.0"
patchelf = ">=0.17.2,<0.18"

[target.osx-64.dependencies]
patchelf = ">=0.18.0,<0.19"

[target.osx-arm64.dependencies]
patchelf = ">=0.18.0,<0.19"

[target.linux-64.activation]
scripts = ["scripts/activate.sh"]
[target.osx-arm64.activation]
scripts = ["scripts/activate.sh"]
[target.win-64.activation]
scripts = ["scripts/activate.bat"]

[feature.docs.dependencies]
cairosvg = "2.7.1.*"
mike = "2.0.0.*"
mkdocs = ">=1.6.1,<2"
mkdocs-material = ">=9.6.4,<10"
mkdocstrings = ">=0.27.0,<0.28"
mkdocstrings-python = ">=1.13.0,<2"
pillow = ">=9.4.0"
ruff = ">=0.4.10,<0.5"


[environments]
default = { features = [
  "dev",
], solve-group = "default" } # Using same solve group to keep the environment consistent in versions used and improving cache hits
docs = { features = [
  "docs",
], no-default-feature = true, solve-group = "default" }
lint = { features = [
  "lint",
], no-default-feature = true, solve-group = "default" }<|MERGE_RESOLUTION|>--- conflicted
+++ resolved
@@ -38,11 +38,7 @@
 conda-package-handling = "2.2.0.*"
 requests = ">=2.32.2,<2.33"
 syrupy = "4.6.*"
-<<<<<<< HEAD
-rust-src = ">=1.86.0,<2"
-=======
 rust-src = ">=1.86.0,<1.87"
->>>>>>> d010a8ef
 boto3 = "*"
 
 [feature.lint.dependencies]
